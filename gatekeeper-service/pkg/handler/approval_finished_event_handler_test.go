--- conflicted
+++ resolved
@@ -110,10 +110,6 @@
 
 	for _, tt := range approvalFinishedTests {
 		t.Run(tt.name, func(t *testing.T) {
-<<<<<<< HEAD
-			e := NewApprovalFinishedEventHandler(keptnevents.NewLogger(shkeptncontext, eventID, "gatekeeper-service"))
-			res := e.handleApprovalFinishedEvent(tt.inputEvent, shkeptncontext, eventID, tt.shipyard)
-=======
 			ce := cloudevents.New("0.2")
 			dataBytes, err := json.Marshal(tt.inputEvent)
 			if err != nil {
@@ -123,7 +119,6 @@
 			keptnHandler, _ := keptnevents.NewKeptn(&ce, keptnevents.KeptnOpts{})
 			e := NewApprovalFinishedEventHandler(keptnHandler)
 			res := e.handleApprovalFinishedEvent(tt.inputEvent, shkeptncontext, tt.shipyard)
->>>>>>> 806c28a5
 			if len(res) != len(tt.outputEvent) {
 				t.Errorf("got %d output event, want %v output events for %s",
 					len(res), len(tt.outputEvent), tt.name)
