--- conflicted
+++ resolved
@@ -39,26 +39,18 @@
 func (a *ApprovalFinishedEventHandler) Handle(event cloudevents.Event, keptnHandler *keptnevents.Keptn, shipyard *keptnevents.Shipyard) {
 	data := &keptnevents.ApprovalFinishedEventData{}
 	if err := event.DataAs(data); err != nil {
-<<<<<<< HEAD
-		a.logger.Error(fmt.Sprintf("failed to parse ApprovalTriggeredEventData: %v", err))
+		a.keptn.Logger.Error(fmt.Sprintf("failed to parse ApprovalTriggeredEventData: %v", err))
 		return
 	}
 
 	triggerid, err := event.Context.GetExtension("triggerid")
 	if err != nil {
-		a.logger.Error(fmt.Sprintf("triggerid is missing: %v", err))
+		a.keptn.Logger.Error(fmt.Sprintf("triggerid is missing: %v", err))
 		return
 	}
 
 	outgoingEvents := a.handleApprovalFinishedEvent(*data, keptnHandler.KeptnContext, triggerid.(string), *shipyard)
-	sendEvents(keptnHandler, outgoingEvents, a.logger)
-=======
-		a.keptn.Logger.Error(fmt.Sprintf("failed to parse ApprovalTriggeredEventData: %v", err))
-	}
-
-	outgoingEvents := a.handleApprovalFinishedEvent(*data, keptnHandler.KeptnContext, *shipyard)
 	sendEvents(keptnHandler, outgoingEvents, a.keptn.Logger)
->>>>>>> 806c28a5
 }
 
 func (a *ApprovalFinishedEventHandler) handleApprovalFinishedEvent(inputEvent keptnevents.ApprovalFinishedEventData, shkeptncontext string,
@@ -76,11 +68,7 @@
 
 			openApproval, err := getOpenApproval(inputEvent, triggerid)
 			if err != nil {
-<<<<<<< HEAD
-				a.logger.Error("Could not retrieve open Approval with EventID " + triggerid + ": " + err.Error())
-=======
-				a.keptn.Logger.Error("Could not retrieve open Approval with EventID " + inputEvent.Approval.TriggeredID + ": " + err.Error())
->>>>>>> 806c28a5
+				a.keptn.Logger.Error("Could not retrieve open Approval with EventID " + triggerid + ": " + err.Error())
 				return outgoingEvents
 			}
 			if openApproval.Image != inputEvent.Image {
@@ -99,13 +87,8 @@
 				inputEvent.Project, inputEvent.Service, inputEvent.Stage, image, shkeptncontext, inputEvent.Labels); event != nil {
 				outgoingEvents = append(outgoingEvents, *event)
 			}
-<<<<<<< HEAD
 			if err := closeOpenApproval(inputEvent, triggerid); err != nil {
-				a.logger.Error(fmt.Sprintf("failed to close open approvals in materialized view: %v", err))
-=======
-			if err := closeOpenApproval(inputEvent); err != nil {
 				a.keptn.Logger.Error(fmt.Sprintf("failed to close open approvals in materialized view: %v", err))
->>>>>>> 806c28a5
 				return outgoingEvents
 			}
 		} else {
