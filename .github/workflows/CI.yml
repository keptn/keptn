--- conflicted
+++ resolved
@@ -388,11 +388,7 @@
 
       - id: docker_build_image
         name: "Docker Build keptn/${{ matrix.config.artifact }}"
-<<<<<<< HEAD
-        if: matrix.config.should-push-image == 'true' && ( matrix.config.should-run == 'true' || needs.prepare_ci_run.outputs.BUILD_EVERYTHING == 'true' || needs.prepare_ci_run.outputs.LAST_SUCCESSFUL_RUN_ID == 'null' )
-=======
         if: matrix.config.should-push-image == 'true' && ( matrix.config.should-run == 'true' || needs.prepare_ci_run.outputs.BUILD_EVERYTHING == 'true' )
->>>>>>> afeb7fc7
         uses: docker/build-push-action@v2
         with:
           context: ${{ matrix.config.working-dir }}
