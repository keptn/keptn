name: CI
on:
  # always execute docker build when something is pushed to master or a maintenance branch
  push:
    branches:
      - 'master'
      - '[0-9]+.[1-9][0-9]*.x'
  # in addition, execute for pull requests to those branches
  pull_request:
    branches:
      - 'master'
      - '[0-9]+.[1-9][0-9]*.x'
env:
  GO_VERSION: "~1.18"
  CLI_FOLDER: "cli/"
  INSTALLER_FOLDER: "installer/"
  
  BRIDGE_ARTIFACT_PREFIX: "BRIDGE"
  BRIDGE_UI_TEST_ARTIFACT_PREFIX: "BRIDGE_UI_TEST"
  BRIDGE_CODE_STYLE_ARTIFACT_PREFIX: "BRIDGE_CODE_STYLE"
  BRIDGE_SERVER_ARTIFACT_PREFIX: "BRIDGE_SERVER"
  API_ARTIFACT_PREFIX: "API"
  APPROVAL_SVC_ARTIFACT_PREFIX: "APPROVAL_SVC"
  DISTRIBUTOR_ARTIFACT_PREFIX: "DISTRIBUTOR"
  SHIPYARD_CONTROLLER_ARTIFACT_PREFIX: "SHIPYARD_CONTROLLER"
  SECRET_SVC_ARTIFACT_PREFIX: "SECRET_SVC"
  RESOURCE_SVC_ARTIFACT_PREFIX: "RESOURCE_SVC"
  REMEDIATION_SVC_ARTIFACT_PREFIX: "REMEDIATION_SVC"
  LIGHTHOUSE_SVC_ARTIFACT_PREFIX: "LIGHTHOUSE_SVC"
  MONGODB_DS_ARTIFACT_PREFIX: "MONGODB_DS"
  STATISTICS_SVC_ARTIFACT_PREFIX: "STATISTICS_SVC"
  WEBHOOK_SVC_ARTIFACT_PREFIX: "WEBHOOK_SVC"

  BRIDGE_ARTIFACT: "bridge2"
  BRIDGE_FOLDER: "bridge/"
  BRIDGE_DOCKER_TEST_TARGET: "builder-test-unit"

  BRIDGE_UI_TEST_ARTIFACT: "bridge2"
  BRIDGE_UI_TEST_FOLDER: "bridge/"
  BRIDGE_UI_TEST_DOCKER_TEST_TARGET: "builder-test-ui"
  BRIDGE_UI_TEST_SHOULD_PUSH_IMAGE: "false"

  BRIDGE_SERVER_ARTIFACT: "bridge2"
  BRIDGE_SERVER_FOLDER: "bridge/"
  BRIDGE_SERVER_DOCKER_TEST_TARGET: "bridge-server-test"
  BRIDGE_SERVER_SHOULD_PUSH_IMAGE: "false"

  BRIDGE_CODE_STYLE_ARTIFACT: "bridge2"
  BRIDGE_CODE_STYLE_FOLDER: "bridge/"
  BRIDGE_CODE_STYLE_DOCKER_TEST_TARGET: "builder-code-style"
  BRIDGE_CODE_STYLE_SHOULD_PUSH_IMAGE: "false"

  API_ARTIFACT: "api"
  API_FOLDER: "api/"
  API_DOCKER_TEST_TARGET: "builder-test"

  APPROVAL_SVC_ARTIFACT: "approval-service"
  APPROVAL_SVC_FOLDER: "approval-service/"
  APPROVAL_SVC_DOCKER_TEST_TARGET: "builder-test"

  DISTRIBUTOR_ARTIFACT: "distributor"
  DISTRIBUTOR_FOLDER: "distributor/"
  DISTRIBUTOR_DOCKER_TEST_TARGET: "builder-test"

  SHIPYARD_CONTROLLER_ARTIFACT: "shipyard-controller"
  SHIPYARD_CONTROLLER_FOLDER: "shipyard-controller/"
  SHIPYARD_CONTROLLER_DOCKER_TEST_TARGET: "builder-test"

  SECRET_SVC_ARTIFACT: "secret-service"
  SECRET_SVC_FOLDER: "secret-service/"
  SECRET_SVC_DOCKER_TEST_TARGET: "builder-test"

  RESOURCE_SVC_ARTIFACT: "resource-service"
  RESOURCE_SVC_FOLDER: "resource-service/"
  RESOURCE_SVC_DOCKER_TEST_TARGET: "builder-test"

  REMEDIATION_SVC_ARTIFACT: "remediation-service"
  REMEDIATION_SVC_FOLDER: "remediation-service/"
  REMEDIATION_SVC_DOCKER_TEST_TARGET: "builder-test"

  LIGHTHOUSE_SVC_ARTIFACT: "lighthouse-service"
  LIGHTHOUSE_SVC_FOLDER: "lighthouse-service/"
  LIGHTHOUSE_SVC_DOCKER_TEST_TARGET: "builder-test"

  MONGODB_DS_ARTIFACT: "mongodb-datastore"
  MONGODB_DS_FOLDER: "mongodb-datastore/"
  MONGODB_DS_DOCKER_TEST_TARGET: "builder-test"

  STATISTICS_SVC_ARTIFACT: "statistics-service"
  STATISTICS_SVC_FOLDER: "statistics-service/"
  STATISTICS_SVC_DOCKER_TEST_TARGET: "builder-test"

  WEBHOOK_SVC_ARTIFACT: "webhook-service"
  WEBHOOK_SVC_FOLDER: "webhook-service/"
  WEBHOOK_SVC_DOCKER_TEST_TARGET: "builder-test"

defaults:
  run:
    shell: bash
jobs:
  calculate-queue-time:
    name: "Calculate Queue Time"
    uses: ./.github/workflows/pipeline-queuetime.yml
    with:
      workflow_name: "CI"
    secrets:
      monitoring_api_token: ${{ secrets.MONITORING_API_TOKEN }}
      monitoring_tenant_url: ${{ secrets.MONITORING_TENANT_URL }}

  prepare_ci_run:
    name: Prepare CI Run
    # Prepare CI Run looks at what has been changed in this commit/PR/... and determines which artifacts should be
    # built afterwards (in other jobs that depend on this one).
    needs: calculate-queue-time
    runs-on: ubuntu-20.04
    outputs: # declare what this job outputs (so it can be re-used for other jobs)
      # build config
      BUILD_EVERYTHING: ${{ steps.build_everything.outputs.BUILD_EVERYTHING }}
      BUILD_INSTALLER: ${{ steps.check_modified_files.outputs.BUILD_INSTALLER }}
      BUILD_CLI: ${{ steps.check_modified_files.outputs.BUILD_CLI }}
      BUILD_MATRIX: ${{ steps.check_modified_files.outputs.BUILD_MATRIX }}
      BUILD_MATRIX_EMPTY: ${{ steps.check_modified_files.outputs.BUILD_MATRIX_EMPTY }}
      # metadata
      GIT_SHA: ${{ steps.extract_branch.outputs.GIT_SHA }}
      BRANCH: ${{ steps.extract_branch.outputs.BRANCH }}
      BRANCH_SLUG: ${{ steps.extract_branch.outputs.BRANCH_SLUG }}
      VERSION: ${{ steps.get_version.outputs.VERSION }}
      KEPTN_SPEC_VERSION: ${{ steps.get_version.outputs.KEPTN_SPEC_VERSION }}
      DATE: ${{ steps.get_datetime.outputs.DATE }}
      TIME: ${{ steps.get_datetime.outputs.TIME }}
      DATETIME: ${{ steps.get_datetime.outputs.DATETIME }}

    steps:
      - name: Check out code
        uses: actions/checkout@v3
        with:
          fetch-depth: 0 # need to checkout "all commits" for certain features to work (e.g., get all changed files)
          submodules: 'true'

      - name: Get changed files
        id: changed_files
        uses: jitterbit/get-changed-files@v1
        continue-on-error: true

      - name: Prepare for build-everything run
        if: (github.event_name == 'push') || (github.event_name == 'workflow_dispatch') || (contains(github.event.pull_request.labels.*.name, 'CI:trigger-build-everything'))
        id: build_everything
        run: |
          BUILD_EVERYTHING=true
          echo "##[set-output name=BUILD_EVERYTHING;]$(echo ${BUILD_EVERYTHING})"

      - name: Prepare artifacts with changes
        id: check_modified_files
        env:
          BUILD_EVERYTHING: ${{ steps.build_everything.outputs.BUILD_EVERYTHING }}
          GITHUB_REF_PROTECTED: ${{ env.GITHUB_REF_PROTECTED }}
        run: |
          ./gh-actions-scripts/prepare_changed_artifacts.sh "${{ steps.changed_files.outputs.all }}"

      - name: Extract branch name
        id: extract_branch
        # see https://github.com/keptn/gh-action-extract-branch-name for details
        uses: keptn/gh-action-extract-branch-name@main

      - name: Get the version
        id: get_version
        env:
          BRANCH: ${{ steps.extract_branch.outputs.BRANCH }}
          BRANCH_SLUG: ${{ steps.extract_branch.outputs.BRANCH_SLUG }}
        shell: bash
        run: |
          # determine version
          npx standard-version@^9.3.1 \
            --skip.commit \
            --skip.tag \
            --skip.changelog

          GIT_NEXT_TAG=$(cat VERSION.txt)
          git checkout HEAD -- VERSION.txt
          
          echo "GIT_NEXT_TAG=${GIT_NEXT_TAG}"

          if [[ "$BRANCH" == "master" ]]; then
            # master branch = latest
            VERSION="${GIT_NEXT_TAG}-dev"
          else
            # Feature/Development Branch - use last tag with branch slug
            VERSION="${GIT_NEXT_TAG}-dev-${BRANCH_SLUG}"
          fi

          # determine keptn spec version
          git submodule update --init
          cd specification
          KEPTN_SPEC_VERSION=$(git describe --tags)

          echo "VERSION=${VERSION}"
          echo "KEPTN_SPEC_VERSION=${KEPTN_SPEC_VERSION}"

          echo "::set-output name=VERSION::${VERSION}"
          echo "::set-output name=KEPTN_SPEC_VERSION::${KEPTN_SPEC_VERSION}"
      - name: Get current date and time
        id: get_datetime
        run: |
          echo "::set-output name=DATE::$(date +'%Y%m%d')"
          echo "::set-output name=TIME::$(date +'%H%M')"
          echo "::set-output name=DATETIME::$(date +'%Y%m%d')$(date +'%H%M')"

  store-output-in-build-config:
    name: "Store output of last step in build-config.env"
    needs: prepare_ci_run
    runs-on: ubuntu-20.04
    steps:

      - name: Create build config file
        env:
          BRANCH: ${{ needs.prepare_ci_run.outputs.BRANCH }}
          BRANCH_SLUG: ${{ needs.prepare_ci_run.outputs.BRANCH_SLUG }}
          BUILD_EVERYTHING: ${{ needs.prepare_ci_run.outputs.BUILD_EVERYTHING }}
          VERSION: ${{ needs.prepare_ci_run.outputs.VERSION }}
          DATETIME: ${{ needs.prepare_ci_run.outputs.DATE }}${{ needs.prepare_ci_run.outputs.TIME }}
          GIT_SHA: ${{ needs.prepare_ci_run.outputs.GIT_SHA }}
        run: |
          echo "BRANCH=${BRANCH}" >> build-config.env
          echo "BRANCH_SLUG=${BRANCH_SLUG}" >> build-config.env
          echo "BUILD_EVERYTHING=${BUILD_EVERYTHING}" >> build-config.env
          echo "VERSION=${VERSION}" >> build-config.env
          echo "DATETIME=${DATETIME}" >> build-config.env
          echo "GIT_SHA=${GIT_SHA}" >> build-config.env

      - name: Upload build config as artifact
        id: upload_build_config
        uses: actions/upload-artifact@v3
        with:
          name: build-config
          path: build-config.env

  ############################################################################
  # Unit tests                                                               #
  ############################################################################
  unit-tests-and-build:
    name: Unit Tests and Build
    needs: prepare_ci_run
    runs-on: ubuntu-20.04
    if: needs.prepare_ci_run.outputs.BUILD_MATRIX_EMPTY == 'false'
    strategy:
      matrix: ${{ fromJson(needs.prepare_ci_run.outputs.BUILD_MATRIX) }}
      fail-fast: false # TODO remove this after all test pass
    env:
      BRANCH: ${{ needs.prepare_ci_run.outputs.BRANCH }}
      VERSION: ${{ needs.prepare_ci_run.outputs.VERSION }}
      DATETIME: ${{ needs.prepare_ci_run.outputs.DATE }}${{ needs.prepare_ci_run.outputs.TIME }}
      GIT_SHA: ${{ needs.prepare_ci_run.outputs.GIT_SHA }}
    steps:
      - name: Check out code.
        uses: actions/checkout@v3

      - name: Set up Go 1.x
        if: matrix.config.artifact != 'bridge2'
        uses: actions/setup-go@v3
        with:
          go-version: ${{ env.GO_VERSION }}

      - name: Set up gotestsum
        if: matrix.config.artifact != 'bridge2'
        run: go install gotest.tools/gotestsum@v1.8.1

      - name: Test ${{ matrix.config.artifact }} # TODO add back -race
        if: matrix.config.artifact != 'bridge2' && ((needs.prepare_ci_run.outputs.BUILD_EVERYTHING == 'true') || (matrix.config.should-run == 'true'))
        working-directory: ./${{ matrix.config.artifact}}
        run: |
          go mod download
          gotestsum --no-color=false --format=testname -- -v ./... 

    #######################################################################
          # TESTS FOR BRIDGE
    #######################################################################
      - name: Install yarn
        if: matrix.config.artifact == 'bridge2'
        working-directory: bridge
        run: |
          if [[ '${{ matrix.config.docker-test-target }}' == 'bridge-server-test' ]]; then
            cd ./server 
          fi
          yarn install --frozen-lockfile 

      - name: Bridge lint checks
        if: matrix.config.artifact == 'bridge2' && matrix.config.docker-test-target == 'builder-code-style'
        working-directory: bridge
        run: yarn prettier:check && yarn lint:check

      - name: UI-Test
        if: matrix.config.docker-test-target == 'builder-test-ui'
        run: |
         ./cypress/run-tests.sh   

      - name: Bridge unit test
        if: matrix.config.artifact == 'bridge2' && matrix.config.docker-test-target != 'builder-test-ui'
        working-directory: bridge
        run: |
          if [[ '${{ matrix.config.docker-test-target }}' == 'bridge-server-test' ]]; then
            cd ./server 
          fi
          yarn test

      - name: Report test coverage for bridge-server
        if: matrix.config.should-push-image == 'false' && matrix.config.artifact == 'bridge2' && matrix.config.docker-test-target == 'bridge-server-test'
        uses: codecov/codecov-action@v3
        with:
          fail_ci_if_error: false
          flags: bridge-server

      - name: Upload Test Screenshots
        if: always() && matrix.config.artifact == 'bridge2' && matrix.config.docker-test-target == 'builder-test-ui'
        uses: actions/upload-artifact@v3
        with:
          name: bridge-e2e-screenshots
          path: ./shared/screenshots

    # REPORT COVERAGE
      - name: Report test coverage for ${{ matrix.config.artifact }}
        if: matrix.config.should-push-image == 'true'
        uses: codecov/codecov-action@v3
        with:
            fail_ci_if_error: false
            flags: ${{ matrix.config.artifact }}

    #######################################################################
    # BUILD PRODUCTION IMAGES
    #######################################################################

      - name: Set up Docker Buildx
        uses: docker/setup-buildx-action@v2
        id: buildx
        with:
          install: true

      - name: Login to Docker Hub
        uses: docker/login-action@v2
        # only run docker login on pushes; also for PRs, but only if this is not a fork
        if: ( github.actor != 'renovate[bot]' && github.actor != 'dependabot[bot]' ) && (matrix.config.should-push-image == 'true' && (github.event_name == 'push' || github.event_name == 'workflow_dispatch' || github.event.pull_request.head.repo.full_name == github.repository))
        # note: GH does not allow to access secrets for PRs from a forked repositories due to security reasons
        # that's fine, but it means we can't push images to dockerhub
        with:
          username: ${{ secrets.REGISTRY_USER }}
          password: ${{ secrets.REGISTRY_PASSWORD }}

      - id: docker_build_image
        name: "Docker Build keptn/${{ matrix.config.artifact }}"
        if: matrix.config.should-push-image == 'true' && ( matrix.config.should-run == 'true' || needs.prepare_ci_run.outputs.BUILD_EVERYTHING == 'true' )
        uses: docker/build-push-action@v3
        with:
          context: ${{ matrix.config.working-dir }}
          tags: |
            keptndev/${{ matrix.config.artifact }}:${{ env.VERSION }}
            keptndev/${{ matrix.config.artifact }}:${{ env.VERSION }}.${{ env.DATETIME }}
          build-args: |
            version=${{ env.VERSION }}
            buildTime=${{ needs.prepare_ci_run.outputs.DATETIME }}
            gitSha=${{ needs.prepare_ci_run.outputs.GIT_SHA }}
          push: ${{ matrix.config.should-push-image == 'true' && (( github.event_name == 'pull_request' && github.event.pull_request.head.repo.full_name == github.repository ) || ( github.event_name == 'push' )) && github.actor != 'renovate[bot]' && github.actor != 'dependabot[bot]' }}
          pull: true
          builder: ${{ steps.buildx.outputs.name }}
          cache-from: type=gha, scope=${{ github.workflow }}
          cache-to: type=gha, scope=${{ github.workflow }}

  unit-tests-cli:
    name: Unit Tests CLI (multi OS/arch)
    needs: prepare_ci_run
    if: (needs.prepare_ci_run.outputs.BUILD_EVERYTHING == 'true') || (needs.prepare_ci_run.outputs.BUILD_CLI == 'true')
    runs-on: ubuntu-20.04
    steps:
      - name: Set up Go 1.x
        uses: actions/setup-go@v3
        with:
          go-version: ${{ env.GO_VERSION }}
      - name: Checkout Code
        uses: actions/checkout@v3
        with:
          fetch-depth: 0

      # cache go modules
      - uses: actions/cache@v3.0.6
        with:
          path: ~/go/pkg/mod
          key: ${{ runner.os }}-go-cli-${{ hashFiles('cli/go.sum') }}
          restore-keys: |
            ${{ runner.os }}-go-cli

      - name: Test CLI
        working-directory: cli
        run: |
          go install gotest.tools/gotestsum@v1.7.0
          gotestsum --no-color=false --format=testname -- -race -v  -coverprofile=coverage.txt -covermode=atomic ./...

      - name: Report test coverage for CLI
        uses: codecov/codecov-action@v3
        with:
          fail_ci_if_error: true
          flags: cli

  ############################################################################
  # Build CLI                                                                #
  ############################################################################
  build-cli:
    name: Build Keptn CLI
    needs: [prepare_ci_run, unit-tests-cli]
    if: (needs.prepare_ci_run.outputs.BUILD_EVERYTHING == 'true') || (needs.prepare_ci_run.outputs.BUILD_CLI == 'true')
    uses: ./.github/workflows/build-cli.yml
    with:
      branch: ${{ needs.prepare_ci_run.outputs.BRANCH }}
      version: ${{ needs.prepare_ci_run.outputs.VERSION }}
      datetime: ${{ needs.prepare_ci_run.outputs.DATE }}${{ needs.prepare_ci_run.outputs.TIME }}

  ############################################################################
  # Build Helm Charts (only relevant for build_everything)                   #
  ############################################################################
  helm_charts_build:
    name: Build Helm Charts
    needs: prepare_ci_run
    if: (needs.prepare_ci_run.outputs.BUILD_EVERYTHING == 'true') || (needs.prepare_ci_run.outputs.BUILD_INSTALLER == 'true')
    uses: ./.github/workflows/build-helm-charts.yml
    with:
      branch: ${{ needs.prepare_ci_run.outputs.BRANCH }}
      version: ${{ needs.prepare_ci_run.outputs.VERSION }}
      keptn-spec-version: ${{ needs.prepare_ci_run.outputs.KEPTN_SPEC_VERSION }}
      datetime: ${{ needs.prepare_ci_run.outputs.DATE }}${{ needs.prepare_ci_run.outputs.TIME }}

  helm_charts_upload:
    name: Publish helm charts to dev repo
<<<<<<< HEAD
    needs: [prepare_ci_run, helm_charts_build, unit-tests-and-build]
=======
    needs: [prepare_ci_run, helm_charts_build, docker_build]
>>>>>>> 55b3dea4
    if: ((needs.prepare_ci_run.outputs.BUILD_EVERYTHING == 'true') || (needs.prepare_ci_run.outputs.BUILD_INSTALLER == 'true')) && (github.event_name == 'push' || github.event_name == 'workflow_dispatch' || (github.event_name == 'pull_request' && github.event.pull_request.head.repo.full_name == github.repository))
    runs-on: ubuntu-20.04
    steps:
    - name: Checkout helm-charts repo
      uses: actions/checkout@v3
      with:
        repository: keptn/helm-charts-dev
        path: helm-charts-dev
        ref: gh-pages
        token: ${{ secrets.KEPTN_BOT_TOKEN }}

    - name: Configure Git
      working-directory: helm-charts-dev
      env:
        KEPTN_BOT_NAME: "Keptn Bot"
        KEPTN_BOT_EMAIL: "keptn-bot <86361500+keptn-bot@users.noreply.github.com>"
      run: |
        git config user.name "$KEPTN_BOT_NAME"
        git config user.email "$KEPTN_BOT_EMAIL"

    - name: Install Helm
      uses: azure/setup-helm@v3
      with:
        version: v3.7.2

    - name: Download Helm Chart artifacts
      id: download_helm_chart
      uses: actions/download-artifact@v3
      with:
        name: keptn-installer
        path: dist/keptn-installer

    - name: Upload helm charts to dev repo
      env:
        RELEASE_TAG: ${{ needs.prepare_ci_run.outputs.VERSION }}
      run: |
        mv ./dist/keptn-installer/*.tgz ./helm-charts-dev/packages
        cd ./helm-charts-dev
        helm repo index ./ --url https://charts-dev.keptn.sh/ --merge ./index.yaml
        git add *.tgz
        git add index.yaml
        git commit --signoff -m "Keptn Dev Version $RELEASE_TAG"
        git push

  calculate-total-runtime:
    name: End-of-Pipeline Metrics
    if: always() && (( github.event_name == 'pull_request' && github.event.pull_request.head.repo.full_name == github.repository ) || ( github.event_name == 'push' ))
    needs:
      - calculate-queue-time
      - prepare_ci_run
      - store-output-in-build-config
      - unit-tests-and-build
      - unit-tests-cli
      - build-cli
      - helm_charts_build
      - helm_charts_upload

    uses: ./.github/workflows/end-of-pipeline-metrics.yml
    with:
      workflow_name: "CI"
      branch: ${{ github.ref }}
    secrets:
      monitoring_api_token: ${{ secrets.MONITORING_API_TOKEN }}
      monitoring_tenant_url: ${{ secrets.MONITORING_TENANT_URL }}<|MERGE_RESOLUTION|>--- conflicted
+++ resolved
@@ -427,11 +427,7 @@
 
   helm_charts_upload:
     name: Publish helm charts to dev repo
-<<<<<<< HEAD
     needs: [prepare_ci_run, helm_charts_build, unit-tests-and-build]
-=======
-    needs: [prepare_ci_run, helm_charts_build, docker_build]
->>>>>>> 55b3dea4
     if: ((needs.prepare_ci_run.outputs.BUILD_EVERYTHING == 'true') || (needs.prepare_ci_run.outputs.BUILD_INSTALLER == 'true')) && (github.event_name == 'push' || github.event_name == 'workflow_dispatch' || (github.event_name == 'pull_request' && github.event.pull_request.head.repo.full_name == github.repository))
     runs-on: ubuntu-20.04
     steps:
