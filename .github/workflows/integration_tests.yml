--- conflicted
+++ resolved
@@ -558,6 +558,7 @@
           readarray -t namespaces <<< "$(kubectl get namespaces | awk '{ print $1 }' | grep ${{ env.KEPTN_NAMESPACE }})"
           readarray -t clusterroles <<< "$(kubectl get clusterroles | awk '{ print $1 }' | grep ${{ env.KEPTN_NAMESPACE }})"
           readarray -t clusterrolebindings <<< "$(kubectl get clusterrolebindings | awk '{ print $1 }' | grep ${{ env.KEPTN_NAMESPACE }})"
+
           if [[ "${{ github.event_name }}" == 'schedule' && "${{ steps.test_aggregated.outcome }}" == 'failure' ]]; then
               for namespace in "${namespaces[@]}"; do
                 if [[ ! -z "${namespace// }" ]]; then
@@ -565,22 +566,14 @@
                   kubectl annotate namespace "$namespace" janitor/ttl=3d
                 fi
               done
-<<<<<<< HEAD
-
-=======
-          
->>>>>>> 327e1886
+          
               for cr in "${clusterroles[@]}"; do
                 if [[ ! -z "${cr// }" ]]; then
                   echo "Annotating clusterrole $cr with Janitor TTL of 3 days..."
                   kubectl annotate clusterrole "$cr" janitor/ttl=3d
                 fi
               done
-<<<<<<< HEAD
-
-=======
-          
->>>>>>> 327e1886
+          
               for crb in "${clusterrolebindings[@]}"; do
                 if [[ ! -z "${crb// }" ]]; then
                   echo "Annotating clusterrolebinding $crb with Janitor TTL of 3 days..."
@@ -594,22 +587,14 @@
                   kubectl annotate namespace "$namespace" janitor/ttl=6h
                 fi
               done
-<<<<<<< HEAD
-
-=======
-          
->>>>>>> 327e1886
+          
               for cr in "${clusterroles[@]}"; do
                 if [[ ! -z "${cr// }" ]]; then
                   echo "Annotating clusterrole $cr with Janitor TTL of 3 days..."
                   kubectl annotate clusterrole "$cr" janitor/ttl=6h
                 fi
               done
-<<<<<<< HEAD
-
-=======
-          
->>>>>>> 327e1886
+          
               for crb in "${clusterrolebindings[@]}"; do
                 if [[ ! -z "${crb// }" ]]; then
                   echo "Annotating clusterrolebinding $crb with Janitor TTL of 3 days..."
@@ -623,22 +608,14 @@
                   kubectl delete namespace "$namespace"
                 fi
               done
-<<<<<<< HEAD
-
-=======
-          
->>>>>>> 327e1886
+          
               for cr in "${clusterroles[@]}"; do
                 if [[ ! -z "${cr// }" ]]; then
                   echo "Deleting clusterrole $cr ..."
                   kubectl delete clusterrole "$cr"
                 fi
               done
-<<<<<<< HEAD
-
-=======
-          
->>>>>>> 327e1886
+          
               for crb in "${clusterrolebindings[@]}"; do
                 if [[ ! -z "${crb// }" ]]; then
                   echo "Deleting clusterrolebinding $crb ..."
