package handler

import (
	"context"
	"errors"
	"fmt"
	keptnv2 "github.com/keptn/go-utils/pkg/lib/v0_2_0"
	"time"

	"github.com/benbjohnson/clock"
	"github.com/keptn/keptn/shipyard-controller/common"
	"github.com/keptn/keptn/shipyard-controller/db"
	"github.com/keptn/keptn/shipyard-controller/models"
	log "github.com/sirupsen/logrus"
)

//go:generate moq -pkg fake -skip-ensure -out ./fake/sequencedispatcher.go . ISequenceDispatcher
// ISequenceDispatcher is responsible for dispatching events to be sent to the event broker
type ISequenceDispatcher interface {
	Add(queueItem models.QueueItem) error
	Run(ctx context.Context, mode common.SDMode, startSequenceFunc func(event models.Event) error)
	Remove(eventScope models.EventScope) error
	Stop()
}

type SequenceDispatcher struct {
<<<<<<< HEAD
	eventRepo             db.EventRepo
	sequenceQueue         db.SequenceQueueRepo
	sequenceExecutionRepo db.SequenceExecutionRepo
	theClock              clock.Clock
	syncInterval          time.Duration
	startSequenceFunc     func(event models.Event) error
	shipyardController    shipyardController
	ticker                *clock.Ticker
=======
	eventRepo         db.EventRepo
	eventQueueRepo    db.EventQueueRepo
	sequenceQueue     db.SequenceQueueRepo
	sequenceRepo      db.TaskSequenceRepo
	theClock          clock.Clock
	syncInterval      time.Duration
	startSequenceFunc func(event models.Event) error
	mutex             sync.Mutex
	ticker            *clock.Ticker
	mode              common.SDMode
>>>>>>> d1b96ef7
}

// NewSequenceDispatcher creates a new SequenceDispatcher
func NewSequenceDispatcher(
	eventRepo db.EventRepo,
	sequenceQueueRepo db.SequenceQueueRepo,
	sequenceExecutionRepo db.SequenceExecutionRepo,
	syncInterval time.Duration,
	theClock clock.Clock,
	mode common.SDMode,
) ISequenceDispatcher {
	return &SequenceDispatcher{
<<<<<<< HEAD
		eventRepo:             eventRepo,
		sequenceQueue:         sequenceQueueRepo,
		sequenceExecutionRepo: sequenceExecutionRepo,
		theClock:              theClock,
		syncInterval:          syncInterval,
=======
		eventRepo:      eventRepo,
		eventQueueRepo: eventQueueRepo,
		sequenceQueue:  sequenceQueueRepo,
		sequenceRepo:   sequenceRepo,
		theClock:       theClock,
		syncInterval:   syncInterval,
		mutex:          sync.Mutex{},
		mode:           mode,
>>>>>>> d1b96ef7
	}
}

func (sd *SequenceDispatcher) Add(queueItem models.QueueItem) error {

	if sd.mode == common.SDModeRW {
		//if there is only one shipyard we can both read and write,
		//so we try to dispatch the sequence immediately
		if err := sd.dispatchSequence(queueItem); err != nil {
			if err == ErrSequenceBlocked {
				//if the sequence is currently blocked, insert it into the queue
				return sd.add(queueItem)
			} else if err == ErrSequenceBlockedWaiting {
				//if the sequence is currently blocked and should wait, insert it into the queue
				if err2 := sd.add(queueItem); err2 != nil {
					return err2
				}
				return ErrSequenceBlockedWaiting
			} else {
				return err
			}
		}
		return nil
	} else {
		//if there are multiple shipyard we should only write
		return sd.add(queueItem)
	}

}

func (sd *SequenceDispatcher) add(queueItem models.QueueItem) error {
	return sd.sequenceQueue.QueueSequence(queueItem)
}

func (sd *SequenceDispatcher) Remove(eventScope models.EventScope) error {
	return sd.sequenceQueue.DeleteQueuedSequences(models.QueueItem{
		Scope: eventScope,
	})
}

<<<<<<< HEAD
func (sd *SequenceDispatcher) SetStartSequenceCallback(startSequenceFunc func(event models.Event) error) {
	sd.startSequenceFunc = startSequenceFunc
}

func (sd *SequenceDispatcher) Run(ctx context.Context, startSequenceFunc func(event models.Event) error) {
=======
func (sd *SequenceDispatcher) Run(ctx context.Context, mode common.SDMode, startSequenceFunc func(event models.Event) error) {
	// at each run the dispatcher needs to know if it is a leader or not
	sd.mode = mode
>>>>>>> d1b96ef7
	sd.ticker = sd.theClock.Ticker(sd.syncInterval)
	sd.startSequenceFunc = startSequenceFunc
	go func() {
		for {
			select {
			case <-ctx.Done():
				log.Info("Cancelling sequence dispatcher loop")
				return
			case <-sd.ticker.C:
				log.Debugf("%.2f seconds have passed. Dispatching sequences", sd.syncInterval.Seconds())
				sd.dispatchSequences()
			}
		}
	}()
}

func (sd *SequenceDispatcher) Stop() {
<<<<<<< HEAD
=======
	// as soon as a new leader is elected dispatcher should only write
	sd.mode = common.SDModeW
>>>>>>> d1b96ef7
	if sd.ticker == nil {
		return
	}
	sd.ticker.Stop()
}

func (sd *SequenceDispatcher) dispatchSequences() {
	queuedSequences, err := sd.sequenceQueue.GetQueuedSequences()
	if err != nil {
		if err == db.ErrNoEventFound {
			// if no sequences are in the queue, we can return here
			return
		}
		log.WithError(err).Error("Could not load queued sequences")
		return
	}

	for _, queuedSequence := range queuedSequences {
		if err := sd.dispatchSequence(queuedSequence); err != nil {
			if errors.Is(err, ErrSequenceBlocked) || errors.Is(err, ErrSequenceBlockedWaiting) {
				log.Infof("Could not dispatch sequence with keptnContext %s. Sequence is currently blocked by other sequence", queuedSequence.Scope.KeptnContext)
			} else {
				log.WithError(err).Errorf("Could not dispatch sequence with keptnContext %s", queuedSequence.Scope.KeptnContext)
			}
		}
	}
}

func (sd *SequenceDispatcher) dispatchSequence(queueItem models.QueueItem) error {
	// first, check if the sequence is currently paused
	sequenceExecution, err := sd.sequenceExecutionRepo.GetByTriggeredID(queueItem.Scope.Project, queueItem.EventID)
	if err != nil {
		return err
	}

	if sequenceExecution == nil {
		return ErrSequenceNotFound
	}

	if sequenceExecution.IsPaused() || sd.sequenceExecutionRepo.IsContextPaused(queueItem.Scope) {
		log.Infof("Sequence %s is currently paused. Will not start it yet.", queueItem.Scope.KeptnContext)
		return ErrSequenceBlocked
	}

	// get other sequence executions that might block the current sequence
	startedSequenceExecutions, err := sd.sequenceExecutionRepo.Get(models.SequenceExecutionFilter{
		Scope: models.EventScope{
			EventData: keptnv2.EventData{
				Project: queueItem.Scope.Project,
				Stage:   queueItem.Scope.Stage,
			},
		},
		Status: []string{models.SequenceStartedState},
	})

	if err != nil {
		return err
	}

	if len(startedSequenceExecutions) > 0 {
		log.Infof("Sequence %s cannot be started yet because sequences are still running in stage %s", queueItem.Scope.KeptnContext, queueItem.Scope.Stage)
		return ErrSequenceBlockedWaiting
	}

	events, err := sd.eventRepo.GetEvents(queueItem.Scope.Project, common.EventFilter{
		ID: &queueItem.EventID,
	}, common.TriggeredEvent)

	if err != nil {
		return err
	}

	if len(events) == 0 {
		return fmt.Errorf("sequence.triggered event with ID %s cannot be found anymore", queueItem.EventID)
	}

	sequenceTriggeredEvent := events[0]

	if err := sd.startSequenceFunc(sequenceTriggeredEvent); err != nil {
		return fmt.Errorf("could not start task sequence %s: %s", queueItem.EventID, err.Error())
	}

	return sd.sequenceQueue.DeleteQueuedSequences(queueItem)
}<|MERGE_RESOLUTION|>--- conflicted
+++ resolved
@@ -24,7 +24,6 @@
 }
 
 type SequenceDispatcher struct {
-<<<<<<< HEAD
 	eventRepo             db.EventRepo
 	sequenceQueue         db.SequenceQueueRepo
 	sequenceExecutionRepo db.SequenceExecutionRepo
@@ -33,18 +32,7 @@
 	startSequenceFunc     func(event models.Event) error
 	shipyardController    shipyardController
 	ticker                *clock.Ticker
-=======
-	eventRepo         db.EventRepo
-	eventQueueRepo    db.EventQueueRepo
-	sequenceQueue     db.SequenceQueueRepo
-	sequenceRepo      db.TaskSequenceRepo
-	theClock          clock.Clock
-	syncInterval      time.Duration
-	startSequenceFunc func(event models.Event) error
-	mutex             sync.Mutex
-	ticker            *clock.Ticker
 	mode              common.SDMode
->>>>>>> d1b96ef7
 }
 
 // NewSequenceDispatcher creates a new SequenceDispatcher
@@ -57,22 +45,12 @@
 	mode common.SDMode,
 ) ISequenceDispatcher {
 	return &SequenceDispatcher{
-<<<<<<< HEAD
 		eventRepo:             eventRepo,
 		sequenceQueue:         sequenceQueueRepo,
 		sequenceExecutionRepo: sequenceExecutionRepo,
 		theClock:              theClock,
 		syncInterval:          syncInterval,
-=======
-		eventRepo:      eventRepo,
-		eventQueueRepo: eventQueueRepo,
-		sequenceQueue:  sequenceQueueRepo,
-		sequenceRepo:   sequenceRepo,
-		theClock:       theClock,
-		syncInterval:   syncInterval,
-		mutex:          sync.Mutex{},
-		mode:           mode,
->>>>>>> d1b96ef7
+		mode: mode
 	}
 }
 
@@ -113,17 +91,13 @@
 	})
 }
 
-<<<<<<< HEAD
 func (sd *SequenceDispatcher) SetStartSequenceCallback(startSequenceFunc func(event models.Event) error) {
 	sd.startSequenceFunc = startSequenceFunc
 }
 
-func (sd *SequenceDispatcher) Run(ctx context.Context, startSequenceFunc func(event models.Event) error) {
-=======
 func (sd *SequenceDispatcher) Run(ctx context.Context, mode common.SDMode, startSequenceFunc func(event models.Event) error) {
 	// at each run the dispatcher needs to know if it is a leader or not
 	sd.mode = mode
->>>>>>> d1b96ef7
 	sd.ticker = sd.theClock.Ticker(sd.syncInterval)
 	sd.startSequenceFunc = startSequenceFunc
 	go func() {
@@ -141,11 +115,8 @@
 }
 
 func (sd *SequenceDispatcher) Stop() {
-<<<<<<< HEAD
-=======
 	// as soon as a new leader is elected dispatcher should only write
 	sd.mode = common.SDModeW
->>>>>>> d1b96ef7
 	if sd.ticker == nil {
 		return
 	}
