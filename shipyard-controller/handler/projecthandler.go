--- conflicted
+++ resolved
@@ -282,13 +282,8 @@
 	}
 
 	automaticProvisioningURL := ph.Env.AutomaticProvisioningURL
-<<<<<<< HEAD
 	if automaticProvisioningURL != "" && params.GitCredentials == nil {
-		provisioningData, err := ph.RepositoryProvisioner.ProvideRepository(*params.Name)
-=======
-	if automaticProvisioningURL != "" && params.GitRemoteURL == "" {
 		provisioningData, err := ph.RepositoryProvisioner.ProvideRepository(*params.Name, common.GetKeptnNamespace())
->>>>>>> 94296789
 		if err != nil {
 			log.Errorf(err.Error())
 			SetFailedDependencyErrorResponse(c, UnableProvisionInstanceGeneric)
