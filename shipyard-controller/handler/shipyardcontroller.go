--- conflicted
+++ resolved
@@ -369,57 +369,8 @@
 		return fmt.Errorf("unable to delete associated task '.triggered' event with ID %s: %w", eventScope.TriggeredID, err)
 	}
 
-<<<<<<< HEAD
 	sc.onSequenceTaskFinished(eventScope.WrappedEvent)
 	return sc.proceedTaskSequence(*eventScope, *updatedSequenceExecution)
-=======
-	// if this was the last '.started' event
-	if len(startedEvents) == 1 {
-		triggeredEventType, err := keptnv2.ReplaceEventTypeKind(eventScope.EventType, string(common.TriggeredEvent))
-		if err != nil {
-			return err
-		}
-
-		triggeredEvents, err := sc.eventRepo.GetEventsWithRetry(eventScope.Project, common.EventFilter{Type: triggeredEventType, ID: &eventScope.TriggeredID}, common.TriggeredEvent, maxRepoReadRetries)
-		if err != nil {
-			return fmt.Errorf("unable to retrieve associated task '.triggered' event with ID %s: %w", eventScope.TriggeredID, err)
-		}
-		if len(triggeredEvents) == 0 {
-			return fmt.Errorf("no matching task '.triggered' event found for event %s with triggered ID %s", eventScope.WrappedEvent.ID, eventScope.TriggeredID)
-		}
-
-		// if the previously deleted '.started' event was the last, the '.triggered' event can be removed
-		err = sc.eventRepo.DeleteEvent(eventScope.Project, triggeredEvents[0].ID, common.TriggeredEvent)
-		if err != nil {
-			return fmt.Errorf("unable to delete associated task '.triggered' event with ID %s: %w", eventScope.TriggeredID, err)
-		}
-
-		taskExecution, err := sc.getOpenTaskExecution(*eventScope)
-		if err != nil {
-			return fmt.Errorf("unable to get open task execution: %w", err)
-		}
-		//shipyard, err := sc.shipyardRetriever.GetCachedShipyard(eventScope.Project)
-
-		shipyard, err := sc.shipyardRetriever.GetShipyard(eventScope.Project)
-		if err != nil {
-			return fmt.Errorf("unable to fetch shipyard: %w", err)
-		}
-
-		sequence, err := GetTaskSequenceInStage(taskExecution.Stage, taskExecution.TaskSequenceName, shipyard)
-		if err != nil {
-			return fmt.Errorf("unable to find task %s.%s found in shipyard: %w", taskExecution.Stage, taskExecution.TaskSequenceName, err)
-		}
-
-		finishedEventsData, err := sc.getFinishedEventData(*eventScope)
-		if err != nil {
-			return fmt.Errorf("unable to gather task '.finished' event data: %w", err)
-		}
-
-		sc.onSequenceTaskFinished(eventScope.WrappedEvent)
-		return sc.proceedTaskSequence(*eventScope, sequence, finishedEventsData, taskExecution)
-	}
-	return nil
->>>>>>> d1b96ef7
 }
 
 func (sc *shipyardController) wasTaskTriggered(eventScope models.EventScope) (bool, error) {
@@ -642,12 +593,7 @@
 		return err
 	}
 
-<<<<<<< HEAD
 	_, taskSequenceName, _, err := keptnv2.ParseSequenceEventType(*event.Type)
-=======
-	//shipyard, err := sc.shipyardRetriever.GetCachedShipyard(eventScope.Project)
-	shipyard, err := sc.shipyardRetriever.GetShipyard(eventScope.Project)
->>>>>>> d1b96ef7
 	if err != nil {
 		return err
 	}
@@ -789,15 +735,8 @@
 	return triggeredEvent, nil
 }
 
-<<<<<<< HEAD
 func (sc *shipyardController) triggerNextTaskSequences(eventScope models.EventScope, inputEvent *models.Event, completedSequence models.SequenceExecution) error {
 	shipyard, err := sc.shipyardRetriever.GetCachedShipyard(eventScope.Project)
-=======
-func (sc *shipyardController) triggerNextTaskSequences(eventScope models.EventScope, completedSequence *keptnv2.Sequence, eventHistory []interface{}, inputEvent *models.Event, previousTask string) error {
-	//shipyard, err := sc.shipyardRetriever.GetCachedShipyard(eventScope.Project)
-	shipyard, err := sc.shipyardRetriever.GetShipyard(eventScope.Project)
-
->>>>>>> d1b96ef7
 	if err != nil {
 		return err
 	}
