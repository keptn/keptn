--- conflicted
+++ resolved
@@ -458,50 +458,25 @@
 }
 
 func (sc *shipyardController) proceedTaskSequence(eventScope *keptnv2.EventData, taskSequence *keptnv2.Sequence, event models.Event, shipyard *keptnv2.Shipyard, previousFinishedEvents []interface{}, previousTask string) error {
-<<<<<<< HEAD
 	// get the input for the .triggered event that triggered the previous sequence and append it to the list of previous events to gather all required data for the next stage
 	inputEvent, previousFinishedEvents, err := sc.appendTriggerEventProperties(eventScope, taskSequence, event, previousFinishedEvents)
 	if err != nil {
 		return err
 	}
-	task, err := sc.getNextTaskOfSequence(taskSequence, previousTask)
-	if err != nil && err == errNoFurtherTaskForSequence {
-=======
 	task, err := sc.getNextTaskOfSequence(taskSequence, previousTask, eventScope)
 	if err != nil && err == errNoFurtherTaskForSequence {
-		// get the input for the .triggered event that triggered the previous sequence and append it to the list of previous events to gather all required data for the next stage
-		events, err := sc.eventRepo.GetEvents(eventScope.Project, common.EventFilter{
-			Type:         keptnv2.GetTriggeredEventType(eventScope.Stage + "." + taskSequence.Name),
-			Stage:        &eventScope.Stage,
-			KeptnContext: &event.Shkeptncontext,
-		}, common.TriggeredEvent)
-
-		if err != nil {
-			sc.logger.Error("Could not load event that triggered task sequence " + eventScope.Stage + "." + taskSequence.Name + " with KeptnContext " + event.Shkeptncontext)
-			return err
-		}
-
-		var inputEvent *models.Event
-		if len(events) > 0 {
-			inputEvent = &events[0]
-			marshal, err := json.Marshal(inputEvent.Data)
-			if err != nil {
-				sc.logger.Error("Could not marshal input event: " + err.Error())
-				return err
-			}
-			var tmp interface{}
-			_ = json.Unmarshal(marshal, &tmp)
-			previousFinishedEvents = append(previousFinishedEvents, tmp)
-		}
-
->>>>>>> ea7421f6
+
+
 		// task sequence completed -> send .finished event and check if a new task sequence should be triggered by the completion
 		err = sc.completeTaskSequence(event.Shkeptncontext, eventScope, taskSequence.Name)
 		if err != nil {
 			sc.logger.Error("Could not complete task sequence " + eventScope.Stage + "." + taskSequence.Name + " with KeptnContext " + event.Shkeptncontext)
 			return err
 		}
-		return sc.triggerNextTaskSequences(event, eventScope, taskSequence, shipyard, previousFinishedEvents, inputEvent)
+		if eventScope.Result == keptnv2.ResultPass {
+			return sc.triggerNextTaskSequences(event, eventScope, taskSequence, shipyard, previousFinishedEvents, inputEvent)
+		}
+		return nil
 	} else if err != nil {
 		sc.logger.Error("Could not get next task of sequence: " + err.Error())
 		return err
