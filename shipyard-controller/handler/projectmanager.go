package handler

import (
	"encoding/base64"
	"encoding/json"
	"errors"
	"fmt"
	"strconv"
	"strings"
	"time"

	apimodels "github.com/keptn/go-utils/pkg/api/models"
	keptnv2 "github.com/keptn/go-utils/pkg/lib/v0_2_0"
	"github.com/keptn/keptn/shipyard-controller/common"
	"github.com/keptn/keptn/shipyard-controller/db"
	"github.com/keptn/keptn/shipyard-controller/models"
	log "github.com/sirupsen/logrus"
	"gopkg.in/yaml.v3"
)

const shipyardVersion = "spec.keptn.sh/0.2.0"
const errUpdateProject = "failed to update project '%s'"

//go:generate moq -pkg fake -skip-ensure -out ./fake/projectmanager.go . IProjectManager
type IProjectManager interface {
	Get() ([]*models.ExpandedProject, error)
	GetByName(projectName string) (*models.ExpandedProject, error)
	Create(params *models.CreateProjectParams) (error, common.RollbackFunc)
	Update(params *models.UpdateProjectParams) (error, common.RollbackFunc)
	Delete(projectName string) (string, error)
}

type ProjectManager struct {
	ConfigurationStore      common.ConfigurationStore
	SecretStore             common.SecretStore
	ProjectMaterializedView db.ProjectMVRepo
	TaskSequenceRepository  db.TaskSequenceRepo
	EventRepository         db.EventRepo
	SequenceQueueRepo       db.SequenceQueueRepo
	EventQueueRepo          db.EventQueueRepo
}

var nilRollback = func() error {
	return nil
}

func NewProjectManager(
	configurationStore common.ConfigurationStore,
	secretStore common.SecretStore,
	projectMVrepo db.ProjectMVRepo,
	taskSequenceRepo db.TaskSequenceRepo,
	eventRepo db.EventRepo,
	sequenceQueueRepo db.SequenceQueueRepo,
	eventQueueRepo db.EventQueueRepo) *ProjectManager {
	projectUpdater := &ProjectManager{
		ConfigurationStore:      configurationStore,
		SecretStore:             secretStore,
		ProjectMaterializedView: projectMVrepo,
		TaskSequenceRepository:  taskSequenceRepo,
		EventRepository:         eventRepo,
		SequenceQueueRepo:       sequenceQueueRepo,
		EventQueueRepo:          eventQueueRepo,
	}
	return projectUpdater
}

func (pm *ProjectManager) Get() ([]*models.ExpandedProject, error) {
	allProjects, err := pm.ProjectMaterializedView.GetProjects()
	if err != nil {
		return nil, err
	}
	return allProjects, nil
}

func (pm *ProjectManager) GetByName(projectName string) (*models.ExpandedProject, error) {
	project, err := pm.ProjectMaterializedView.GetProject(projectName)
	if err != nil {
		return nil, err
	}
	if project == nil {
		return nil, ErrProjectNotFound
	}
	return project, err
}

func (pm *ProjectManager) Create(params *models.CreateProjectParams) (error, common.RollbackFunc) {

	existingProject, err := pm.ProjectMaterializedView.GetProject(*params.Name)
	if err != nil {
		log.Errorf("Error occurred while getting project: %s", err.Error())
		return fmt.Errorf("failed to get project: '%s'", *params.Name), nilRollback
	}
	if existingProject != nil {
		return ErrProjectAlreadyExists, nilRollback
	}

	err = pm.updateGITRepositorySecret(*params.Name, &gitCredentials{
		User:      params.GitUser,
		Token:     params.GitToken,
		RemoteURI: params.GitRemoteURL,
	})
	if err != nil {
		return err, nilRollback
	}

	err = pm.ConfigurationStore.CreateProject(apimodels.Project{
		GitRemoteURI: params.GitRemoteURL,
		GitToken:     params.GitToken,
		GitUser:      params.GitUser,
		ProjectName:  *params.Name,
	})

	rollbackFunc := func() error {
		log.Infof("Rollback: Try to delete GIT repository credentials secret for project %s", *params.Name)
		if err := pm.deleteGITRepositorySecret(*params.Name); err != nil {
			log.Errorf("Rollback failed: Unable to delete GIT repository credentials secret for project %s: %s", *params.Name, err.Error())
			return ErrChangesRollback
		}
		return nil
	}

	if err != nil {
		log.Errorf("Error occurred while creating project in configuration service: %s", err.Error())
		return err, rollbackFunc
	}
	log.Infof("Created project in configuration service: %s", *params.Name)

	// extend the rollback func to also delete the project in case anything goes wrong afterwards
	rollbackFunc = func() error {
		log.Infof("Rollback: Try to delete project %s from configuration service", *params.Name)
		if err := pm.ConfigurationStore.DeleteProject(*params.Name); err != nil {
			log.Errorf("Rollback failed: Unable to delete project %s from configuration service: %s", *params.Name, err.Error())
			return ErrChangesRollback
		}
		log.Infof("Rollback: Try to delete GIT repository credentials secret for project %s", *params.Name)
		if err := pm.deleteGITRepositorySecret(*params.Name); err != nil {
			log.Errorf("Rollback failed: Unable to delete GIT repository credentials secret for project %s: %s", *params.Name, err.Error())
			return ErrChangesRollback
		}
		return nil
	}

	decodedShipyard, _ := base64.StdEncoding.DecodeString(*params.Shipyard)
	shipyard, _ := common.UnmarshalShipyard(string(decodedShipyard))
	for _, shipyardStage := range shipyard.Spec.Stages {
		if err := pm.ConfigurationStore.CreateStage(*params.Name, shipyardStage.Name); err != nil {
			return fmt.Errorf("failed to create stage '%s' for project '%s'", shipyardStage.Name, *params.Name), rollbackFunc
		}
		log.Infof("Stage %s created", shipyardStage.Name)
	}
	log.Infof("Created all stages of project %s", *params.Name)

	uri := "shipyard.yaml"
	projectResource := []*apimodels.Resource{
		{
			ResourceContent: string(decodedShipyard),
			ResourceURI:     &uri,
		},
	}
	if err := pm.ConfigurationStore.CreateProjectShipyard(*params.Name, projectResource); err != nil {
		log.Errorf("Error occurred while uploading shipyard resource to configuration service: %s", err.Error())
		return fmt.Errorf("failed to upload shipyard resource for project '%s'", *params.Name), rollbackFunc
	}

	if err := pm.createProjectInRepository(params, decodedShipyard, shipyard); err != nil {
		log.Errorf("Error occurred creating project in respository: %s", err.Error())
		return fmt.Errorf("failed to create project '%s'", *params.Name), rollbackFunc
	}

	// make sure mongodb collections from previous project with the same name are emptied
	pm.deleteProjectSequenceCollections(*params.Name)

	return nil, nilRollback
}

func (pm *ProjectManager) Update(params *models.UpdateProjectParams) (error, common.RollbackFunc) {
	// old secret for rollback
	oldSecret, err := pm.getGITRepositorySecret(*params.Name)
	if err != nil {
		return err, nilRollback
	}

	// old project for rollback
	oldProject, err := pm.ProjectMaterializedView.GetProject(*params.Name)
	if err != nil {
		log.Errorf("Error occurred while getting project: %s", err.Error())
		return fmt.Errorf("failed to get project: '%s'", *params.Name), nilRollback
	} else if oldProject == nil {
		return ErrProjectNotFound, nilRollback
	}

	if params.GitUser != "" && params.GitToken != "" && params.GitRemoteURL != "" {
		// try to update git repository secret
		err = pm.updateGITRepositorySecret(*params.Name, &gitCredentials{
			User:      params.GitUser,
			Token:     params.GitToken,
			RemoteURI: params.GitRemoteURL,
		})

		// no roll back needed since updating the git repository secret was the first operation
		if err != nil {
			return err, nilRollback
		}
	}

	// new project content in configuration service
	projectToUpdate := apimodels.Project{
		GitRemoteURI: params.GitRemoteURL,
		GitToken:     params.GitToken,
		GitUser:      params.GitUser,
		ProjectName:  *params.Name,
	}

	// project content in configuration service to rollback
	projectToRollback := apimodels.Project{
		CreationDate:    oldProject.CreationDate,
		GitRemoteURI:    oldProject.GitRemoteURI,
		GitUser:         oldProject.GitUser,
		ProjectName:     oldProject.ProjectName,
		ShipyardVersion: oldProject.ShipyardVersion,
	}

	// try to update the project information in configuration service
	err = pm.ConfigurationStore.UpdateProject(projectToUpdate)

	if err != nil {
		log.Errorf("Error occurred while updating the project in configuration store: %s", err.Error())
		return fmt.Errorf(errUpdateProject, projectToUpdate.ProjectName), func() error {
			// try to rollback already updated git repository secret
			if err := pm.updateGITRepositorySecret(*params.Name, &gitCredentials{
				User:      oldSecret.User,
				Token:     oldSecret.Token,
				RemoteURI: oldSecret.RemoteURI,
			}); err != nil {
				return ErrChangesRollback
			}
			// try to rollback already updated project in configuration store
			return pm.ConfigurationStore.UpdateProject(projectToRollback)
		}
	}

	// copy by value
	updateProject := *oldProject

	var isShipyardPresent = params.Shipyard != nil && *params.Shipyard != ""

	// try to update shipyard project resource
	if isShipyardPresent {
		//if err = validateShipyardUpdate(params, oldProject); err != nil {
		//	return err, nilRollback
		//}
		previousServices := []*models.ExpandedService{}
		for _, svc := range oldProject.Stages[0].Services {
			previousServices = append(previousServices, &models.ExpandedService{ServiceName: svc.ServiceName})
		}

		decodedShipyard, _ := base64.StdEncoding.DecodeString(*params.Shipyard)
		shipyardResource := apimodels.Resource{
			ResourceContent: string(decodedShipyard),
			ResourceURI:     common.Stringp("shipyard.yaml"),
		}
		err = pm.ConfigurationStore.UpdateProjectResource(*params.Name, &shipyardResource)
		if err != nil {
			log.Errorf("Error occurred while updating the project in configuration store: %s", err.Error())
			return fmt.Errorf(errUpdateProject, projectToUpdate.ProjectName), func() error {
				// try to rollback already updated git repository secret
				if err = pm.updateGITRepositorySecret(*params.Name, &gitCredentials{
					User:      oldSecret.User,
					Token:     oldSecret.Token,
					RemoteURI: oldSecret.RemoteURI}); err != nil {
					return ErrChangesRollback
				}
				// try to rollback already updated project in configuration store
				return pm.ConfigurationStore.UpdateProject(projectToRollback)
			}
		}

		// check if stages have been added/removed
		shipyard := &keptnv2.Shipyard{}
		_ = yaml.Unmarshal([]byte(decodedShipyard), shipyard)

		addStages := []*models.ExpandedStage{}
		removeStages := []*models.ExpandedStage{}
		for _, s := range shipyard.Spec.Stages {
			es := &models.ExpandedStage{
				Services:  previousServices,
				StageName: s.Name,
			}
			stageFound := false
			for _, oldStage := range oldProject.Stages {
				if oldStage.StageName == s.Name {
					stageFound = true
					break
				}
			}
			if !stageFound {
				addStages = append(addStages, es)
				updateProject.Stages = append(updateProject.Stages, es)
			}
		}

		for _, oldStage := range oldProject.Stages {
			es := &models.ExpandedStage{
				Services:  []*models.ExpandedService{},
				StageName: oldStage.StageName,
			}
			stageFound := false
			for _, newStage := range shipyard.Spec.Stages {
				if oldStage.StageName == newStage.Name {
					stageFound = true
					break
				}
			}
			if !stageFound {
				removeStages = append(removeStages, es)
				for idx, stg := range updateProject.Stages {
					if es.StageName == stg.StageName {
						updateProject.Stages = append(updateProject.Stages[:idx], updateProject.Stages[idx+1:]...)
					}
				}
			}
		}

		for _, newStage := range addStages {

			if err := pm.ConfigurationStore.CreateStage(projectToUpdate.ProjectName, newStage.StageName); err != nil {
				return err, func() error {
					// try to rollback already updated git repository secret
					if err = pm.updateGITRepositorySecret(*params.Name, &gitCredentials{
						User:      oldSecret.User,
						Token:     oldSecret.Token,
						RemoteURI: oldSecret.RemoteURI}); err != nil {
						return err
					}
					// try to rollback already updated project in configuration store
					return pm.ConfigurationStore.UpdateProject(projectToRollback)
				}
			}
			for _, svc := range previousServices {
				if err := pm.ConfigurationStore.CreateService(projectToUpdate.ProjectName, newStage.StageName, svc.ServiceName); err != nil {
					return err, func() error {
						// try to rollback already updated git repository secret
						if err = pm.updateGITRepositorySecret(*params.Name, &gitCredentials{
							User:      oldSecret.User,
							Token:     oldSecret.Token,
							RemoteURI: oldSecret.RemoteURI}); err != nil {
							return err
						}
						// try to rollback already updated project in configuration store
						return pm.ConfigurationStore.UpdateProject(projectToRollback)
					}
				}
			}
		}

		for _, removeStage := range removeStages {
			if err := pm.ConfigurationStore.DeleteStage(projectToUpdate.ProjectName, removeStage.StageName); err != nil {
				return err, func() error {
					// try to rollback already updated git repository secret
					if err = pm.updateGITRepositorySecret(*params.Name, &gitCredentials{
						User:      oldSecret.User,
						Token:     oldSecret.Token,
						RemoteURI: oldSecret.RemoteURI}); err != nil {
						return err
					}
					// try to rollback already updated project in configuration store
					return pm.ConfigurationStore.UpdateProject(projectToRollback)
				}
			}
		}
	}

	if params.GitUser != "" && params.GitRemoteURL != "" {
		updateProject.GitUser = params.GitUser
		updateProject.GitRemoteURI = params.GitRemoteURL
	}
	if isShipyardPresent {
		decodedShipyard, _ := base64.StdEncoding.DecodeString(*params.Shipyard)
		updateProject.Shipyard = string(decodedShipyard)
	}

	// try to update project information in database
	err = pm.ProjectMaterializedView.UpdateProject(&updateProject)
	if err != nil {
<<<<<<< HEAD
		log.Errorf("%v", err)
		return err, func() error {
=======
		log.Errorf("Error occurred while updating the project in materialized view: %s", err.Error())
		return fmt.Errorf(errUpdateProject, projectToUpdate.ProjectName), func() error {
>>>>>>> 0c1d4e65
			// try to rollback already updated project resource in configuration service
			if err = pm.ConfigurationStore.UpdateProjectResource(*params.Name, &apimodels.Resource{
				ResourceContent: oldProject.Shipyard,
				ResourceURI:     common.Stringp("shipyard.yaml")}); err != nil {
				return ErrChangesRollback
			}

			// try to rollback already updated project information in configuration service
			if err = pm.ConfigurationStore.UpdateProject(projectToRollback); err != nil {
				return ErrChangesRollback
			}

			// try to rollback already updated git repository secret
			return pm.updateGITRepositorySecret(*params.Name, &gitCredentials{
				User:      oldSecret.User,
				Token:     oldSecret.Token,
				RemoteURI: oldSecret.RemoteURI,
			})
		}
	}

	return nil, nilRollback
}

func (pm *ProjectManager) Delete(projectName string) (string, error) {
	log.Infof("Deleting project %s", projectName)
	var resultMessage strings.Builder

	project, err := pm.ProjectMaterializedView.GetProject(projectName)
	if err != nil {
		resultMessage.WriteString(fmt.Sprintf("Project %s cannot be retrieved anymore. Any Git upstream of the project will not be deleted.\n", projectName))
	} else if project != nil && project.GitRemoteURI != "" {
		resultMessage.WriteString(fmt.Sprintf("The Git upstream of the project will not be deleted: %s\n", project.GitRemoteURI))
	}

	secret, err := pm.SecretStore.GetSecret("git-credentials-" + projectName)
	if err != nil {
		log.Errorf("could not delete git upstream credentials secret: %s", err.Error())
	}
	if secret != nil {
		if err := pm.SecretStore.DeleteSecret("git-credentials-" + projectName); err != nil {
			log.Errorf("could not delete git upstream credentials secret: %s", err.Error())
			resultMessage.WriteString("WARNING: Could not delete secret containing the git upstream repo credentials. \n")
			resultMessage.WriteString(fmt.Sprintf("Please make sure to delete the secret manually by executing 'kubectl delete secret %s -n %s' \n", "git-credentials-"+projectName, common.GetKeptnNamespace()))
		}
	}

	if err := pm.ConfigurationStore.DeleteProject(projectName); err != nil {
		return resultMessage.String(), pm.logAndReturnError(fmt.Sprintf("could not delete project: %s", err.Error()))
	}

	resultMessage.WriteString(pm.getDeleteInfoMessage(projectName))

	if err := pm.ProjectMaterializedView.DeleteProject(projectName); err != nil {
		log.Errorf("could not delete project: %s", err.Error())
	}

	pm.deleteProjectSequenceCollections(projectName)

	return resultMessage.String(), nil
}

func (pm *ProjectManager) deleteProjectSequenceCollections(projectName string) {
	if err := pm.EventRepository.DeleteEventCollections(projectName); err != nil {
		log.Errorf("could not delete task sequence collection: %s", err.Error())
	}

	if err := pm.TaskSequenceRepository.DeleteRepo(projectName); err != nil {
		log.Errorf("could not delete task sequence collection: %s", err.Error())
	}

	if err := pm.SequenceQueueRepo.DeleteQueuedSequences(models.QueueItem{Scope: models.EventScope{
		EventData: keptnv2.EventData{
			Project: projectName,
		},
	}}); err != nil {
		log.Errorf("could not delete queued sequences: %s", err.Error())
	}

	if err := pm.EventQueueRepo.DeleteQueuedEvents(models.EventScope{
		EventData: keptnv2.EventData{
			Project: projectName,
		},
	}); err != nil {
		log.Errorf("could not delete queued events: %s", err.Error())
	}
}

func (pm *ProjectManager) createProjectInRepository(params *models.CreateProjectParams, decodedShipyard []byte, shipyard *keptnv2.Shipyard) error {

	var expandedStages []*models.ExpandedStage

	for _, s := range shipyard.Spec.Stages {
		es := &models.ExpandedStage{
			Services:  []*models.ExpandedService{},
			StageName: s.Name,
		}
		expandedStages = append(expandedStages, es)
	}

	p := &models.ExpandedProject{
		CreationDate:    strconv.FormatInt(time.Now().UnixNano(), 10),
		GitRemoteURI:    params.GitRemoteURL,
		GitUser:         params.GitUser,
		ProjectName:     *params.Name,
		Shipyard:        string(decodedShipyard),
		ShipyardVersion: shipyardVersion,
		Stages:          expandedStages,
	}

	err := pm.ProjectMaterializedView.CreateProject(p)
	if err != nil {
		return err
	}
	return nil
}

func (pm *ProjectManager) getGITRepositorySecret(projectName string) (*gitCredentials, error) {
	secret, err := pm.SecretStore.GetSecret("git-credentials-" + projectName)
	if err != nil {
		return nil, err
	}
	if secret == nil {
		return nil, nil
	}

	if marshalledSecret, ok := secret["git-credentials"]; ok {
		secretObj := &gitCredentials{}
		if err := json.Unmarshal(marshalledSecret, secretObj); err != nil {
			return nil, fmt.Errorf("failed to unmarshal git-credentials secret")
		}
		return secretObj, nil
	}
	return nil, nil
}

func (pm *ProjectManager) updateGITRepositorySecret(projectName string, credentials *gitCredentials) error {

	credsEncoded, err := json.Marshal(credentials)
	if err != nil {
		return fmt.Errorf("could not store git credentials: %s", err.Error())
	}
	if err := pm.SecretStore.UpdateSecret("git-credentials-"+projectName, map[string][]byte{
		"git-credentials": credsEncoded,
	}); err != nil {
		return fmt.Errorf("could not store git credentials: %s", err.Error())
	}
	return nil
}

func (pm *ProjectManager) deleteGITRepositorySecret(projectName string) error {
	log.Infof("deleting git credentials for project %s", projectName)

	if err := pm.SecretStore.DeleteSecret("git-credentials-" + projectName); err != nil {
		return fmt.Errorf("could not delete git credentials: %s", err.Error())
	}
	log.Infof("deleted git credentials for project %s", projectName)
	return nil

}

func (pm *ProjectManager) getDeleteInfoMessage(project string) string {
	res, err := pm.ConfigurationStore.GetProjectResource(project, "shipyard.yaml")
	if err != nil {
		return getShipyardNotAvailableError(project)
	}

	shipyard := &keptnv2.Shipyard{}
	err = yaml.Unmarshal([]byte(res.ResourceContent), shipyard)
	if err != nil {
		return getShipyardNotAvailableError(project)
	}

	msg := "\n"
	for _, stage := range shipyard.Spec.Stages {
		namespace := project + "-" + stage.Name
		msg += fmt.Sprintf("- A potentially created namespace %s is not managed by Keptn anymore but is not deleted. "+
			"If you would like to delete this namespace, please execute "+
			"'kubectl delete ns %s'\n", namespace, namespace)
	}
	return strings.TrimSpace(msg)
}

func (pm *ProjectManager) logAndReturnError(msg string) error {
	log.Error(msg)
	return errors.New(msg)
}

func getShipyardNotAvailableError(project string) string {
	return fmt.Sprintf("Shipyard of project %s cannot be retrieved anymore. "+
		"After deleting the project, the namespaces containing the services are still available. "+
		"This may cause problems if a project with the same name is created later.", project)
}

func toModelProject(project models.ExpandedProject) apimodels.Project {
	return apimodels.Project{

		CreationDate:    project.CreationDate,
		GitRemoteURI:    project.GitRemoteURI,
		GitUser:         project.GitUser,
		ProjectName:     project.ProjectName,
		ShipyardVersion: project.ShipyardVersion,
	}
}

func validateShipyardStagesUnchaged(oldProject *models.ExpandedProject, newProject *models.ExpandedProject) error {
	if len(newProject.Stages) != len(oldProject.Stages) {
		return fmt.Errorf("unallowed addition/removal of project stages")
	}

	for i, oldStage := range oldProject.Stages {
		// It is more effective to check the names of the stages in two steps.
		// In typical user scenario, the user probably won't want to change the order
		// of the stages, at least it is unlikely. In most of the cases, he will try
		// to edit the name of the stage.
		// Let's consider a check, where the user did not changed the
		// names and the number of stages. If the first condition was not there, for each stage
		// in oldProject.Stages the code needs to jump to another function and cycle through the stages
		// of newProject.Stages -> N/2 string comparisons (assuming N is number of stages)
		// for checking each stage, so in total N*N/2 comparisons.
		// If the condition is there, we will have only 1 comparison for each stage,
		// total N*1 comparisons.
		if oldStage.StageName != newProject.Stages[i].StageName {
			if !stageInArrayOfStages(oldStage.StageName, newProject.Stages) {
				return fmt.Errorf("unallowed rename of project stages")
			}
		}
	}

	return nil
}

func stageInArrayOfStages(comparedStage string, stages []*models.ExpandedStage) bool {
	for _, arrayStage := range stages {
		if arrayStage.StageName == comparedStage {
			return true
		}
	}
	return false
}

func validateShipyardUpdate(params *models.UpdateProjectParams, oldProject *models.ExpandedProject) error {
	shipyard := &keptnv2.Shipyard{}
	decodedShipyard, _ := base64.StdEncoding.DecodeString(*params.Shipyard)
	_ = yaml.Unmarshal([]byte(decodedShipyard), shipyard)
	var expandedStages []*models.ExpandedStage

	for _, s := range shipyard.Spec.Stages {
		es := &models.ExpandedStage{
			Services:  []*models.ExpandedService{},
			StageName: s.Name,
		}
		expandedStages = append(expandedStages, es)
	}

	newProject := &models.ExpandedProject{
		CreationDate:    strconv.FormatInt(time.Now().UnixNano(), 10),
		GitRemoteURI:    params.GitRemoteURL,
		GitUser:         params.GitUser,
		ProjectName:     *params.Name,
		Shipyard:        string(decodedShipyard),
		ShipyardVersion: shipyardVersion,
		Stages:          expandedStages,
	}

	err := validateShipyardStagesUnchaged(oldProject, newProject)
	if err != nil {
		return ErrInvalidStageChange
	}
	return nil
}

type gitCredentials struct {
	User      string `json:"user,omitempty"`
	Token     string `json:"token,omitempty"`
	RemoteURI string `json:"remoteURI,omitempty"`
}<|MERGE_RESOLUTION|>--- conflicted
+++ resolved
@@ -246,9 +246,6 @@
 
 	// try to update shipyard project resource
 	if isShipyardPresent {
-		//if err = validateShipyardUpdate(params, oldProject); err != nil {
-		//	return err, nilRollback
-		//}
 		previousServices := []*models.ExpandedService{}
 		for _, svc := range oldProject.Stages[0].Services {
 			previousServices = append(previousServices, &models.ExpandedService{ServiceName: svc.ServiceName})
@@ -382,13 +379,8 @@
 	// try to update project information in database
 	err = pm.ProjectMaterializedView.UpdateProject(&updateProject)
 	if err != nil {
-<<<<<<< HEAD
-		log.Errorf("%v", err)
-		return err, func() error {
-=======
 		log.Errorf("Error occurred while updating the project in materialized view: %s", err.Error())
 		return fmt.Errorf(errUpdateProject, projectToUpdate.ProjectName), func() error {
->>>>>>> 0c1d4e65
 			// try to rollback already updated project resource in configuration service
 			if err = pm.ConfigurationStore.UpdateProjectResource(*params.Name, &apimodels.Resource{
 				ResourceContent: oldProject.Shipyard,
