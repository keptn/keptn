#!/bin/bash

source ./common/utils.sh

if [[ "$USE_CASE" == "all" ]]; then
  # Install istio
  source ./common/setupIstio.sh
  setupKeptnDomain "istio" "istio-ingressgateway" "istio-system"

  cat ../manifests/keptn/keptn-api-virtualservice.yaml | \
    sed 's~DOMAIN_PLACEHOLDER~'"$INGRESS_HOST"'~' | kubectl apply -f -
  verify_kubectl $? "Deploying keptn api virtualservice failed."
else
  # Install NGINX
  source ./common/setupNginx.sh
  setupKeptnDomain "nginx" "ingress-nginx" "ingress-nginx"

  # Add config map in keptn namespace that contains the domain - this will be used by other services as well
  # Update ingress with updated hosts
  cat ../manifests/keptn/keptn-ingress.yaml | \
    sed 's~domain.placeholder~'"$INGRESS_HOST"'~' | sed 's~ingress.placeholder~nginx~' | kubectl apply -f -
  verify_kubectl $? "Deploying ingress failed."
fi

print_info "Starting installation of Keptn"

<<<<<<< HEAD
=======
# Install Tiller for Helm
if [[ "$USE_CASE" == "all" ]]; then
  print_info "Installing Tiller"
  kubectl apply -f ../manifests/tiller/tiller.yaml
  verify_kubectl $? "Applying Tiller manifest failed."
  kubectl get pods
  print_info "Initializing helm/tiller"
  helm init --service-account tiller
  verify_install_step $? "Installing Tiller failed"
  print_info "Installing Tiller done"
else
  print_debug "Installing Tiller is skipped since use case ${USE_CASE} does not need it." 
fi

# Install Keptn core services
print_info "Installing Keptn"
>>>>>>> 17185edc
./common/setupKeptn.sh
verify_install_step $? "Installing Keptn failed."
print_info "Installing Keptn done"

# Install Keptn services
if [[ "$USE_CASE" == "all" ]]; then
  print_info "Wear uniform"
  ./common/wearUniform.sh
  verify_install_step $? "Installing Keptn's uniform failed."
  print_info "Keptn wears uniform"
else
  print_debug "Wear uniform is skipped since use case ${USE_CASE} does not need it." 
fi

# Install done
print_info "Installation of Keptn complete."<|MERGE_RESOLUTION|>--- conflicted
+++ resolved
@@ -24,25 +24,6 @@
 
 print_info "Starting installation of Keptn"
 
-<<<<<<< HEAD
-=======
-# Install Tiller for Helm
-if [[ "$USE_CASE" == "all" ]]; then
-  print_info "Installing Tiller"
-  kubectl apply -f ../manifests/tiller/tiller.yaml
-  verify_kubectl $? "Applying Tiller manifest failed."
-  kubectl get pods
-  print_info "Initializing helm/tiller"
-  helm init --service-account tiller
-  verify_install_step $? "Installing Tiller failed"
-  print_info "Installing Tiller done"
-else
-  print_debug "Installing Tiller is skipped since use case ${USE_CASE} does not need it." 
-fi
-
-# Install Keptn core services
-print_info "Installing Keptn"
->>>>>>> 17185edc
 ./common/setupKeptn.sh
 verify_install_step $? "Installing Keptn failed."
 print_info "Installing Keptn done"
