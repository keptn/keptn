--- conflicted
+++ resolved
@@ -1,7 +1,5 @@
 mongodb:
   enabled: true
-
-<<<<<<< HEAD
 
 nats:
   nameOverride: keptn-nats-cluster
@@ -25,30 +23,6 @@
   image:
     repository: docker.io/keptn/api
 
-=======
-nats:
-  nameOverride: keptn-nats-cluster
-  cluster.replicas: 1
-
-  natsbox:
-    enabled: false
-
-apiGatewayNginx:
-  type: ClusterIP
-  port: 80
-  image:
-    repository: docker.io/nginxinc/nginx-unprivileged
-    tag: 1.19.1-alpine
-
-remediationService:
-  image:
-    repository: docker.io/keptn/remediation-service
-
-apiService:
-  image:
-    repository: docker.io/keptn/api
-
->>>>>>> 3e0a9db0
 bridge:
   image:
     repository: docker.io/keptn/bridge2
