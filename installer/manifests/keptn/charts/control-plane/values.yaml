--- conflicted
+++ resolved
@@ -1,18 +1,9 @@
 mongodb:
-  dbName: keptn
   enabled: true
   host: mongodb:27017
-<<<<<<< HEAD
-  user:
-  password:
-  adminPassword:
-  external:
-    connectionString:
-=======
   user: null
   password: null
   adminPassword: null
->>>>>>> eb2ef259
 
 prefixPath: ""
 
