--- conflicted
+++ resolved
@@ -1,67 +1,5 @@
 mongodb:
   enabled: true
-
-<<<<<<< HEAD
-apiNginxGateway:
-  type: ClusterIP
-  port: 80
-
-distributor:
-  image:
-    repository: keptn/distributor
-    tag: latest  
-
-apiGatewayNginx:
-  image:
-    repository: nginxinc/nginx-unprivileged
-    tag: 1.17.9
-
-lighthouse:
-  image:
-    repository: keptn/lighthouse-service
-    tag: latest
-
-mongodbDatastore:
-  image:
-    repository: keptn/mongodb-datastore
-    tag: latest
-
-remediation:
-  image:
-    repository: keptn/remediation-service
-    tag: latest
-
-api:
-  image:
-    repository: keptn/api
-    tag: latest
-
-bridge:
-  image:
-    repository: keptn/bridge2
-    tag: latest
-
-eventbroker:
-  image:
-    repository: keptn/eventbroker-go
-    tag: latest
-
-helm:
-  image:
-    repository: keptn/helm-service
-    tag: latest
-
-shipyard:
-  image:
-    repository: keptn/shipyard-service:latest
-    tag: latest
-
-configurationSrv:
-  image:
-    repository: keptn/configuration-service:latest
-    tag: latest
-=======
->>>>>>> 5b4a0551
 
 nats:
   nameOverride: keptn-nats-cluster
