mongodb:
  enabled: true
  host: mongodb:27017
  user:
  password:
  adminPassword:

prefixPath: ''

keptnSpecVersion: latest

nats:
  nameOverride: keptn-nats-cluster
  nats.cluster.replicas: 3

  natsbox:
    enabled: false

apiGatewayNginx:
  type: ClusterIP
  port: 80
  nodePort: 31090
  image:
    registry: docker.io
    repository: nginxinc/nginx-unprivileged
    tag: 1.19.4-alpine

remediationService:
  image:
    registry: docker.io
    repository: keptn/remediation-service
    tag: ''

apiService:
  image:
    registry: docker.io
    repository: keptn/api
    tag: ''
  config:
    maxAuthRequestsPerSecond: '1.0'
    maxAuthRequestBurst: '2'

bridge:
  image:
    registry: docker.io
    repository: keptn/bridge2
    tag: ''
  cliDownloadLink:
  integrationsPageLink:
  secret:
    enabled: true
  versionCheck:
    enabled: true
  showApiToken:
    enabled: true
  installationType:
  lookAndFeelUrl:
  oauth:
    enabled: false
    discovery: ''
    secureCookie: false
    trustProxy: ''

distributor:
  metadata:
    hostname:
    namespace:
  image:
    registry: docker.io
    repository: keptn/distributor
    tag: ''

shipyardController:
  image:
    registry: docker.io
    repository: keptn/shipyard-controller
    tag: ''
  config:
    taskStartedWaitDuration: "10m"
    uniformIntegrationTTL: "48h"

secretService:
  image:
    registry: docker.io
    repository: keptn/secret-service
    tag: ''

configurationService:
  image:
    registry: docker.io
    repository: keptn/configuration-service
    tag: ''
  # storage and storageClass are the settings for the PVC used by the configuration-storage
  storage: 100Mi
  storageClass:

mongodbDatastore:
  image:
    registry: docker.io
    repository: keptn/mongodb-datastore
    tag: ''

lighthouseService:
  image:
    registry: docker.io
    repository: keptn/lighthouse-service
    tag: ''

statisticsService:
  image:
    registry: docker.io
    repository: keptn/statistics-service
    tag: ''

approvalService:
  image:
<<<<<<< HEAD
    repository: docker.io/keptn/approval-service
    tag: ""

webhookService:
  image:
    repository: docker.io/keptn/webhook-service
    tag: ""
=======
    registry: docker.io
    repository: keptn/approval-service
    tag: ''

alpine:
  image:
    registry: docker.io
    repository: alpine
    tag: '3.13'
>>>>>>> 4cbbf426
<|MERGE_RESOLUTION|>--- conflicted
+++ resolved
@@ -114,15 +114,6 @@
 
 approvalService:
   image:
-<<<<<<< HEAD
-    repository: docker.io/keptn/approval-service
-    tag: ""
-
-webhookService:
-  image:
-    repository: docker.io/keptn/webhook-service
-    tag: ""
-=======
     registry: docker.io
     repository: keptn/approval-service
     tag: ''
@@ -131,5 +122,4 @@
   image:
     registry: docker.io
     repository: alpine
-    tag: '3.13'
->>>>>>> 4cbbf426
+    tag: '3.13'