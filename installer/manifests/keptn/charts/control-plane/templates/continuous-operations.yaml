---
# remediation-service
apiVersion: apps/v1
kind: Deployment
metadata:
  name: remediation-service
  labels:
    app.kubernetes.io/name: remediation-service
    app.kubernetes.io/instance: {{ .Release.Name }}
    app.kubernetes.io/managed-by: {{ .Release.Service }}
    app.kubernetes.io/part-of: keptn-{{ .Release.Namespace }}
    app.kubernetes.io/component: {{ include "control-plane.name" . }}
    app.kubernetes.io/version: {{ .Values.remediation.image.tag }}
    helm.sh/chart: {{ include "control-plane.chart" . }}           
spec:
  selector:
    matchLabels:
      app.kubernetes.io/name: remediation-service
      app.kubernetes.io/instance: {{ .Release.Name }}
  replicas: 1
  template:
    metadata:
      labels:
        app.kubernetes.io/name: remediation-service
        app.kubernetes.io/instance: {{ .Release.Name }}
        app.kubernetes.io/managed-by: {{ .Release.Service }}
        app.kubernetes.io/part-of: keptn-{{ .Release.Namespace }}
        app.kubernetes.io/component: {{ include "control-plane.name" . }}
        app.kubernetes.io/version: {{ .Values.remediation.image.tag }}
        helm.sh/chart: {{ include "control-plane.chart" . }}                   
    spec:
      containers:
      - name: remediation-service
<<<<<<< HEAD
        image: {{ .Values.remediation.image.repository }}:{{ .Values.remediation.image.tag }}
=======
        image: {{ .Values.remediationService.image.repository }}:{{ .Values.remediationService.image.tag | default .Chart.AppVersion }}
>>>>>>> 5b4a0551
        imagePullPolicy: Always
        {{- include "control-plane.livenessProbe" . | nindent 8 }}
        ports:
        - containerPort: 8080
        resources:
          requests:
            memory: "64Mi"
            cpu: "50m"
          limits:
            memory: "1024Mi"
            cpu: "500m"
        env:
          - name: EVENTBROKER
            value: 'http://event-broker/keptn'
          - name: CONFIGURATION_SERVICE
            value: 'http://configuration-service:8080'
          - name: MONGODB_DATASTORE
            value: 'http://mongodb-datastore:8080'
          - name: ENVIRONMENT
            value: 'production'
          - name: WAIT_TIME_MINUTES
            value: '10m'
      - name: distributor
<<<<<<< HEAD
        image: {{ .Values.distributor.image.repository }}:{{ .Values.distributor.image.tag }}
=======
        image: {{ .Values.distributor.image.repository }}:{{ .Values.distributor.image.tag | default .Chart.AppVersion }}
>>>>>>> 5b4a0551
        imagePullPolicy: Always
        {{- include "control-plane.livenessProbe" . | nindent 8 }}
        ports:
          - containerPort: 8080
        resources:
          requests:
            memory: "32Mi"
            cpu: "50m"
          limits:
            memory: "128Mi"
            cpu: "500m"
        env:
          - name: PUBSUB_URL
            value: 'nats://keptn-nats-cluster'
          - name: PUBSUB_TOPIC
            value: 'sh.keptn.>'
          - name: PUBSUB_RECIPIENT
            value: '127.0.0.1'
      serviceAccountName: keptn-default
---
apiVersion: v1
kind: Service
metadata:
  name: remediation-service
  labels:
    app.kubernetes.io/name: remediation-service
    app.kubernetes.io/instance: {{ .Release.Name }}
    app.kubernetes.io/managed-by: {{ .Release.Service }}
    app.kubernetes.io/part-of: keptn-{{ .Release.Namespace }}
    app.kubernetes.io/component: {{ include "control-plane.name" . }}
    helm.sh/chart: {{ include "control-plane.chart" . }}               
spec:
  ports:
  - port: 8080
    targetPort: 8080
    protocol: TCP
  selector:
    app.kubernetes.io/name: remediation-service
    app.kubernetes.io/instance: {{ .Release.Name }}
<|MERGE_RESOLUTION|>--- conflicted
+++ resolved
@@ -31,11 +31,7 @@
     spec:
       containers:
       - name: remediation-service
-<<<<<<< HEAD
-        image: {{ .Values.remediation.image.repository }}:{{ .Values.remediation.image.tag }}
-=======
         image: {{ .Values.remediationService.image.repository }}:{{ .Values.remediationService.image.tag | default .Chart.AppVersion }}
->>>>>>> 5b4a0551
         imagePullPolicy: Always
         {{- include "control-plane.livenessProbe" . | nindent 8 }}
         ports:
@@ -59,11 +55,7 @@
           - name: WAIT_TIME_MINUTES
             value: '10m'
       - name: distributor
-<<<<<<< HEAD
-        image: {{ .Values.distributor.image.repository }}:{{ .Values.distributor.image.tag }}
-=======
         image: {{ .Values.distributor.image.repository }}:{{ .Values.distributor.image.tag | default .Chart.AppVersion }}
->>>>>>> 5b4a0551
         imagePullPolicy: Always
         {{- include "control-plane.livenessProbe" . | nindent 8 }}
         ports:
