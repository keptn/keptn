--- conflicted
+++ resolved
@@ -72,13 +72,8 @@
         helm.sh/chart: {{ include "control-plane.chart" . }}    
     spec:
       containers:
-<<<<<<< HEAD
-        - name: api-service        
-          image: {{ .Values.api.image.repository }}:{{ .Values.api.image.tag }}
-=======
         - name: api-service
           image: {{ .Values.apiService.image.repository }}:{{ .Values.apiService.image.tag | default .Chart.AppVersion }}
->>>>>>> 5b4a0551
           {{- include "control-plane.livenessProbe" . | nindent 10 }}
           imagePullPolicy: Always
           ports:
@@ -157,11 +152,7 @@
     spec:
       containers:
         - name: bridge
-<<<<<<< HEAD
-          image: {{ .Values.bridge.image.repository }}:{{ .Values.bridge.image.tag }}
-=======
           image: {{ .Values.bridge.image.repository }}:{{ .Values.bridge.image.tag | default .Chart.AppVersion }}
->>>>>>> 5b4a0551
           imagePullPolicy: Always
           env:
             - name: API_URL
@@ -239,11 +230,7 @@
     spec:
       containers:
         - name: eventbroker-go
-<<<<<<< HEAD
-          image: {{ .Values.eventbroker.image.repository }}:{{ .Values.eventbroker.image.tag }}
-=======
           image: {{ .Values.eventbroker.image.repository }}:{{ .Values.eventbroker.image.tag | default .Chart.AppVersion }}
->>>>>>> 5b4a0551
           {{- include "control-plane.livenessProbe" . | nindent 10 }}
           imagePullPolicy: Always
           ports:
@@ -315,11 +302,7 @@
     spec:
       containers:
         - name: helm-service
-<<<<<<< HEAD
-          image: {{ .Values.helm.image.repository }}:{{ .Values.helm.image.tag }}
-=======
           image: {{ .Values.helmService.image.repository }}:{{ .Values.helmService.image.tag | default .Chart.AppVersion }}
->>>>>>> 5b4a0551
           {{- include "control-plane.livenessProbe" . | nindent 10 }}
           imagePullPolicy: Always
           ports:
@@ -369,11 +352,7 @@
                   key: istio_gateway
                   optional: true
         - name: distributor
-<<<<<<< HEAD
-          image: {{ .Values.distributor.image.repository }}:{{ .Values.distributor.image.tag }}
-=======
           image: {{ .Values.distributor.image.repository }}:{{ .Values.distributor.image.tag | default .Chart.AppVersion }}
->>>>>>> 5b4a0551
           {{- include "control-plane.livenessProbe" . | nindent 10 }}
           imagePullPolicy: Always
           ports:
@@ -445,11 +424,7 @@
     spec:
       containers:
         - name: shipyard-service
-<<<<<<< HEAD
-          image: {{ .Values.shipyard.image.repository }}:{{ .Values.shipyard.image.tag }}
-=======
           image: {{ .Values.shipyardService.image.repository }}:{{ .Values.shipyardService.image.tag | default .Chart.AppVersion }}
->>>>>>> 5b4a0551
           {{- include "control-plane.livenessProbe" . | nindent 10 }}
           imagePullPolicy: Always
           ports:
@@ -469,11 +444,7 @@
             - name: API
               value: 'ws://api-service:8080/websocket'
         - name: distributor
-<<<<<<< HEAD
-          image: {{ .Values.distributor.image.repository }}:{{ .Values.distributor.image.tag }}
-=======
           image: {{ .Values.distributor.image.repository }}:{{ .Values.distributor.image.tag | default .Chart.AppVersion }}
->>>>>>> 5b4a0551
           {{- include "control-plane.livenessProbe" . | nindent 10 }}
           imagePullPolicy: Always
           ports:
@@ -568,11 +539,7 @@
     spec:
       containers:
         - name: configuration-service
-<<<<<<< HEAD
-          image: {{ .Values.configurationSrv.image.repository }}:{{ .Values.configurationSrv.image.tag }}
-=======
           image: {{ .Values.configurationService.image.repository }}:{{ .Values.configurationService.image.tag | default .Chart.AppVersion }}
->>>>>>> 5b4a0551
           {{- include "control-plane.livenessProbe" . | nindent 10 }}
           imagePullPolicy: Always
           env:
@@ -603,11 +570,7 @@
             - mountPath: /data/config
               name: configuration-volume
         - name: distributor
-<<<<<<< HEAD
-          image: {{ .Values.distributor.image.repository }}:{{ .Values.distributor.image.tag }}
-=======
           image: {{ .Values.distributor.image.repository }}:{{ .Values.distributor.image.tag | default .Chart.AppVersion }}
->>>>>>> 5b4a0551
           {{- include "control-plane.livenessProbe" . | nindent 10 }}
           imagePullPolicy: Always
           ports:
