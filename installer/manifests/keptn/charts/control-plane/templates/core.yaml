{{- $apiToken := (randAlphaNum 45) | b64enc | quote }}
{{- $apisecret := (lookup "v1" "Secret" .Release.Namespace "keptn-api-token") }}
{{- if $apisecret }}
{{- $apiToken = index $apisecret.data "keptn-api-token" }}
{{- end -}}

{{- $bridgePassword := (randAlphaNum 20) | b64enc | quote }}
{{- $bridgesecret := (lookup "v1" "Secret" .Release.Namespace "bridge-credentials") }}
{{- if $bridgesecret }}
{{- $bridgePassword = index $bridgesecret.data "BASIC_AUTH_PASSWORD" }}
{{- end -}}

---
apiVersion: v1
kind: Secret
metadata:
  name: keptn-api-token
  labels:
    app.kubernetes.io/name: keptn-api-token
    app.kubernetes.io/instance: {{ .Release.Name }}
    app.kubernetes.io/managed-by: {{ .Release.Service }}
    app.kubernetes.io/part-of: keptn-{{ .Release.Namespace }}
    app.kubernetes.io/component: {{ include "control-plane.name" . }}
    helm.sh/chart: {{ include "control-plane.chart" . }}
type: Opaque
data:
  keptn-api-token: {{ $apiToken }}
---
{{- if .Values.bridge.secret.enabled }}
apiVersion: v1
kind: Secret
metadata:
  name: bridge-credentials
  labels:
    app.kubernetes.io/name: bridge-credentials
    app.kubernetes.io/instance: {{ .Release.Name }}
    app.kubernetes.io/managed-by: {{ .Release.Service }}
    app.kubernetes.io/part-of: keptn-{{ .Release.Namespace }}
    app.kubernetes.io/component: {{ include "control-plane.name" . }}
    helm.sh/chart: {{ include "control-plane.chart" . }}  
type: Opaque
data:
  BASIC_AUTH_USERNAME: 'a2VwdG4='
  BASIC_AUTH_PASSWORD: {{ $bridgePassword }}
---
{{- end }}
apiVersion: apps/v1
kind: Deployment
metadata:
  name: api-service
  labels:
    app.kubernetes.io/name: api-service
    app.kubernetes.io/instance: {{ .Release.Name }}
    app.kubernetes.io/managed-by: {{ .Release.Service }}
    app.kubernetes.io/part-of: keptn-{{ .Release.Namespace }}
    app.kubernetes.io/component: {{ include "control-plane.name" . }}
    app.kubernetes.io/version: {{ .Values.apiService.image.tag | default .Chart.AppVersion }}
    helm.sh/chart: {{ include "control-plane.chart" . }}    
spec:
  selector:
    matchLabels:
      app.kubernetes.io/name: api-service
      app.kubernetes.io/instance: {{ .Release.Name }}
  replicas: 1
  template:
    metadata:
      labels:
        app.kubernetes.io/name: api-service
        app.kubernetes.io/instance: {{ .Release.Name }}
        app.kubernetes.io/managed-by: {{ .Release.Service }}
        app.kubernetes.io/part-of: keptn-{{ .Release.Namespace }}
        app.kubernetes.io/component: {{ include "control-plane.name" . }}
        app.kubernetes.io/version: {{ .Values.apiService.image.tag | default .Chart.AppVersion }}
        helm.sh/chart: {{ include "control-plane.chart" . }}    
    spec:
      containers:
        - name: api-service
          image: {{ .Values.apiService.image.repository }}:{{ .Values.apiService.image.tag | default .Chart.AppVersion }}
          {{- include "control-plane.livenessProbe" . | nindent 10 }}
          imagePullPolicy: IfNotPresent
          ports:
            - containerPort: 8080
          resources:
            requests:
              memory: "64Mi"
              cpu: "50m"
            limits:
              memory: "256Mi"
              cpu: "500m"
          env:
            - name: PREFIX_PATH
              value: "{{ .Values.prefixPath }}"
            - name: EVENTBROKER_URI
              value: http://localhost:8081/event
            - name: DATASTORE_URI
              value: mongodb-datastore:8080
            - name: CONFIGURATION_URI
              value: configuration-service:8080
            - name: SECRET_TOKEN
              valueFrom:
                secretKeyRef:
                  name: keptn-api-token
                  key: keptn-api-token
            - name: POD_NAMESPACE
              valueFrom:
                fieldRef:
                  fieldPath: metadata.namespace
        - name: distributor
          image: {{ .Values.distributor.image.repository }}:{{ .Values.distributor.image.tag | default .Chart.AppVersion }}
          {{- include "control-plane.livenessProbe" . | nindent 10 }}
          imagePullPolicy: IfNotPresent
          ports:
            - containerPort: 8080
          livenessProbe:
            httpGet:
              path: /health
              port: 10999
            initialDelaySeconds: 5
            periodSeconds: 5
          {{- include "keptn.distributor.resources" . | nindent 10 }}
          env:
            - name: PUBSUB_URL
              value: 'nats://keptn-nats-cluster'
      serviceAccountName: keptn-api-service
---
apiVersion: v1
kind: Service
metadata:
  name: api-service
  labels:
    app.kubernetes.io/name: api-service
    app.kubernetes.io/instance: {{ .Release.Name }}
    app.kubernetes.io/managed-by: {{ .Release.Service }}
    app.kubernetes.io/part-of: keptn-{{ .Release.Namespace }}
    app.kubernetes.io/component: {{ include "control-plane.name" . }}
    helm.sh/chart: {{ include "control-plane.chart" . }}  
spec:
  ports:
    - port: 8080
      name: http
      targetPort: 8080
      protocol: TCP
  selector:
    app.kubernetes.io/name: api-service
    app.kubernetes.io/instance: {{ .Release.Name }}
---
# bridge
apiVersion: apps/v1
kind: Deployment
metadata:
  name: bridge
  labels:
    app.kubernetes.io/name: bridge
    app.kubernetes.io/instance: {{ .Release.Name }}
    app.kubernetes.io/managed-by: {{ .Release.Service }}
    app.kubernetes.io/part-of: keptn-{{ .Release.Namespace }}
    app.kubernetes.io/component: {{ include "control-plane.name" . }}
    app.kubernetes.io/version: {{ .Values.bridge.image.tag | default .Chart.AppVersion }}
    helm.sh/chart: {{ include "control-plane.chart" . }}      
spec:
  selector:
    matchLabels:
      app.kubernetes.io/name: bridge
      app.kubernetes.io/instance: {{ .Release.Name }}
  replicas: 1
  template:
    metadata:
      labels:
        app.kubernetes.io/name: bridge
        app.kubernetes.io/instance: {{ .Release.Name }}
        app.kubernetes.io/managed-by: {{ .Release.Service }}
        app.kubernetes.io/part-of: keptn-{{ .Release.Namespace }}
        app.kubernetes.io/component: {{ include "control-plane.name" . }}
        app.kubernetes.io/version: {{ .Values.bridge.image.tag | default .Chart.AppVersion }}
        helm.sh/chart: {{ include "control-plane.chart" . }}      
    spec:
      containers:
        - name: bridge
          image: {{ .Values.bridge.image.repository }}:{{ .Values.bridge.image.tag | default .Chart.AppVersion }}
          imagePullPolicy: IfNotPresent
          env:
            - name: API_URL
              value: "http://api-gateway-nginx{{ .Values.prefixPath }}/api"
            - name: API_TOKEN
              valueFrom:
                secretKeyRef:
                  name: keptn-api-token
                  key: keptn-api-token
            - name: CLI_DOWNLOAD_LINK
              value: "{{ .Values.bridge.cliDownloadLink | default (print "https://github.com/keptn/keptn/releases/tag/" .Chart.AppVersion) }}"
            - name: INTEGRATIONS_PAGE_LINK
              value: "{{ .Values.bridge.integrationsPageLink | default (print "https://get.keptn.sh/integrations.html") }}"
            - name: ENABLE_VERSION_CHECK
              value: "{{ .Values.bridge.versionCheck.enabled }}"
            - name: SHOW_API_TOKEN
              value: "{{ .Values.bridge.showApiToken.enabled }}"
            - name: KEPTN_INSTALLATION_TYPE
              value: "{{ .Values.bridge.installationType |default (print "QUALITY_GATES,CONTINUOUS_OPERATIONS") }}"
          envFrom:
            - secretRef:
                name: bridge-credentials
                optional: true
          ports:
            - containerPort: 3000
          resources:
            requests:
              memory: "64Mi"
              cpu: "50m"
            limits:
              memory: "128Mi"
              cpu: "500m"
      serviceAccountName: keptn-default

---
apiVersion: v1
kind: Service
metadata:
  name: bridge
  labels:
    app.kubernetes.io/name: bridge
    app.kubernetes.io/instance: {{ .Release.Name }}
    app.kubernetes.io/managed-by: {{ .Release.Service }}
    app.kubernetes.io/part-of: keptn-{{ .Release.Namespace }}
    app.kubernetes.io/component: {{ include "control-plane.name" . }}
    helm.sh/chart: {{ include "control-plane.chart" . }}      
spec:
  ports:
    - port: 8080
      targetPort: 3000
      protocol: TCP
  selector:
    app.kubernetes.io/name: bridge
    app.kubernetes.io/instance: {{ .Release.Name }}
---
# shipyard-controller
apiVersion: apps/v1
kind: Deployment
metadata:
  name: shipyard-controller
  labels:
    app.kubernetes.io/name: shipyard-controller
    app.kubernetes.io/instance: {{ .Release.Name }}
    app.kubernetes.io/managed-by: {{ .Release.Service }}
    app.kubernetes.io/part-of: keptn-{{ .Release.Namespace }}
    app.kubernetes.io/component: {{ include "control-plane.name" . }}
    app.kubernetes.io/version: {{ .Values.shipyardController.image.tag | default .Chart.AppVersion }}
    helm.sh/chart: {{ include "control-plane.chart" . }}
spec:
  selector:
    matchLabels:
      app.kubernetes.io/name: shipyard-controller
      app.kubernetes.io/instance: {{ .Release.Name }}
  replicas: 1
  # recreate the deployment if anything changes (we can not do a rolling upgrade of this deployment as we use a volume)
  strategy:
    type: Recreate
  template:
    metadata:
      labels:
        app.kubernetes.io/name: shipyard-controller
        app.kubernetes.io/instance: {{ .Release.Name }}
        app.kubernetes.io/managed-by: {{ .Release.Service }}
        app.kubernetes.io/part-of: keptn-{{ .Release.Namespace }}
        app.kubernetes.io/component: {{ include "control-plane.name" . }}
        app.kubernetes.io/version: {{ .Values.shipyardController.image.tag | default .Chart.AppVersion }}
        helm.sh/chart: {{ include "control-plane.chart" . }}
    spec:
      serviceAccountName: keptn-shipyard-controller
      containers:
        - name: shipyard-controller
          image: {{ .Values.shipyardController.image.repository }}:{{ .Values.shipyardController.image.tag | default .Chart.AppVersion }}
          {{- include "control-plane.livenessProbe" . | nindent 10 }}
          imagePullPolicy: IfNotPresent
          env:
            - name: CONFIGURATION_SERVICE
              value: "http://configuration-service:8080"
            - name: EVENTBROKER
              value: http://localhost:8081/event
            - name: POD_NAMESPACE
              valueFrom:
                fieldRef:
                  fieldPath: metadata.namespace
            - name: MONGODB_HOST
              value: '{{ .Values.mongodb.host }}'
            - name: MONGODB_USER
              valueFrom:
                secretKeyRef:
                  name: mongodb-credentials
                  key: user
            - name: MONGODB_PASSWORD
              valueFrom:
                secretKeyRef:
                  name: mongodb-credentials
                  key: password
            - name: MONGO_DB_NAME
              value: 'keptn'
          ports:
            - containerPort: 8080
          livenessProbe:
            httpGet:
              path: /health
              port: 10999
            initialDelaySeconds: 5
            periodSeconds: 5
          resources:
            requests:
              memory: "32Mi"
              cpu: "50m"
            limits:
              memory: "128Mi"
              cpu: "500m"
        - name: distributor
          image: {{ .Values.distributor.image.repository }}:{{ .Values.distributor.image.tag | default .Chart.AppVersion }}
          {{- include "control-plane.livenessProbe" . | nindent 10 }}
          imagePullPolicy: IfNotPresent
          ports:
            - containerPort: 8080
          livenessProbe:
            httpGet:
              path: /health
              port: 10999
            initialDelaySeconds: 5
            periodSeconds: 5
          {{- include "keptn.distributor.resources" . | nindent 10 }}
          env:
            - name: PUBSUB_URL
              value: 'nats://keptn-nats-cluster'
            - name: PUBSUB_TOPIC
              value: 'sh.keptn.>'
            - name: PUBSUB_RECIPIENT
              value: '127.0.0.1'
            - name: PUBSUB_RECIPIENT_PATH
              value: '/v1/event'
---
apiVersion: v1
kind: Service
metadata:
  name: shipyard-controller
  labels:
    app.kubernetes.io/name: shipyard-controller
    app.kubernetes.io/instance: {{ .Release.Name }}
    app.kubernetes.io/managed-by: {{ .Release.Service }}
    app.kubernetes.io/part-of: keptn-{{ .Release.Namespace }}
    app.kubernetes.io/component: {{ include "control-plane.name" . }}
    helm.sh/chart: {{ include "control-plane.chart" . }}
spec:
  ports:
    - port: 8080
      targetPort: 8080
      protocol: TCP
  selector:
    app.kubernetes.io/name: shipyard-controller
    app.kubernetes.io/instance: {{ .Release.Name }}
---
# configuration-service
apiVersion: v1
kind: PersistentVolumeClaim
metadata:
  creationTimestamp: null
  name: configuration-volume
  labels:
    app.kubernetes.io/name: configuration-volume
    app.kubernetes.io/instance: {{ .Release.Name }}
    app.kubernetes.io/managed-by: {{ .Release.Service }}
    app.kubernetes.io/part-of: keptn-{{ .Release.Namespace }}
    app.kubernetes.io/component: {{ include "control-plane.name" . }}
    helm.sh/chart: {{ include "control-plane.chart" . }}     
spec:
  accessModes:
    - ReadWriteOnce
  resources:
    requests:
      storage:  {{ .Values.configurationService.storage }}
  {{- if .Values.configurationService.storageClass }}
  storageClassName: {{ .Values.configurationService.storageClass }}
  {{- end }}
---
apiVersion: apps/v1
kind: Deployment
metadata:
  name: configuration-service
  labels:
    app.kubernetes.io/name: configuration-service
    app.kubernetes.io/instance: {{ .Release.Name }}
    app.kubernetes.io/managed-by: {{ .Release.Service }}
    app.kubernetes.io/part-of: keptn-{{ .Release.Namespace }}
    app.kubernetes.io/component: {{ include "control-plane.name" . }}
    app.kubernetes.io/version: {{ .Values.configurationService.image.tag | default .Chart.AppVersion }}
    helm.sh/chart: {{ include "control-plane.chart" . }}     
spec:
  selector:
    matchLabels:
      app.kubernetes.io/name: configuration-service
      app.kubernetes.io/instance: {{ .Release.Name }}
  replicas: 1
  # recreate the deployment if anything changes (we can not do a rolling upgrade of this deployment as we use a volume)
  strategy:
    type: Recreate
  template:
    metadata:
      labels:
        app.kubernetes.io/name: configuration-service
        app.kubernetes.io/instance: {{ .Release.Name }}
        app.kubernetes.io/managed-by: {{ .Release.Service }}
        app.kubernetes.io/part-of: keptn-{{ .Release.Namespace }}
        app.kubernetes.io/component: {{ include "control-plane.name" . }}
        app.kubernetes.io/version: {{ .Values.configurationService.image.tag | default .Chart.AppVersion }}
        helm.sh/chart: {{ include "control-plane.chart" . }}   
    spec:
      containers:
        - name: configuration-service
          image: {{ .Values.configurationService.image.repository }}:{{ .Values.configurationService.image.tag | default .Chart.AppVersion }}
          {{- include "control-plane.livenessProbe" . | nindent 10 }}
          imagePullPolicy: IfNotPresent
          env:
            - name: PREFIX_PATH
              value: "{{ .Values.prefixPath }}"
<<<<<<< HEAD
=======
            - name: MONGODB_HOST
              value: '{{ .Values.mongodb.host }}'
            - name: MONGODB_USER
              valueFrom:
                secretKeyRef:
                  name: mongodb-credentials
                  key: user
            - name: MONGODB_PASSWORD
              valueFrom:
                secretKeyRef:
                  name: mongodb-credentials
                  key: password
            - name: MONGO_DB_NAME
              value: 'keptn'
>>>>>>> c026679d
            - name: POD_NAMESPACE
              valueFrom:
                fieldRef:
                  fieldPath: metadata.namespace
            - name: DATASTORE_URI
              value: mongodb-datastore:8080
          ports:
            - containerPort: 8080
          resources:
            requests:
              memory: "64Mi"
              cpu: "50m"
            limits:
              memory: "128Mi"
              cpu: "500m"
          volumeMounts:
            - mountPath: /data/config
              name: configuration-volume
      volumes:
        - name: configuration-volume
          persistentVolumeClaim:
            claimName: configuration-volume
      serviceAccountName: keptn-configuration-service
---
apiVersion: v1
kind: Service
metadata:
  name: configuration-service
  labels:
    app.kubernetes.io/name: configuration-service
    app.kubernetes.io/instance: {{ .Release.Name }}
    app.kubernetes.io/managed-by: {{ .Release.Service }}
    app.kubernetes.io/part-of: keptn-{{ .Release.Namespace }}
    app.kubernetes.io/component: {{ include "control-plane.name" . }}
    helm.sh/chart: {{ include "control-plane.chart" . }}   
spec:
  ports:
    - port: 8080
      targetPort: 8080
      protocol: TCP
  selector:
    app.kubernetes.io/name: configuration-service
    app.kubernetes.io/instance: {{ .Release.Name }}
---
# statistics-service
apiVersion: apps/v1
kind: Deployment
metadata:
  name: statistics-service
  labels:
    app.kubernetes.io/name: statistics-service
    app.kubernetes.io/instance: {{ .Release.Name }}
    app.kubernetes.io/managed-by: {{ .Release.Service }}
    app.kubernetes.io/part-of: keptn-{{ .Release.Namespace }}
    app.kubernetes.io/component: {{ include "control-plane.name" . }}
    app.kubernetes.io/version: {{ .Values.statisticsService.image.tag | default .Chart.AppVersion }}
    helm.sh/chart: {{ include "control-plane.chart" . }}
spec:
  selector:
    matchLabels:
      app.kubernetes.io/name: statistics-service
      app.kubernetes.io/instance: {{ .Release.Name }}
  replicas: 1
  # recreate the deployment if anything changes (we can not do a rolling upgrade of this deployment as we use a volume)
  strategy:
    type: Recreate
  template:
    metadata:
      labels:
        app.kubernetes.io/name: statistics-service
        app.kubernetes.io/instance: {{ .Release.Name }}
        app.kubernetes.io/managed-by: {{ .Release.Service }}
        app.kubernetes.io/part-of: keptn-{{ .Release.Namespace }}
        app.kubernetes.io/component: {{ include "control-plane.name" . }}
        app.kubernetes.io/version: {{ .Values.statisticsService.image.tag | default .Chart.AppVersion }}
        helm.sh/chart: {{ include "control-plane.chart" . }}
    spec:
      serviceAccountName: keptn-default
      containers:
        - name: statistics-service
          image: {{ .Values.statisticsService.image.repository }}:{{ .Values.statisticsService.image.tag | default .Chart.AppVersion }}
          {{- include "control-plane.livenessProbe" . | nindent 10 }}
          imagePullPolicy: IfNotPresent
          env:
            - name: AGGREGATION_INTERVAL_SECONDS
              value: '1800'
            - name: NEXT_GEN_EVENTS
              value: 'true'
            - name: MONGODB_HOST
              value: 'mongodb:27017'
            - name: MONGODB_USER
              valueFrom:
                secretKeyRef:
                  name: mongodb-credentials
                  key: user
            - name: MONGODB_PASSWORD
              valueFrom:
                secretKeyRef:
                  name: mongodb-credentials
                  key: password
            - name: MONGO_DB_NAME
              value: keptn
          ports:
            - containerPort: 8080
          livenessProbe:
            httpGet:
              path: /health
              port: 10999
            initialDelaySeconds: 5
            periodSeconds: 5
          resources:
            requests:
              memory: "32Mi"
              cpu: "50m"
            limits:
              memory: "128Mi"
              cpu: "500m"
        - name: distributor
          image: {{ .Values.distributor.image.repository }}:{{ .Values.distributor.image.tag | default .Chart.AppVersion }}
          {{- include "control-plane.livenessProbe" . | nindent 10 }}
          imagePullPolicy: IfNotPresent
          ports:
            - containerPort: 8080
          livenessProbe:
            httpGet:
              path: /health
              port: 10999
            initialDelaySeconds: 5
            periodSeconds: 5
          {{- include "keptn.distributor.resources" . | nindent 10 }}
          env:
            - name: PUBSUB_URL
              value: 'nats://keptn-nats-cluster'
            - name: PUBSUB_TOPIC
              value: 'sh.keptn.>'
            - name: PUBSUB_RECIPIENT
              value: '127.0.0.1'
            - name: PUBSUB_RECIPIENT_PATH
              value: '/v1/event'
---
apiVersion: v1
kind: Service
metadata:
  name: statistics-service
  labels:
    app.kubernetes.io/name: statistics-service
    app.kubernetes.io/instance: {{ .Release.Name }}
    app.kubernetes.io/managed-by: {{ .Release.Service }}
    app.kubernetes.io/part-of: keptn-{{ .Release.Namespace }}
    app.kubernetes.io/component: {{ include "control-plane.name" . }}
    helm.sh/chart: {{ include "control-plane.chart" . }}
spec:
  ports:
    - port: 8080
      targetPort: 8080
      protocol: TCP
  selector:
    app.kubernetes.io/name: statistics-service
    app.kubernetes.io/instance: {{ .Release.Name }}
<|MERGE_RESOLUTION|>--- conflicted
+++ resolved
@@ -415,23 +415,6 @@
           env:
             - name: PREFIX_PATH
               value: "{{ .Values.prefixPath }}"
-<<<<<<< HEAD
-=======
-            - name: MONGODB_HOST
-              value: '{{ .Values.mongodb.host }}'
-            - name: MONGODB_USER
-              valueFrom:
-                secretKeyRef:
-                  name: mongodb-credentials
-                  key: user
-            - name: MONGODB_PASSWORD
-              valueFrom:
-                secretKeyRef:
-                  name: mongodb-credentials
-                  key: password
-            - name: MONGO_DB_NAME
-              value: 'keptn'
->>>>>>> c026679d
             - name: POD_NAMESPACE
               valueFrom:
                 fieldRef:
