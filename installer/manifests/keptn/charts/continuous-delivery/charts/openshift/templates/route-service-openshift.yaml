---
apiVersion: v1
kind: ServiceAccount
metadata:
  name: keptn-openshift-route-service
  labels:
    app.kubernetes.io/name: keptn-openshift-route-service
    app.kubernetes.io/instance: {{ .Release.Name }}
    app.kubernetes.io/managed-by: {{ .Release.Service }}
    app.kubernetes.io/part-of: keptn-{{ .Release.Namespace }}
    app.kubernetes.io/component: {{ include "openshift.name" . }}
    helm.sh/chart: {{ include "openshift.chart" . }}
---
apiVersion: rbac.authorization.k8s.io/v1
kind: ClusterRole
metadata:
  name: keptn-{{ .Release.Namespace }}-securitycontextconstraints
  labels:
    app.kubernetes.io/name: keptn-{{ .Release.Namespace }}-securitycontextconstraints
    app.kubernetes.io/instance: {{ .Release.Name }}
    app.kubernetes.io/managed-by: {{ .Release.Service }}
    app.kubernetes.io/part-of: keptn-{{ .Release.Namespace }}
    app.kubernetes.io/component: {{ include "openshift.name" . }}
    helm.sh/chart: {{ include "openshift.chart" . }}   
rules:
  - apiGroups:
      - ""
      - security.openshift.io
    resources:
      - securitycontextconstraints
    verbs:
      - get
      - update
    resourceNames:
      - privileged
      - anyuid
---
apiVersion: rbac.authorization.k8s.io/v1
kind: ClusterRoleBinding
metadata:
  name: keptn-{{ .Release.Namespace }}-securitycontextconstraints
  labels:
    app.kubernetes.io/name: keptn-{{ .Release.Namespace }}-securitycontextconstraints
    app.kubernetes.io/instance: {{ .Release.Name }}
    app.kubernetes.io/managed-by: {{ .Release.Service }}
    app.kubernetes.io/part-of: keptn-{{ .Release.Namespace }}
    app.kubernetes.io/component: {{ include "openshift.name" . }}
    helm.sh/chart: {{ include "openshift.chart" . }}   
roleRef:
  apiGroup: rbac.authorization.k8s.io
  kind: ClusterRole
  name: keptn-{{ .Release.Namespace }}-securitycontextconstraints
subjects:
  - kind: ServiceAccount
    name: keptn-openshift-route-service
    namespace: {{ .Release.Namespace }}
---
apiVersion: apps/v1
kind: Deployment
metadata:
  name: openshift-route-service
  labels:
    app.kubernetes.io/name: openshift-route-service
    app.kubernetes.io/instance: {{ .Release.Name }}
    app.kubernetes.io/managed-by: {{ .Release.Service }}
    app.kubernetes.io/part-of: keptn-{{ .Release.Namespace }}
    app.kubernetes.io/component: {{ include "openshift.name" . }}
    app.kubernetes.io/version: {{ .Values.openshiftRouteService.image.tag }}
    helm.sh/chart: {{ include "openshift.chart" . }}     
spec:
  selector:
    matchLabels:
      app.kubernetes.io/name: openshift-route-service
      app.kubernetes.io/instance: {{ .Release.Name }}
  replicas: 1
  template:
    metadata:
      labels:
        app.kubernetes.io/name: openshift-route-service
        app.kubernetes.io/instance: {{ .Release.Name }}
        app.kubernetes.io/managed-by: {{ .Release.Service }}
        app.kubernetes.io/part-of: keptn-{{ .Release.Namespace }}
        app.kubernetes.io/component: {{ include "openshift.name" . }}
        app.kubernetes.io/version: {{ .Values.openshiftRouteService.image.tag }}
        helm.sh/chart: {{ include "openshift.chart" . }}        
    spec:
      containers:
      - name: openshift-route-service
<<<<<<< HEAD
        image: {{ .Values.openshiftRouteService.image.repository }}:{{ .Values.openshiftRouteService.image.tag }}
=======
        image: {{ .Values.image.repository }}:{{ .Values.image.tag | default .Chart.AppVersion }}
>>>>>>> 5b4a0551
        imagePullPolicy: Always
        ports:
        - containerPort: 8080
        resources:
          requests:
            memory: "32Mi"
            cpu: "50m"
          limits:
            memory: "128Mi"
            cpu: "500m"
      - name: distributor
        image: {{ .Values.distributor.image.repository }}:{{ .Values.distributor.image.tag }}
        imagePullPolicy: Always
        ports:
          - containerPort: 8080
        resources:
          requests:
            memory: "32Mi"
            cpu: "50m"
          limits:
            memory: "128Mi"
            cpu: "500m"
        env:
          - name: PUBSUB_URL
            value: 'nats://keptn-nats-cluster'
          - name: PUBSUB_TOPIC
            value: 'sh.keptn.internal.event.project.create'
          - name: PUBSUB_RECIPIENT
            value: '127.0.0.1'
      serviceAccountName: keptn-openshift-route-service
---
apiVersion: v1
kind: Service
metadata:
  name: openshift-route-service
  labels:
    app.kubernetes.io/name: openshift-route-service
    app.kubernetes.io/instance: {{ .Release.Name }}
    app.kubernetes.io/managed-by: {{ .Release.Service }}
    app.kubernetes.io/part-of: keptn-{{ .Release.Namespace }}
    app.kubernetes.io/component: {{ include "openshift.name" . }}
    helm.sh/chart: {{ include "openshift.chart" . }}       
spec:
  ports:
  - port: 8080
    protocol: TCP
  selector:
    app.kubernetes.io/name: openshift-route-service
    app.kubernetes.io/instance: {{ .Release.Name }}<|MERGE_RESOLUTION|>--- conflicted
+++ resolved
@@ -86,11 +86,7 @@
     spec:
       containers:
       - name: openshift-route-service
-<<<<<<< HEAD
-        image: {{ .Values.openshiftRouteService.image.repository }}:{{ .Values.openshiftRouteService.image.tag }}
-=======
-        image: {{ .Values.image.repository }}:{{ .Values.image.tag | default .Chart.AppVersion }}
->>>>>>> 5b4a0551
+        image: {{ .Values.openShiftRouteService.image.repository }}:{{ .Values.openshiftRouteService.image.tag | default .Chart.AppVersion }}
         imagePullPolicy: Always
         ports:
         - containerPort: 8080
@@ -102,7 +98,7 @@
             memory: "128Mi"
             cpu: "500m"
       - name: distributor
-        image: {{ .Values.distributor.image.repository }}:{{ .Values.distributor.image.tag }}
+        image: {{ .Values.distributor.image.repository }}:{{ .Values.distributor.image.tag | default .Chart.AppVersion }}
         imagePullPolicy: Always
         ports:
           - containerPort: 8080
