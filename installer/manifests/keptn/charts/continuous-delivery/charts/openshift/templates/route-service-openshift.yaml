--- conflicted
+++ resolved
@@ -86,11 +86,7 @@
     spec:
       containers:
       - name: openshift-route-service
-<<<<<<< HEAD
-        image: {{ .Values.image.repository }}:{{ .Values.image.tag | default .Chart.AppVersion }}
-=======
         image: {{ .Values.openShiftRouteService.image.repository }}:{{ .Values.openshiftRouteService.image.tag | default .Chart.AppVersion }}
->>>>>>> 3e0a9db0
         imagePullPolicy: Always
         ports:
         - containerPort: 8080
