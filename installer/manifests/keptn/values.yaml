## @section Global values
global:
  keptn:
    ## @param global.keptn.registry Global Docker image registry
    registry: docker.io/keptn
    ## @param global.keptn.tag The tag of Keptn that should be used for all images
    tag: ""

## @section MongoDB
mongo:
  ## @param mongo.enabled
  enabled: true
  ## @param mongo.host
  host: mongodb:27017
  ## @param mongo.architecture
  architecture: standalone
  service:
    ## @param mongo.service.nameOverride
    nameOverride: 'mongo'
    ## @param mongo.service.port
    port: 27017
  auth:
    ## @param mongo.auth.enabled
    enabled: true
    ## @param mongo.auth.databases
    databases:
      - 'keptn'
    ## @param mongo.auth.existingSecret
    existingSecret: 'mongodb-credentials' # If the password and rootPassword values below are used, remove this field.
    ## @param mongo.auth.usernames
    usernames:
      - 'keptn'
    ## @param mongo.auth.password
    password: null
    ## @param mongo.auth.rootUser
    rootUser: 'admin'
    ## @param mongo.auth.rootPassword
    rootPassword: null
    ## @param mongo.auth.bridgeAuthDatabase
    bridgeAuthDatabase: 'keptn'
  external:
    ## @param mongo.external.connectionString
    connectionString:
  ## @extra mongo.containerSecurityContext Container Security Context that should be used for all MongoDB pods
  ## @skip mongo.containerSecurityContext.allowPrivilegeEscalation
  ## @skip mongo.containerSecurityContext.capabilities
  ## @skip mongo.containerSecurityContext.capabilities.drop
  containerSecurityContext:
    allowPrivilegeEscalation: false
    capabilities:
      drop:
        - ALL
  serviceAccount:
    ## @param mongo.serviceAccount.automountServiceAccountToken
    automountServiceAccountToken: false
  ## @extra mongo.resources Define resources for MongoDB
  ## @skip mongo.resources.requests
  ## @skip mongo.resources.limits
  resources:
    requests:
      cpu: 200m
      memory: 100Mi
    limits:
      cpu: 1000m
      memory: 500Mi

## @section Keptn Features
features:
  automaticProvisioning:
    ## @param features.automaticProvisioning.serviceURL
    serviceURL: ""
    ## @param features.automaticProvisioning.message
    message: ""
  swagger:
    ## @param features.swagger.hideDeprecated
    hideDeprecated: false
  oauth:
    ## @param features.oauth.enabled Enable OAuth for Keptn
    enabled: false
    ## @param features.oauth.prefix
    prefix: "keptn:"
  git:
    ## @param features.git.remoteURLDenyList
    remoteURLDenyList: ""

## @section NATS
nats:
  ## @param nats.nameOverride
  nameOverride: keptn-nats
  ## @param nats.fullnameOverride
  fullnameOverride: keptn-nats
  cluster:
    ## @param nats.cluster.enabled Enable NATS clustering
    enabled: false
    ## @param nats.cluster.replicas Define the NATS cluster size
    replicas: 3
    ## @param nats.cluster.name Define the NATS cluster name
    name: nats
  ## @extra nats.securityContext Define security context settings for NATS
  ## @skip nats.securityContext.runAsNonRoot
  ## @skip nats.securityContext.runAsUser
  ## @skip nats.securityContext.fsGroup
  securityContext:
    runAsNonRoot: true
    runAsUser: 10001
    fsGroup: 10001
  nats:
    ## @param nats.nats.automountServiceAccountToken
    automountServiceAccountToken: false
    ## @extra nats.nats.resources Define resources for NATS
    ## @skip nats.nats.resources.requests
    ## @skip nats.nats.resources.limits
    resources:
      requests:
        cpu: 200m
        memory: 500Mi
      limits:
        cpu: 500m
        memory: 1Gi
    healthcheck:
      startup:
        ## @param nats.nats.healthcheck.startup.enabled Enable NATS startup probe
        ## ref: https://kubernetes.io/docs/tasks/configure-pod-container/configure-liveness-readiness-startup-probes/#define-startup-probes
        enabled: false
    jetstream:
      ## @param nats.nats.jetstream.enabled
      enabled: true

      ## @param nats.nats.jetstream.memStorage.enabled Enable memory storage for NATS Jetstream
      ## @param nats.nats.jetstream.memStorage.size Define the memory storage size for NATS Jetstream
      memStorage:
        enabled: true
        size: 500Mi

      ## @param nats.nats.jetstream.fileStorage.enabled
      ## @param nats.nats.jetstream.fileStorage.size
      ## @param nats.nats.jetstream.fileStorage.storageDirectory
      ## @param nats.nats.jetstream.fileStorage.storageClassName
      fileStorage:
        enabled: true
        size: 5Gi
        storageDirectory: /data/
        storageClassName: ""
    ## @extra nats.nats.securityContext Define the container security context for NATS
    ## @skip nats.nats.securityContext.readOnlyRootFilesystem
    ## @skip nats.nats.securityContext.allowPrivilegeEscalation
    ## @skip nats.nats.securityContext.privileged
    ## @skip nats.nats.securityContext.runAsNonRoot
    ## @skip nats.nats.securityContext.runAsUser
    ## @skip nats.nats.securityContext.capabilities
    ## @skip nats.nats.securityContext.capabilities.drop
    securityContext:
      readOnlyRootFilesystem: true
      allowPrivilegeEscalation: false
      privileged: false
      runAsNonRoot: true
      runAsUser: 65532
      capabilities:
        drop:
          - ALL

  natsbox:
    ## @param nats.natsbox.enabled Enable NATS Box utility container
    enabled: false
  reloader:
    ## @param nats.reloader.enabled Enable NATS Config Reloader sidecar to reload configuration during runtime
    enabled: false
  exporter:
    ## @param nats.exporter.enabled Enable NATS Prometheus Exporter sidecar to emit prometheus metrics
    enabled: false

## @section API Gateway Nginx
apiGatewayNginx:
  ## @param apiGatewayNginx.type
  type: ClusterIP
  ## @param apiGatewayNginx.port
  port: 80
  ## @param apiGatewayNginx.targetPort
  targetPort: 8080
  ## @param apiGatewayNginx.nodePort
  nodePort: 31090
  podSecurityContext:
    ## @param apiGatewayNginx.podSecurityContext.enabled Enable the pod security context for the API Gateway
    enabled: true
    ## @param apiGatewayNginx.podSecurityContext.defaultSeccompProfile Use the default seccomp profile for the API Gateway
    defaultSeccompProfile: true
    ## @param apiGatewayNginx.podSecurityContext.fsGroup Filesystem group to be used by the API Gateway
    fsGroup: 101
  ## @extra apiGatewayNginx.containerSecurityContext Define a container security context for the API Gateway
  ## @skip apiGatewayNginx.containerSecurityContext.enabled
  ## @skip apiGatewayNginx.containerSecurityContext.runAsNonRoot
  ## @skip apiGatewayNginx.containerSecurityContext.runAsUser
  ## @skip apiGatewayNginx.containerSecurityContext.readOnlyRootFilesystem
  ## @skip apiGatewayNginx.containerSecurityContext.allowPrivilegeEscalation
  ## @skip apiGatewayNginx.containerSecurityContext.privileged
  ## @skip apiGatewayNginx.containerSecurityContext.capabilities
  ## @skip apiGatewayNginx.containerSecurityContext.capabilities.drop
  containerSecurityContext:
    enabled: true
    runAsNonRoot: true
    runAsUser: 101
    readOnlyRootFilesystem: false
    allowPrivilegeEscalation: false
    privileged: false
    capabilities:
      drop:
        - ALL
  image:
    ## @param apiGatewayNginx.image.registry API Gateway image registry
    registry: "docker.io/nginxinc"
    ## @param apiGatewayNginx.image.repository API Gateway image repository
    repository: "nginx-unprivileged"
    ## @param apiGatewayNginx.image.tag API Gateway image tag
    tag: "1.22.0-alpine"
  ## @param apiGatewayNginx.nodeSelector API Gateway node labels for pod assignment
  nodeSelector: {}
  ## @param apiGatewayNginx.gracePeriod API Gateway termination grace period
  gracePeriod: 60
  ## @param apiGatewayNginx.preStopHookTime API Gateway pre stop timeout
  preStopHookTime: 20
  ## @param apiGatewayNginx.clientMaxBodySize
  clientMaxBodySize: "5m"
  ## @param apiGatewayNginx.sidecars Add additional sidecar containers to the API Gateway
  sidecars: []
  ## @param apiGatewayNginx.extraVolumeMounts Add additional volume mounts to the API Gateway
  extraVolumeMounts: []
  ## @param apiGatewayNginx.extraVolumes Add additional volumes to the API Gateway
  extraVolumes: []
  ## @extra apiGatewayNginx.resources Define resources for the API Gateway
  ## @skip apiGatewayNginx.resources.requests
  ## @skip apiGatewayNginx.resources.limits
  resources:
    requests:
      memory: "64Mi"
      cpu: "50m"
    limits:
      memory: "128Mi"
      cpu: "100m"

## @section Remediation Service
remediationService:
  ## @param remediationService.enabled Enable Remediation Service
  enabled: true
  image:
    ## @param remediationService.image.registry Remediation Service image registry
    registry: ""
    ## @param remediationService.image.repository Remediation Service image repository
    repository: "remediation-service"
    ## @param remediationService.image.tag Remediation Service image tag
    tag: ""
  ## @param remediationService.nodeSelector Remediation Service node labels for pod assignment
  nodeSelector: {}
  ## @param remediationService.gracePeriod Remediation Service termination grace period
  gracePeriod: 60
  ## @param remediationService.preStopHookTime Remediation Service pre stop timeout
  preStopHookTime: 5
  ## @param remediationService.sidecars Add additional sidecar containers to the Remediation Service
  sidecars: []
  ## @param remediationService.extraVolumeMounts Add additional volume mounts to the Remediation Service
  extraVolumeMounts: []
  ## @param remediationService.extraVolumes Add additional volumes to the Remediation Service
  extraVolumes: []
  ## @extra remediationService.resources Define resources for the Remediation Service
  ## @skip remediationService.resources.requests
  ## @skip remediationService.resources.limits
  resources:
    requests:
      memory: "64Mi"
      cpu: "50m"
    limits:
      memory: "1Gi"
      cpu: "200m"

## @section API Service
apiService:
  ## @param apiService.tokenSecretName K8s secret to be used as API token in the API Service
  tokenSecretName:
  image:
    ## @param apiService.image.registry API Service image registry
    registry: ""
    ## @param apiService.image.repository API Service image repository
    repository: "api"    
    ## @param apiService.image.tag API Service image tag
    tag: ""
  maxAuth:
    ## @param apiService.maxAuth.enabled Enable API authentication rate limiting
    enabled: true
    ## @param apiService.maxAuth.requestsPerSecond API authentication rate limiting requests per second
    requestsPerSecond: "1.0"
    ## @param apiService.maxAuth.requestBurst API authentication rate limiting requests burst
    requestBurst: "2"
<<<<<<< HEAD
  eventValidation:
    enabled: true
    maxEventSizeKB: "64"
=======
  ## @param apiService.nodeSelector API Service node labels for pod assignment
>>>>>>> 34dd3f3a
  nodeSelector: {}
  ## @param apiService.gracePeriod API Service termination grace period
  gracePeriod: 60
  ## @param apiService.preStopHookTime API Service pre stop timeout
  preStopHookTime: 5
  ## @param apiService.sidecars Add additional sidecar containers to the API Service
  sidecars: []
  ## @param apiService.extraVolumeMounts Add additional volume mounts to the API Service
  extraVolumeMounts: []
  ## @param apiService.extraVolumes Add additional volumes to the API Service
  extraVolumes: []
  ## @extra apiService.resources Define resources for the API Service
  ## @skip apiService.resources.requests
  ## @skip apiService.resources.limits
  resources:
    requests:
      memory: "32Mi"
      cpu: "50m"
    limits:
      memory: "64Mi"
      cpu: "100m"

## @section Bridge
bridge:
  image:
    ## @param bridge.image.registry Bridge image registry
    registry: ""
    ## @param bridge.image.repository Bridge image repository
    repository: "bridge2"
    ## @param bridge.image.tag Bridge image tag
    tag: ""
  ## @param bridge.cliDownloadLink Define an alternative download URL for the Keptn CLI
  cliDownloadLink: null
  secret:
    ## @param bridge.secret.enabled Enable bridge credentials for HTTP Basic Auth
    enabled: true
  versionCheck:
    ## @param bridge.versionCheck.enabled Enable check for updated versions of Keptn
    enabled: true
  showApiToken:
    ## @param bridge.showApiToken.enabled If disabled, the API token will not be shown in the Bridge info
    enabled: true
  ## @param bridge.installationType Can take the values: `QUALITY_GATES`, `CONTINUOUS_OPERATIONS`, `CONTINUOUS_DELIVERY` and determines the mode in which the Bridge will be started. If only `QUALITY_GATES` is set, only functionalities and data specific for the Quality Gates Only use case will be displayed
  installationType: null
  ## @param bridge.lookAndFeelUrl Define a different styling for the Bridge by providing a URL to a ZIP archive containing style files. This archive will be downloaded and used upon Bridge startup
  lookAndFeelUrl: null
  ## @extra bridge.podSecurityContext Define a pod security context for the Bridge
  ## @skip bridge.podSecurityContext.enabled
  ## @skip bridge.podSecurityContext.defaultSeccompProfile
  ## @skip bridge.podSecurityContext.fsGroup
  podSecurityContext:
    enabled: true
    defaultSeccompProfile: true
    fsGroup: 65532
  ## @extra bridge.containerSecurityContext Define a container security context for the Bridge
  ## @skip bridge.containerSecurityContext.enabled
  ## @skip bridge.containerSecurityContext.runAsNonRoot
  ## @skip bridge.containerSecurityContext.runAsUser
  ## @skip bridge.containerSecurityContext.readOnlyRootFilesystem
  ## @skip bridge.containerSecurityContext.allowPrivilegeEscalation
  ## @skip bridge.containerSecurityContext.privileged
  ## @skip bridge.containerSecurityContext.capabilities
  containerSecurityContext:
    enabled: true
    runAsNonRoot: true
    runAsUser: 65532
    readOnlyRootFilesystem: true
    allowPrivilegeEscalation: false
    privileged: false
    capabilities:
      drop:
        - ALL
  ## @extra bridge.oauth Configure OAuth settings for the Bridge
  ## @skip bridge.oauth.discovery
  ## @skip bridge.oauth.secureCookie
  ## @skip bridge.oauth.trustProxy
  ## @skip bridge.oauth.sessionTimeoutMin
  ## @skip bridge.oauth.sessionValidatingTimeoutMin
  ## @skip bridge.oauth.baseUrl
  ## @skip bridge.oauth.clientID
  ## @skip bridge.oauth.clientSecret
  ## @skip bridge.oauth.IDTokenAlg
  ## @skip bridge.oauth.scope
  ## @skip bridge.oauth.userIdentifier
  ## @skip bridge.oauth.mongoConnectionString
  oauth:
    discovery: ""
    secureCookie: false
    trustProxy: ""
    sessionTimeoutMin: ""
    sessionValidatingTimeoutMin: ""
    baseUrl: ""
    clientID: ""
    clientSecret: ""
    IDTokenAlg: ""
    scope: ""
    userIdentifier: ""
    mongoConnectionString: ""
  ## @param bridge.authMsg
  authMsg: ""
  d3:
    ## @param bridge.d3.enabled Enable D3 basic heatmaps in the Bridge
    enabled: true
  ## @param bridge.nodeSelector Bridge node labels for pod assignment
  nodeSelector: {}
  ## @param bridge.sidecars Add additional sidecar containers to the Bridge
  sidecars: []
  ## @param bridge.extraVolumeMounts Add additional volume mounts to the Bridge
  extraVolumeMounts: []
  ## @param bridge.extraVolumes Add additional volumes to the Bridge
  extraVolumes: []
  ## @extra bridge.resources Define resources for the Bridge
  ## @skip bridge.resources.requests
  ## @skip bridge.resources.limits
  resources:
    requests:
      memory: "64Mi"
      cpu: "25m"
    limits:
      memory: "256Mi"
      cpu: "200m"

## @section Distributor
distributor:
  metadata:
    ## @param distributor.metadata.hostname
    hostname:
    ## @param distributor.metadata.namespace
    namespace:
  image:
    ## @param distributor.image.registry Distributor image registry
    registry: ""
    ## @param distributor.image.repository Distributor image repository
    repository: "distributor"
    ## @param distributor.image.tag Distributor image tag
    tag: ""
  config:
    proxy:
      ## @param distributor.config.proxy.httpTimeout
      httpTimeout: "30"
      ## @param distributor.config.proxy.maxPayloadBytesKB
      maxPayloadBytesKB: "64"
    queueGroup:
      ## @param distributor.config.queueGroup.enabled Enable queue groups for distributor
      enabled: true
    oauth:
      ## @param distributor.config.oauth.clientID
      clientID: ""
      ## @param distributor.config.oauth.clientSecret
      clientSecret: ""
      ## @param distributor.config.oauth.discovery
      discovery: ""
      ## @param distributor.config.oauth.tokenURL
      tokenURL: ""
      ## @param distributor.config.oauth.scopes
      scopes: ""
  ## @extra distributor.resources Define resources for the Distributor
  ## @skip distributor.resources.requests
  ## @skip distributor.resources.limits
  resources:
    requests:
      memory: "16Mi"
      cpu: "25m"
    limits:
      memory: "32Mi"
      cpu: "100m"

## @section Shipyard Controller
shipyardController:
  image:
    ## @param shipyardController.image.registry Shipyard Controller image registry
    registry: ""
    ## @param shipyardController.image.repository Shipyard Controller image repository
    repository: "shipyard-controller"
    ## @param shipyardController.image.tag Shipyard Controller image tag
    tag: ""
  config:
    ## @param shipyardController.config.taskStartedWaitDuration
    taskStartedWaitDuration: "10m"
    ## @param shipyardController.config.uniformIntegrationTTL
    uniformIntegrationTTL: "48h"
    leaderElection:
      ## @param shipyardController.config.leaderElection.enabled Enable leader election when multiple replicas of Shipyard Controller are running
      enabled: false
    ## @param shipyardController.config.replicas Number of replicas of Shipyard Controller
    replicas: 1
    validation:
      ## @param shipyardController.config.validation.projectNameMaxSize Maximum number of characters that a Keptn project name can have
      #
      # On Database level, Keptn creates collections that are named like <PROJECTNAME>-<suffix>
      # Keep in mind that "suffix" can occupy up to 20 characters so that you will eventually
      # hit the database limit for max collection name size when your project name is too long.
      # projectNameMaxSize can be used to forbid project names longer than a certain size in Keptn
      projectNameMaxSize: 200
      ## @param shipyardController.config.validation.serviceNameMaxSize Maximum number of characters that a service name can have
      #
      # The limit of 43 characters for a service's name is currently imposed by the helm-service,
      # which, if being used for the CD use case with blue/green deployments generates a helm release called <serviceName>-generated,
      # and helm releases have a maximum length of 53 characters. Therefore, we use this value as a default.
      # If the helm chart generation for blue/green deployments is not needed, and this value is too small, it can be adapted here
      serviceNameMaxSize: 43
  ## @param shipyardController.nodeSelector Shipyard Controller node labels for pod assignment
  nodeSelector: {}
  ## @param shipyardController.gracePeriod Shipyard Controller termination grace period
  gracePeriod: 60
  ## @param shipyardController.preStopHookTime Shipyard Controller pre stop timeout
  preStopHookTime: 15
  ## @param shipyardController.sidecars Add additional sidecar containers to Shipyard Controller
  sidecars: []
  ## @param shipyardController.extraVolumeMounts Add additional volume mounts to Shipyard Controller
  extraVolumeMounts: []
  ## @param shipyardController.extraVolumes Add additional volumes to Shipyard Controller
  extraVolumes: []
  ## @extra shipyardController.resources Define resources for Shipyard Controller
  ## @skip shipyardController.resources.requests
  ## @skip shipyardController.resources.limits
  resources:
    requests:
      memory: "32Mi"
      cpu: "50m"
    limits:
      memory: "128Mi"
      cpu: "100m"

## @section Secret Service
secretService:
  image:
    ## @param secretService.image.registry Secret Service image registry
    registry: ""
    ## @param secretService.image.repository Secret Service image repository
    repository: "secret-service"     
    ## @param secretService.image.tag Secret Service image tag
    tag: ""
  ## @param secretService.nodeSelector Secret Service node labels for pod assignment
  nodeSelector: {}
  ## @param secretService.gracePeriod Secret Service termination grace period
  gracePeriod: 60
  ## @param secretService.preStopHookTime Secret Service pre stop timeout
  preStopHookTime: 20
  ## @param secretService.sidecars Add additional sidecar containers to the Secret Service
  sidecars: []
  ## @param secretService.extraVolumeMounts Add additional volume mounts to the Secret Service
  extraVolumeMounts: []
  ## @param secretService.extraVolumes Add additional volumes to the Secret Service
  extraVolumes: []
  ## @extra secretService.resources Define resources for the Secret Service
  ## @skip secretService.resources.requests
  ## @skip secretService.resources.limits
  resources:
    requests:
      memory: "32Mi"
      cpu: "25m"
    limits:
      memory: "64Mi"
      cpu: "200m"

## @section Resource Service
resourceService:
  ## @param resourceService.replicas Number of replicas of Resource Service
  replicas: 1
  image:
    ## @param resourceService.image.registry Resource Service image registry
    registry: ""
    ## @param resourceService.image.repository Resource Service image repository
    repository: "resource-service"   
    ## @param resourceService.image.tag Resource Service image tag
    tag: ""
  env:
    ## @param resourceService.env.GIT_KEPTN_USER Default git username for the Keptn configuration git repository
    GIT_KEPTN_USER: "keptn"
    ## @param resourceService.env.GIT_KEPTN_EMAIL Default git email address for the Keptn configuration git repository
    GIT_KEPTN_EMAIL: "keptn@keptn.sh"
    ## @param resourceService.env.DIRECTORY_STAGE_STRUCTURE Enable directory based structure in the Keptn configuration git repository
    DIRECTORY_STAGE_STRUCTURE: "false"
  ## @param resourceService.nodeSelector Resource Service node labels for pod assignment
  nodeSelector: {}
  ## @param resourceService.gracePeriod Resource Service termination grace period
  gracePeriod: 60
  ## @param resourceService.fsGroup Configure file system group ID to be used in Resource Service
  fsGroup: 1001
  ## @param resourceService.preStopHookTime Resource Service pre stop timeout
  preStopHookTime: 20
  ## @param resourceService.sidecars Add additional sidecar containers to the Resource Service
  sidecars: []
  ## @param resourceService.extraVolumeMounts Add additional volume mounts to the Resource Service
  extraVolumeMounts: []
  ## @param resourceService.extraVolumes Add additional volumes to the Resource Service
  extraVolumes: []
  ## @extra resourceService.resources Define resources for the Resource Service
  ## @skip resourceService.resources.requests
  ## @skip resourceService.resources.limits
  resources:
    requests:
      memory: "32Mi"
      cpu: "25m"
    limits:
      memory: "64Mi"
      cpu: "100m"

## @section MongoDB Datastore
mongodbDatastore:
  image:
    ## @param mongodbDatastore.image.registry MongoDB Datastore image registry
    registry: ""
    ## @param mongodbDatastore.image.repository MongoDB Datastore image repository
    repository: "mongodb-datastore"  
    ## @param mongodbDatastore.image.tag MongoDB Datastore image tag
    tag: ""
  ## @param mongodbDatastore.nodeSelector MongoDB Datastore node labels for pod assignment
  nodeSelector: {}
  ## @param mongodbDatastore.gracePeriod MongoDB Datastore termination grace period
  gracePeriod: 60
  ## @param mongodbDatastore.preStopHookTime MongoDB Datastore pre stop timeout
  preStopHookTime: 20
  ## @param mongodbDatastore.sidecars Add additional sidecar containers to the MongoDB Datastore
  sidecars: []
  ## @param mongodbDatastore.extraVolumeMounts Add additional volume mounts to the MongoDB Datastore
  extraVolumeMounts: []
  ## @param mongodbDatastore.extraVolumes Add additional volumes to the MongoDB Datastore
  extraVolumes: []
  ## @extra mongodbDatastore.resources Define resources for the MongoDB Datastore
  ## @skip mongodbDatastore.resources.requests
  ## @skip mongodbDatastore.resources.limits
  resources:
    requests:
      memory: "32Mi"
      cpu: "50m"
    limits:
      memory: "512Mi"
      cpu: "300m"

## @section Lighthouse Service
lighthouseService:
  ## @param lighthouseService.enabled Enable Lighthouse Service
  enabled: true
  image:
    ## @param lighthouseService.image.registry Lighthouse Service image registry
    registry: ""
    ## @param lighthouseService.image.repository Lighthouse Service image repository
    repository: "lighthouse-service" 
    ## @param lighthouseService.image.tag Lighthouse Service image tag
    tag: ""
  ## @param lighthouseService.nodeSelector Lighthouse Service node labels for pod assignment
  nodeSelector: {}
  ## @param lighthouseService.gracePeriod Lighthouse Service termination grace period
  gracePeriod: 60
  ## @param lighthouseService.preStopHookTime Lighthouse Service pre stop timeout
  preStopHookTime: 20
  ## @param lighthouseService.sidecars Add additional sidecar containers to the Lighthouse Service
  sidecars: []
  ## @param lighthouseService.extraVolumeMounts Add additional volume mounts to the Lighthouse Service
  extraVolumeMounts: []
  ## @param lighthouseService.extraVolumes Add additional volumes to the Lighthouse Service
  extraVolumes: []
  ## @extra lighthouseService.resources Define resources for the Lighthouse Service
  ## @skip lighthouseService.resources.requests
  ## @skip lighthouseService.resources.limits
  resources:
    requests:
      memory: "128Mi"
      cpu: "50m"
    limits:
      memory: "1Gi"
      cpu: "200m"

## @section Statistics Service
statisticsService:
  ## @param statisticsService.enabled Enable Statistics Service
  enabled: true
  image:
    ## @param statisticsService.image.registry Statistics Service image registry
    registry: ""
    ## @param statisticsService.image.repository Statistics Service image repository
    repository: "statistics-service" 
    ## @param statisticsService.image.tag Statistics Service image tag
    tag: ""
  ## @param statisticsService.nodeSelector Statistics Service node labels for pod assignment
  nodeSelector: {}
  ## @param statisticsService.gracePeriod Statistics Service termination grace period
  gracePeriod: 60
  ## @param statisticsService.preStopHookTime Statistics Service pre stop timeout
  preStopHookTime: 20
  ## @param statisticsService.sidecars Add additional sidecar containers to the Statistics Service
  sidecars: []
  ## @param statisticsService.extraVolumeMounts Add additional volume mounts to the Statistics Service
  extraVolumeMounts: []
  ## @param statisticsService.extraVolumes Add additional volumes to the Statistics Service
  extraVolumes: []
  ## @extra statisticsService.resources Define resources for the Statistics Service
  ## @skip statisticsService.resources.requests
  ## @skip statisticsService.resources.limits
  resources:
    requests:
      memory: "32Mi"
      cpu: "25m"
    limits:
      memory: "64Mi"
      cpu: "100m"

## @section Approval Service
approvalService:
  ## @param approvalService.enabled Enable Approval Service
  enabled: true
  image:
    ## @param approvalService.image.registry Approval Service image registry
    registry: ""
    ## @param approvalService.image.repository Approval Service image repository
    repository: "approval-service"   
    ## @param approvalService.image.tag Approval Service image tag
    tag: ""
  ## @param approvalService.nodeSelector Approval Service node labels for pod assignment
  nodeSelector: {}
  ## @param approvalService.gracePeriod Approval Service termination grace period
  gracePeriod: 60
  ## @param approvalService.preStopHookTime Approval Service pre stop timeout
  preStopHookTime: 5
  ## @param approvalService.sidecars Add additional sidecar containers to the Approval Service
  sidecars: []
  ## @param approvalService.extraVolumeMounts Add additional volume mounts to the Approval Service
  extraVolumeMounts: []
  ## @param approvalService.extraVolumes Add additional volumes to the Approval Service
  extraVolumes: []
  ## @extra approvalService.resources Define resources for the Approval Service
  ## @skip approvalService.resources.requests
  ## @skip approvalService.resources.limits
  resources:
    requests:
      memory: "32Mi"
      cpu: "25m"
    limits:
      memory: "128Mi"
      cpu: "100m"

## @section Webhook Service
webhookService:
  ## @param webhookService.enabled Enable Webhook Service
  enabled: true
  image:
    ## @param webhookService.image.registry Webhook Service image registry
    registry: ""
    ## @param webhookService.image.repository Webhook Service image repository
    repository: "webhook-service"    
    ## @param webhookService.image.tag Webhook Service image tag
    tag: ""
  ## @param webhookService.nodeSelector Webhook Service node labels for pod assignment
  nodeSelector: {}
  ## @param webhookService.gracePeriod Webhook Service termination grace period
  gracePeriod: 60
  ## @param webhookService.preStopHookTime Webhook Service pre stop timeout
  preStopHookTime: 20
  ## @param webhookService.sidecars Add additional sidecar containers to the Webhook Service
  sidecars: []
  ## @param webhookService.extraVolumeMounts Add additional volume mounts to the Webhook Service
  extraVolumeMounts: []
  ## @param webhookService.extraVolumes Add additional volumes to the Webhook Service
  extraVolumes: []
  ## @extra webhookService.resources Define resources for the Webhook Service
  ## @skip webhookService.resources.requests
  ## @skip webhookService.resources.limits
  resources:
    requests:
      memory: "32Mi"
      cpu: "25m"
    limits:
      memory: "64Mi"
      cpu: "100m"

## @section Ingress
ingress:
  ## @param ingress.enabled Enable ingress configuration for Keptn
  enabled: false
  ## @param ingress.annotations Keptn Ingress annotations
  annotations: {}
  ## @param ingress.host Keptn Ingress host URL
  host: {}
  ## @param ingress.path Keptn Ingress host path
  path: /
  ## @param ingress.pathType Keptn Ingress path type
  pathType: Prefix
  ## @param ingress.className Keptn Ingress class name
  className: ""
  ## @param ingress.tls Keptn Ingress TLS configuration
  tls:
    []

## @section Common settings
## @param logLevel Global log level for all Keptn services
logLevel: "info"

## @param prefixPath URL prefix for all Keptn URLs
prefixPath: ""

## @param keptnSpecVersion Version of the Keptn Spec definitions to be used
keptnSpecVersion: latest

strategy:
  ## @param strategy.type Strategy to use to replace existing Keptn pods
  type: RollingUpdate
  rollingUpdate:
    ## @param strategy.rollingUpdate.maxSurge Maximum number of additional pods to be spun up during rolling updates
    maxSurge: 1
    ## @param strategy.rollingUpdate.maxUnavailable Maximum number of unavailable pods during rolling updates
    maxUnavailable: 0

## @extra podSecurityContext Set the default pod security context for all pods
podSecurityContext:
  ## @param podSecurityContext.enabled Enable the default pod security context for all pods
  enabled: true
  ## @skip podSecurityContext.defaultSeccompProfile
  defaultSeccompProfile: true
  ## @skip podSecurityContext.fsGroup
  fsGroup: 65532

## @extra containerSecurityContext Set the default container security context for all containers
containerSecurityContext:
  ## @param containerSecurityContext.enabled Enable the default container security context for all containers
  enabled: true
  ## @skip containerSecurityContext.runAsNonRoot
  runAsNonRoot: true
  ## @skip containerSecurityContext.runAsUser
  runAsUser: 65532
  ## @skip containerSecurityContext.readOnlyRootFilesystem
  readOnlyRootFilesystem: true
  ## @skip containerSecurityContext.allowPrivilegeEscalation
  allowPrivilegeEscalation: false
  ## @skip containerSecurityContext.privileged
  privileged: false
  ## @skip containerSecurityContext.capabilities
  capabilities:
    drop:
      - ALL
## @param nodeSelector Default node labels for pod assignment
nodeSelector: {}<|MERGE_RESOLUTION|>--- conflicted
+++ resolved
@@ -289,13 +289,10 @@
     requestsPerSecond: "1.0"
     ## @param apiService.maxAuth.requestBurst API authentication rate limiting requests burst
     requestBurst: "2"
-<<<<<<< HEAD
   eventValidation:
     enabled: true
     maxEventSizeKB: "64"
-=======
   ## @param apiService.nodeSelector API Service node labels for pod assignment
->>>>>>> 34dd3f3a
   nodeSelector: {}
   ## @param apiService.gracePeriod API Service termination grace period
   gracePeriod: 60
