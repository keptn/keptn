---
# wait-service
apiVersion: apps/v1
kind: Deployment
metadata:
  name: wait-service
  namespace: keptn
spec:
  selector:
    matchLabels:
      run: wait-service
  replicas: 1
  template:
    metadata:
      labels:
        run: wait-service
    spec:
      containers:
      - name: wait-service
        image: keptn/wait-service:latest
        ports:
        - containerPort: 8080
        resources:
          requests:
            memory: "32Mi"
            cpu: "50m"
          limits:
            memory: "128Mi"
            cpu: "500m"
        env:
        - name: EVENTBROKER
          value: 'http://event-broker.keptn.svc.cluster.local/keptn'
        - name: WAIT_DURATION
          value: '10m'
      serviceAccountName: keptn-default

---
apiVersion: v1
kind: Service
metadata:
  name: wait-service
  namespace: keptn
  labels:
    run: wait-service
spec:
  ports:
  - port: 8080
    protocol: TCP
  selector:
    run: wait-service
---
## wait-service: sh.keptn.events.deployment-finished
apiVersion: apps/v1
kind: Deployment
metadata:
  name: wait-service-deployment-distributor
  namespace: keptn
spec:
  selector:
    matchLabels:
      run: distributor
  replicas: 1
  template:
    metadata:
      labels:
        run: distributor
    spec:
      containers:
      - name: distributor
        image: keptn/distributor:latest
        ports:
        - containerPort: 8080
        resources:
          requests:
            memory: "32Mi"
            cpu: "50m"
          limits:
            memory: "128Mi"
            cpu: "500m"
        env:
        - name: PUBSUB_URL
          value: 'nats://keptn-nats-cluster'
        - name: PUBSUB_TOPIC
          value: 'sh.keptn.events.deployment-finished'
        - name: PUBSUB_RECIPIENT
          value: 'wait-service'
      serviceAccountName: keptn-default
---
# remediation-service
apiVersion: apps/v1
kind: Deployment
metadata:
  name: remediation-service
  namespace: keptn
spec:
  selector:
    matchLabels:
      run: remediation-service
  replicas: 1
  template:
    metadata:
      labels:
        run: remediation-service
    spec:
      containers:
      - name: remediation-service
        image: keptn/remediation-service:latest
        ports:
        - containerPort: 8080
        resources:
          requests:
            memory: "64Mi"
            cpu: "50m"
          limits:
            memory: "1024Mi"
            cpu: "500m"
        env:
          - name: EVENTBROKER
            value: 'http://event-broker.keptn.svc.cluster.local/keptn'
          - name: CONFIGURATION_SERVICE
            value: 'http://configuration-service.keptn.svc.cluster.local:8080'
          - name: MONGODB_DATASTORE
            value: 'http://mongodb-datastore.keptn-datastore.svc.cluster.local:8080'
          - name: ENVIRONMENT
            value: 'production'
<<<<<<< HEAD
        envFrom:
          - secretRef:
              name: unleash
              optional: true
          - secretRef:
              name: dynatrace
              optional: true
      serviceAccountName: keptn-default
=======
>>>>>>> 422fa709
---
apiVersion: v1
kind: Service
metadata:
  name: remediation-service
  namespace: keptn
  labels:
    run: remediation-service
spec:
  ports:
  - port: 8080
    targetPort: 8080
    protocol: TCP
  selector:
    run: remediation-service
---
## remediation-service: sh.keptn.event.problem.open
apiVersion: apps/v1
kind: Deployment
metadata:
  name: remediation-service-distributor
  namespace: keptn
spec:
  selector:
    matchLabels:
      run: distributor
  replicas: 1
  template:
    metadata:
      labels:
        run: distributor
    spec:
      containers:
      - name: distributor
        image: keptn/distributor:latest
        ports:
        - containerPort: 8080
        resources:
          requests:
            memory: "32Mi"
            cpu: "50m"
          limits:
            memory: "128Mi"
            cpu: "500m"
        env:
        - name: PUBSUB_URL
          value: 'nats://keptn-nats-cluster'
        - name: PUBSUB_TOPIC
          value: 'sh.keptn.>'
        - name: PUBSUB_RECIPIENT
          value: 'remediation-service'
      serviceAccountName: keptn-default<|MERGE_RESOLUTION|>--- conflicted
+++ resolved
@@ -123,17 +123,7 @@
             value: 'http://mongodb-datastore.keptn-datastore.svc.cluster.local:8080'
           - name: ENVIRONMENT
             value: 'production'
-<<<<<<< HEAD
-        envFrom:
-          - secretRef:
-              name: unleash
-              optional: true
-          - secretRef:
-              name: dynatrace
-              optional: true
       serviceAccountName: keptn-default
-=======
->>>>>>> 422fa709
 ---
 apiVersion: v1
 kind: Service
