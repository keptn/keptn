---
## helm-service: sh.keptn.event.service.create
apiVersion: apps/v1
kind: Deployment
metadata:
  name: helm-service-service-create-distributor
  namespace: keptn
spec:
  selector:
    matchLabels:
      run: distributor
  replicas: 1
  template:
    metadata:
      labels:
        run: distributor
    spec:
      containers:
      - name: distributor
        image: keptn/distributor:latest
        ports:
        - containerPort: 8080
        resources:
          requests:
            memory: "32Mi"
            cpu: "50m"
          limits:
            memory: "128Mi"
            cpu: "500m"
        env:
        - name: PUBSUB_URL
          value: 'nats://keptn-nats-cluster'
        - name: PUBSUB_TOPIC
          value: 'sh.keptn.internal.event.service.create'
        - name: PUBSUB_RECIPIENT
          value: 'helm-service'
---
## helm-service: sh.keptn.event.configuration.change
apiVersion: apps/v1
kind: Deployment
metadata:
  name: helm-service-configuration-change-distributor
  namespace: keptn
spec:
  selector:
    matchLabels:
      run: distributor
  replicas: 1
  template:
    metadata:
      labels:
        run: distributor
    spec:
      containers:
      - name: distributor
        image: keptn/distributor:latest
        ports:
        - containerPort: 8080
        resources:
          requests:
            memory: "32Mi"
            cpu: "50m"
          limits:
            memory: "128Mi"
            cpu: "500m"
        env:
        - name: PUBSUB_URL
          value: 'nats://keptn-nats-cluster'
        - name: PUBSUB_TOPIC
          value: 'sh.keptn.event.configuration.change'
        - name: PUBSUB_RECIPIENT
          value: 'helm-service'
---
## jmeter-service: sh.keptn.events.deployment-finished
apiVersion: apps/v1
kind: Deployment
metadata:
  name: jmeter-service-deployment-distributor
  namespace: keptn
spec:
  selector:
    matchLabels:
      run: distributor
  replicas: 1
  template:
    metadata:
      labels:
        run: distributor
    spec:
      containers:
      - name: distributor
        image: keptn/distributor:latest
        ports:
        - containerPort: 8080
        resources:
          requests:
            memory: "32Mi"
            cpu: "50m"
          limits:
            memory: "128Mi"
            cpu: "500m"
        env:
        - name: PUBSUB_URL
          value: 'nats://keptn-nats-cluster'
        - name: PUBSUB_TOPIC
          value: 'sh.keptn.events.deployment-finished'
        - name: PUBSUB_RECIPIENT
          value: 'jmeter-service'
---
<<<<<<< HEAD
# lighthouse-service: tests-finished distributor
=======
>>>>>>> 10031e20
## lighthouse-service: sh.keptn.events.tests-finished
apiVersion: apps/v1
kind: Deployment
metadata:
  name: lighthouse-service-tests-finished-distributor
  namespace: keptn
spec:
  selector:
    matchLabels:
      run: distributor
  replicas: 1
  template:
    metadata:
      labels:
        run: distributor
    spec:
      containers:
        - name: distributor
          image: keptn/distributor:latest
          ports:
            - containerPort: 8080
          resources:
            requests:
              memory: "32Mi"
              cpu: "50m"
            limits:
              memory: "128Mi"
              cpu: "500m"
          env:
            - name: PUBSUB_URL
              value: 'nats://keptn-nats-cluster'
            - name: PUBSUB_TOPIC
              value: 'sh.keptn.events.tests-finished'
            - name: PUBSUB_RECIPIENT
              value: 'lighthouse-service'
---
## lighthouse-service: sh.keptn.event.start-evaluation
apiVersion: apps/v1
kind: Deployment
metadata:
  name: lighthouse-service-start-evaluation-distributor
  namespace: keptn
spec:
  selector:
    matchLabels:
      run: distributor
  replicas: 1
  template:
    metadata:
      labels:
        run: distributor
    spec:
      containers:
        - name: distributor
          image: keptn/distributor:latest
          ports:
            - containerPort: 8080
          resources:
            requests:
              memory: "32Mi"
              cpu: "50m"
            limits:
              memory: "128Mi"
              cpu: "500m"
          env:
            - name: PUBSUB_URL
              value: 'nats://keptn-nats-cluster'
            - name: PUBSUB_TOPIC
              value: 'sh.keptn.event.start-evaluation'
            - name: PUBSUB_RECIPIENT
              value: 'lighthouse-service'
---
## lighthouse-service: sh.keptn.internal.event.get-sli.done
apiVersion: apps/v1
kind: Deployment
metadata:
  name: lighthouse-service-get-sli-done-distributor
  namespace: keptn
spec:
  selector:
    matchLabels:
      run: distributor
  replicas: 1
  template:
    metadata:
      labels:
        run: distributor
    spec:
      containers:
        - name: distributor
          image: keptn/distributor:latest
          ports:
            - containerPort: 8080
          resources:
            requests:
              memory: "32Mi"
              cpu: "50m"
            limits:
              memory: "128Mi"
              cpu: "500m"
          env:
            - name: PUBSUB_URL
              value: 'nats://keptn-nats-cluster'
            - name: PUBSUB_TOPIC
              value: 'sh.keptn.internal.event.get-sli.done'
            - name: PUBSUB_RECIPIENT
              value: 'lighthouse-service'
---
## gatekeeper-service: sh.keptn.events.evaluation-done
apiVersion: apps/v1
kind: Deployment
metadata:
  name: gatekeeper-service-evaluation-done-distributor
  namespace: keptn
spec:
  selector:
    matchLabels:
      run: distributor
  replicas: 1
  template:
    metadata:
      labels:
        run: distributor
    spec:
      containers:
      - name: distributor
        image: keptn/distributor:latest
        ports:
        - containerPort: 8080
        resources:
          requests:
            memory: "32Mi"
            cpu: "50m"
          limits:
            memory: "128Mi"
            cpu: "500m"
        env:
        - name: PUBSUB_URL
          value: 'nats://keptn-nats-cluster'
        - name: PUBSUB_TOPIC
          value: 'sh.keptn.events.evaluation-done'
        - name: PUBSUB_RECIPIENT
          value: 'gatekeeper-service'
---
## shipyard-service: sh.keptn.internal.event.project.create
apiVersion: apps/v1
kind: Deployment
metadata:
  name: shipyard-service-create-project-distributor
  namespace: keptn
spec:
  selector:
    matchLabels:
      run: distributor
  replicas: 1
  template:
    metadata:
      labels:
        run: distributor
    spec:
      containers:
      - name: distributor
        image: keptn/distributor:latest
        ports:
        - containerPort: 8080
        resources:
          requests:
            memory: "32Mi"
            cpu: "50m"
          limits:
            memory: "128Mi"
            cpu: "500m"
        env:
        - name: PUBSUB_URL
          value: 'nats://keptn-nats-cluster'
        - name: PUBSUB_TOPIC
          value: 'sh.keptn.internal.event.project.create'
        - name: PUBSUB_RECIPIENT
          value: 'shipyard-service'
---
## shipyard-service: sh.keptn.internal.event.project.delete
apiVersion: apps/v1
kind: Deployment
metadata:
  name: shipyard-service-delete-project-distributor
  namespace: keptn
spec:
  selector:
    matchLabels:
      run: distributor
  replicas: 1
  template:
    metadata:
      labels:
        run: distributor
    spec:
      containers:
      - name: distributor
        image: keptn/distributor:latest
        ports:
        - containerPort: 8080
        resources:
          requests:
            memory: "32Mi"
            cpu: "50m"
          limits:
            memory: "128Mi"
            cpu: "500m"
        env:
        - name: PUBSUB_URL
          value: 'nats://keptn-nats-cluster'
        - name: PUBSUB_TOPIC
          value: 'sh.keptn.internal.event.project.delete'
        - name: PUBSUB_RECIPIENT
          value: 'shipyard-service'
---
## wait-service: sh.keptn.events.deployment-finished
apiVersion: apps/v1
kind: Deployment
metadata:
  name: wait-service-deployment-distributor
  namespace: keptn
spec:
  selector:
    matchLabels:
      run: distributor
  replicas: 1
  template:
    metadata:
      labels:
        run: distributor
    spec:
      containers:
      - name: distributor
        image: keptn/distributor:latest
        ports:
        - containerPort: 8080
        resources:
          requests:
            memory: "32Mi"
            cpu: "50m"
          limits:
            memory: "128Mi"
            cpu: "500m"
        env:
        - name: PUBSUB_URL
          value: 'nats://keptn-nats-cluster'
        - name: PUBSUB_TOPIC
          value: 'sh.keptn.events.deployment-finished'
        - name: PUBSUB_RECIPIENT
          value: 'wait-service'
---
## remediation-service: sh.keptn.event.problem.open
apiVersion: apps/v1
kind: Deployment
metadata:
  name: remediation-service-problem-distributor
  namespace: keptn
spec:
  selector:
    matchLabels:
      run: distributor
  replicas: 1
  template:
    metadata:
      labels:
        run: distributor
    spec:
      containers:
      - name: distributor
        image: keptn/distributor:latest
        ports:
        - containerPort: 8080
        resources:
          requests:
            memory: "32Mi"
            cpu: "50m"
          limits:
            memory: "128Mi"
            cpu: "500m"
        env:
        - name: PUBSUB_URL
          value: 'nats://keptn-nats-cluster'
        - name: PUBSUB_TOPIC
          value: 'sh.keptn.event.problem.open'
        - name: PUBSUB_RECIPIENT
          value: 'remediation-service'<|MERGE_RESOLUTION|>--- conflicted
+++ resolved
@@ -107,11 +107,7 @@
         - name: PUBSUB_RECIPIENT
           value: 'jmeter-service'
 ---
-<<<<<<< HEAD
 # lighthouse-service: tests-finished distributor
-=======
->>>>>>> 10031e20
-## lighthouse-service: sh.keptn.events.tests-finished
 apiVersion: apps/v1
 kind: Deployment
 metadata:
