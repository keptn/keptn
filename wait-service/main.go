package main

import (
	"context"
	"errors"
	"fmt"
	"log"
	"net/http"
	"net/url"
	"os"
	"strconv"
	"strings"
	"time"

	keptnutils "github.com/keptn/go-utils/pkg/utils"
	keptnevents "github.com/keptn/go-utils/pkg/events"

	"github.com/cloudevents/sdk-go/pkg/cloudevents"
	"github.com/cloudevents/sdk-go/pkg/cloudevents/client"
	cloudeventshttp "github.com/cloudevents/sdk-go/pkg/cloudevents/transport/http"
	"github.com/cloudevents/sdk-go/pkg/cloudevents/types"

	keptnevents "github.com/keptn/go-utils/pkg/events"

	"github.com/google/uuid"
	"github.com/kelseyhightower/envconfig"
)

const timeout = 60
const eventbroker = "EVENTBROKER"

type envConfig struct {
	Port int    `envconfig:"RCV_PORT" default:"8080"`
	Path string `envconfig:"RCV_PATH" default:"/"`
}

<<<<<<< HEAD
=======

>>>>>>> 56328029
type Client struct {
	httpClient *http.Client
}

func main() {
	var env envConfig
	if err := envconfig.Process("", &env); err != nil {
		log.Fatalf("failed to process env var: %s", err)
	}
	os.Exit(_main(os.Args[1:], env))
}

func _main(args []string, env envConfig) int {

	ctx := context.Background()

	t, err := cloudeventshttp.New(
		cloudeventshttp.WithPort(env.Port),
		cloudeventshttp.WithPath(env.Path),
	)
	if err != nil {
		log.Fatalf("failed to create transport: %v", err)
	}

	c, err := client.New(t)
	if err != nil {
		log.Fatalf("failed to create client: %v", err)
	}
	log.Fatalf("failed to start receiver: %s", c.StartReceiver(ctx, gotEvent))

	return 0
}

func newClient() *Client {
	client := Client{
		httpClient: &http.Client{
			Timeout: 5 * time.Second,
		},
	}
	return &client
}

type deploymentFinishedEvent struct {
	Project      string `json:"project"`
	Stage        string `json:"stage"`
	Service      string `json:"service"`
	TestStrategy string `json:"teststrategy"`
}

func gotEvent(ctx context.Context, event cloudevents.Event) error {
	var shkeptncontext string
	event.Context.ExtensionAs("shkeptncontext", &shkeptncontext)

	logger := keptnutils.NewLogger(shkeptncontext, event.Context.GetID(), "wait-service")

	data := &keptnevents.DeploymentFinishedEventData{}
	if err := event.DataAs(data); err != nil {
		logger.Error(fmt.Sprintf("Got Data Error: %s", err.Error()))
		return err
	}

	if event.Type() != keptnevents.DeploymentFinishedEventType {
		const errorMsg = "Received unexpected keptn event"
		logger.Error(errorMsg)
		return errors.New(errorMsg)
	}

	go waitDuration(event, shkeptncontext, *data, logger)

	return nil
}

// waitDuration just waits for a the time defined in environment variable WAIT_DURATION
func waitDuration(event cloudevents.Event, shkeptncontext string, data keptnevents.DeploymentFinishedEventData, logger *keptnutils.Logger) {

	startedAt := time.Now()

	switch strings.ToLower(data.TestStrategy) {
	case "real-user":
		duration, err := retrieveDuration("WAIT_DURATION")
		if err != nil {
			logger.Error(fmt.Sprintf("%s", err.Error()))
			duration = 0
		}
		logger.Debug(fmt.Sprintf("Start to wait %d seconds.", duration))
		time.Sleep(time.Duration(duration) * time.Second)
		logger.Debug(fmt.Sprintf("Waiting %d seconds is over.", duration))

		if err := sendTestsFinishedEvent(shkeptncontext, event, startedAt, logger); err != nil {
			logger.Error(fmt.Sprintf("Error sending test finished event: %s", err.Error()) + ". ")
		}
	case "":
		logger.Info("No test strategy specified, hence no tests are triggered. ")
	default:
		logger.Error(fmt.Sprintf("Unknown test strategy '%s'. ", data.TestStrategy))
	}
}

// retrieveDuration reads the definition of the duration from environment variable WAIT_TIME.
// Then converts the value, which can have unit hour [h], minute [m], or second[s], into seconds.
func retrieveDuration(environmentVariable string) (int, error) {
	durationStr := os.Getenv(environmentVariable)
	if durationStr == "" {
		return 0, fmt.Errorf("Failed to retrieve value from  environment variable: %s", environmentVariable)
	}

	if strings.Contains(durationStr, "s") {
		durationStr = strings.TrimSuffix(durationStr, "s")
		duration, err := strconv.Atoi(durationStr)
		if err != nil {
			return 0, fmt.Errorf("Failed to convert value %s into integer", durationStr)
		}
		return duration, nil
	} else if strings.Contains(durationStr, "m") {
		durationStr = strings.TrimSuffix(durationStr, "m")
		duration, err := strconv.Atoi(durationStr)
		if err != nil {
			return 0, fmt.Errorf("Failed to convert value %s into integer", durationStr)
		}
		return duration * 60, nil

	} else if strings.Contains(durationStr, "h") {
		durationStr = strings.TrimSuffix(durationStr, "h")
		duration, err := strconv.Atoi(durationStr)
		if err != nil {
			return 0, fmt.Errorf("Failed to convert value %s into integer", durationStr)
		}
		return duration * 60 * 60, nil
	}

	return 0, fmt.Errorf("Value of environment variable: %s not correct. Please set value based on the pattern: [duration][unit] e.g.: 1h, 10m, 50s", environmentVariable)
}

// getServiceEndpoint retrieves an endpoint stored in an environment variable and sets http as default scheme
func getServiceEndpoint(service string) (url.URL, error) {
	url, err := url.Parse(os.Getenv(service))
	if err != nil {
		return *url, fmt.Errorf("Failed to retrieve value from ENVIRONMENT_VARIABLE: %s", service)
	}

	if url.Scheme == "" {
		url.Scheme = "http"
	}

	return *url, nil
}

// sendTestsFinishedEvent sends a Cloud Event of type sh.keptn.events.tests-finished to the event broker
func sendTestsFinishedEvent(shkeptncontext string, incomingEvent cloudevents.Event, startedAt time.Time, logger *keptnutils.Logger) error {

	source, _ := url.Parse("wait-service")
	contentType := "application/json"

	testFinishedData := keptnevents.TestsFinishedEventData{}
	// fill in data from incoming event (e.g., project, service, stage, teststrategy, deploymentstrategy)
	if err := incomingEvent.DataAs(&testFinishedData); err != nil {
		logger.Error(fmt.Sprintf("Got Data Error: %s", err.Error()))
		return err
	}

	// fill in timestamps
	testFinishedData.Start = startedAt.Format(time.RFC3339)
	testFinishedData.End = time.Now().Format(time.RFC3339)

	event := cloudevents.Event{
		Context: cloudevents.EventContextV02{
			ID:          uuid.New().String(),
			Time:        &types.Timestamp{Time: time.Now()},
<<<<<<< HEAD
			Type:        keptnevents.TestFinishedEventType_0_5_0_Compatible,
=======
			Type:        keptnevents.TestsFinishedEventType,
>>>>>>> 56328029
			Source:      types.URLRef{URL: *source},
			ContentType: &contentType,
			Extensions:  map[string]interface{}{"shkeptncontext": shkeptncontext},
		}.AsV02(),
		Data: testFinishedData,
	}

	endPoint, err := getServiceEndpoint(eventbroker)
	if err != nil {
		return errors.New("Failed to retrieve endpoint of eventbroker. %s" + err.Error())
	}

	if endPoint.Host == "" {
		return errors.New("Host of eventbroker not set")
	}

	transport, err := cloudeventshttp.New(
		cloudeventshttp.WithTarget(endPoint.String()),
		cloudeventshttp.WithEncoding(cloudeventshttp.StructuredV02),
	)
	if err != nil {
		return errors.New("Failed to create transport: " + err.Error())
	}

	client, err := client.New(transport)
	if err != nil {
		return errors.New("Failed to create HTTP client: " + err.Error())
	}

	logger.Debug("Send sh.keptn.events.tests-finished event to event broker")
	if _, err := client.Send(context.Background(), event); err != nil {
		return errors.New("Failed to send cloudevent:, " + err.Error())
	}
	return nil
}<|MERGE_RESOLUTION|>--- conflicted
+++ resolved
@@ -12,8 +12,8 @@
 	"strings"
 	"time"
 
+	keptnevents "github.com/keptn/go-utils/pkg/events"
 	keptnutils "github.com/keptn/go-utils/pkg/utils"
-	keptnevents "github.com/keptn/go-utils/pkg/events"
 
 	"github.com/cloudevents/sdk-go/pkg/cloudevents"
 	"github.com/cloudevents/sdk-go/pkg/cloudevents/client"
@@ -34,10 +34,6 @@
 	Path string `envconfig:"RCV_PATH" default:"/"`
 }
 
-<<<<<<< HEAD
-=======
-
->>>>>>> 56328029
 type Client struct {
 	httpClient *http.Client
 }
@@ -206,11 +202,7 @@
 		Context: cloudevents.EventContextV02{
 			ID:          uuid.New().String(),
 			Time:        &types.Timestamp{Time: time.Now()},
-<<<<<<< HEAD
-			Type:        keptnevents.TestFinishedEventType_0_5_0_Compatible,
-=======
 			Type:        keptnevents.TestsFinishedEventType,
->>>>>>> 56328029
 			Source:      types.URLRef{URL: *source},
 			ContentType: &contentType,
 			Extensions:  map[string]interface{}{"shkeptncontext": shkeptncontext},
