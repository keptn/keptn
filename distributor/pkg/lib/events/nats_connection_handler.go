--- conflicted
+++ resolved
@@ -1,17 +1,12 @@
 package events
 
 import (
-	"context"
 	"errors"
-	"fmt"
 	"github.com/nats-io/nats.go"
 	logger "github.com/sirupsen/logrus"
 	"sort"
 	"sync"
-	"time"
 )
-
-const streamName = "sh"
 
 type NatsConnectionHandler struct {
 	natsConnection *nats.Conn
@@ -20,7 +15,6 @@
 	natsURL        string
 	messageHandler func(m *nats.Msg)
 	mux            sync.Mutex
-	JetStream      nats.JetStreamContext
 }
 
 func NewNatsConnectionHandler(natsURL string) *NatsConnectionHandler {
@@ -54,11 +48,6 @@
 		return errors.New("no PubSub URL defined")
 	}
 
-<<<<<<< HEAD
-	if nch.NatsConnection == nil || !nch.NatsConnection.IsConnected() {
-		if err := nch.establishNatsConnection(); err != nil {
-			return err
-=======
 	if nch.natsConnection == nil || !nch.natsConnection.IsConnected() {
 		var err error
 		nch.RemoveAllSubscriptions()
@@ -69,7 +58,6 @@
 
 		if err != nil {
 			return errors.New("failed to create NATS connection: " + err.Error())
->>>>>>> 14b28b22
 		}
 	}
 
@@ -78,90 +66,14 @@
 		nch.topics = topics
 
 		for _, topic := range nch.topics {
-<<<<<<< HEAD
-			logger.Infof("Subscribing to topic %s ...", topic)
-
-			pullSubscribe, err := nch.JetStream.PullSubscribe(topic, "consumer-id")
-=======
 			logger.Infof("Subscribing to topic <%s> with queue group <%s>", topic, queueGroup)
 			sub, err := nch.natsConnection.QueueSubscribe(topic, queueGroup, nch.messageHandler)
->>>>>>> 14b28b22
 			if err != nil {
-				return err
+				return errors.New("failed to subscribe to topic: " + err.Error())
 			}
-<<<<<<< HEAD
-
-			ctx, cancel := context.WithTimeout(context.Background(), 10*time.Second)
-			defer cancel()
-
-			go func() {
-				for {
-					select {
-					case <-ctx.Done():
-						return
-					default:
-					}
-
-					msgs, _ := pullSubscribe.Fetch(10, nats.Context(ctx))
-					for _, msg := range msgs {
-						nch.MessageHandler(msg)
-					}
-				}
-			}()
-
-			//sub, err := nch.JetStream.Subscribe(topic, nch.MessageHandler, nats.StartSequence(1), nats.ManualAck())
-			//if err != nil {
-			//	return errors.New("failed to subscribe to topic: " + err.Error())
-			//}
-			//logger.Infof("Subscribed to topic %s", topic)
-			nch.Subscriptions = append(nch.Subscriptions, pullSubscribe)
-=======
 			nch.subscriptions = append(nch.subscriptions, sub)
->>>>>>> 14b28b22
 		}
 	}
-	return nil
-}
-
-func (nch *NatsConnectionHandler) establishNatsConnection() error {
-	var err error
-	nch.RemoveAllSubscriptions()
-
-	nch.NatsConnection.Close()
-	logger.Infof("Connecting to NATS server at %s ...", nch.natsURL)
-	nch.NatsConnection, err = nats.Connect(nch.natsURL)
-
-	if err != nil {
-		return errors.New("failed to create NATS connection: " + err.Error())
-	}
-
-	js, err := nch.NatsConnection.JetStream()
-	if err != nil {
-		return errors.New("failed to create JetStream client: " + err.Error())
-	}
-	nch.JetStream = js
-
-	stream, err := js.StreamInfo(streamName)
-	if err != nil {
-		logger.Errorf("could not get stream info: %s", err.Error())
-	}
-
-	if stream == nil {
-		logger.Infof("creating stream %q", streamName)
-		_, err = js.AddStream(&nats.StreamConfig{
-			Name:     streamName,
-			Subjects: []string{streamName + ".>"},
-		})
-		if err != nil {
-			return fmt.Errorf("could not create stream: %s", err.Error())
-		}
-	}
-
-	js.AddConsumer(streamName, &nats.ConsumerConfig{
-		Durable: "consumer-id",
-	})
-
-	logger.Info("Connected to NATS server")
 	return nil
 }
 
