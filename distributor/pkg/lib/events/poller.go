--- conflicted
+++ resolved
@@ -89,20 +89,8 @@
 	// iterate over all events, discard the event if it has already been sent
 	for index := range events {
 		event := *events[index]
-
-<<<<<<< HEAD
-		logger.Infof("Adding additional data to event: <subscriptionID=%s>", subscription.ID)
-		// add subscription ID as additional information to the keptn event
-		if err := event.AddTemporaryData("distributor", AdditionalSubscriptionData{SubscriptionID: subscription.ID}, keptnmodels.AddTemporaryDataOptions{}); err != nil {
-			logger.Error("Unable to add additional information about subscriptions to event")
-		}
-		logger.Infof("Check if event %s has already been sent", event.ID)
-
 		cacheID := event.ID + "-" + subscription.ID
 		if p.ceCache.Contains(subscription.Event, cacheID) {
-=======
-		if p.ceCache.Contains(subscription.Event, event.ID) {
->>>>>>> 308f27af
 			// Skip this event as it has already been sent
 			logger.Infof("CloudEvent with ID %s has already been sent for subscription %s", event.ID, subscription.ID)
 			continue
@@ -115,12 +103,7 @@
 		}
 
 		// add to CloudEvents cache
-<<<<<<< HEAD
 		p.ceCache.Add(*event.Type, cacheID)
-=======
-		p.ceCache.Add(*event.Type, event.ID)
-
->>>>>>> 308f27af
 		go func() {
 			logger.Infof("Sending CloudEvent with ID %s to %s", event.ID, p.env.PubSubRecipient)
 			if err := p.sendEvent(event, subscription); err != nil {
