package events

import (
	"context"
	"fmt"
	"github.com/keptn/go-utils/pkg/api/models"
	keptnv2 "github.com/keptn/go-utils/pkg/lib/v0_2_0"
	"github.com/keptn/keptn/distributor/pkg/config"
	"github.com/nats-io/nats.go"
	"github.com/stretchr/testify/assert"
	"github.com/stretchr/testify/require"
	"testing"
	"time"
)

const task1TriggerEvent = `{"data": {"project" : "my-project","stage" : "stage1","service" : "service"},"id": "6de83495-4f83-481c-8dbe-fcceb2e0243b","source": "shipyard-controller","specversion": "1.0","type": "sh.keptn.event.task.triggered","shkeptncontext": "3c9ffbbb-6e1d-4789-9fee-6e63b4bcc1fb"}`
const task2TriggerEvent = `{"data": {"project" : "sockshop","stage" : "dev","service" : "service"},"id": "6de83495-4f83-481c-8dbe-fcceb2e0243b","source": "shipyard-controller","specversion": "1.0","type": "sh.keptn.event.task2.triggered","shkeptncontext": "3c9ffbbb-6e1d-4789-9fee-6e63b4bcc1fc"}`

func Test_ReceiveFromNATSAndForwardEvent(t *testing.T) {
	natsURL := fmt.Sprintf("nats://127.0.0.1:%d", TEST_PORT)
	_, shutdownNats := RunServerOnPort(TEST_PORT)
	defer shutdownNats()
	natsPublisher, _ := nats.Connect(natsURL)

	eventSender := &keptnv2.TestSender{}
	envConfig := config.EnvConfig{
		PubSubRecipient: "http://127.0.0.1",
		PubSubTopic:     "sh.keptn.event.task.triggered,sh.keptn.event.task2.triggered",
		PubSubURL:       natsURL,
		PubSubGroup:     "my-receiver",
	}
<<<<<<< HEAD
	receiver := NewNATSEventReceiver(envConfig, eventSender, true)
=======
	receiver := NewNATSEventReceiver(config, eventSender, true)
>>>>>>> 602eb376
	ctx, cancelReceiver := context.WithCancel(context.Background())
	executionContext := NewExecutionContext(ctx, 1)
	go receiver.Start(executionContext)

	// make sure the message handler of the receiver is set before continuing with the test
	require.Eventually(t, func() bool {
		return receiver.natsConnectionHandler.messageHandler != nil
	}, 5*time.Second, time.Second)
	receiver.UpdateSubscriptions([]models.EventSubscription{
		{
			ID:     "id1",
			Event:  "sh.keptn.event.task.triggered",
			Filter: models.EventSubscriptionFilter{},
		},
		{
			ID:     "id2",
			Event:  "sh.keptn.event.task2.triggered",
			Filter: models.EventSubscriptionFilter{},
		},
	})
	//TODO: refactor test/implementation to get rid of sleep
	time.Sleep(time.Second)
	natsPublisher.Publish("sh.keptn.event.task.triggered", []byte(task1TriggerEvent))
	natsPublisher.Publish("sh.keptn.event.task2.triggered", []byte(task2TriggerEvent))

	assert.Eventually(t, func() bool {
		if len(eventSender.SentEvents) != 2 {
			return false
		}
		firstSentEvent := eventSender.SentEvents[0]
		event1, _ := keptnv2.ToKeptnEvent(firstSentEvent)
		var event1TmpData map[string]interface{}
		event1.GetTemporaryData("distributor", &event1TmpData)
		subscriptionIDInFirstEvent := event1TmpData["subscriptionID"]

		secondSentEvent := eventSender.SentEvents[1]
		event, _ := keptnv2.ToKeptnEvent(secondSentEvent)
		var event2TmpData map[string]interface{}
		event.GetTemporaryData("distributor", &event2TmpData)
		subscriptionIDInSecondEvent := event2TmpData["subscriptionID"]

		return subscriptionIDInFirstEvent != "" && subscriptionIDInSecondEvent != ""
	}, time.Second*time.Duration(5), time.Second)

	cancelReceiver()
	executionContext.Wg.Wait()
}

func Test_ReceiveFromNATSAndForwardEventForOverlappingSubscriptions(t *testing.T) {
	natsURL := fmt.Sprintf("nats://127.0.0.1:%d", TEST_PORT)
	_, shutdownNats := RunServerOnPort(TEST_PORT)
	defer shutdownNats()
	natsPublisher, _ := nats.Connect(natsURL)

	eventSender := &keptnv2.TestSender{}
	envConfig := config.EnvConfig{
		PubSubRecipient: "http://127.0.0.1",
		PubSubTopic:     "sh.keptn.event.task.triggered",
		PubSubURL:       natsURL,
		PubSubGroup:     "my-receiver",
	}
<<<<<<< HEAD
	receiver := NewNATSEventReceiver(envConfig, eventSender, true)
=======
	receiver := NewNATSEventReceiver(config, eventSender, true)
>>>>>>> 602eb376
	ctx, cancelReceiver := context.WithCancel(context.Background())
	executionContext := NewExecutionContext(ctx, 1)
	go receiver.Start(executionContext)

	// make sure the message handler of the receiver is set before continuing with the test
	require.Eventually(t, func() bool {
		return receiver.natsConnectionHandler.messageHandler != nil
	}, 5*time.Second, time.Second)
	receiver.UpdateSubscriptions([]models.EventSubscription{
		{
			ID:    "id1",
			Event: "sh.keptn.event.task.triggered",
			Filter: models.EventSubscriptionFilter{
				Projects: []string{"my-project"},
				Stages:   []string{"stage1"},
			},
		},
		{
			ID:    "id2",
			Event: "sh.keptn.event.task.triggered",
			Filter: models.EventSubscriptionFilter{
				Projects: []string{"my-project"},
				Stages:   []string{"stage1", "stage2"},
			},
		},
	})
	//TODO: refactor test/implementation to get rid of sleep
	time.Sleep(time.Second)
	// send an event that matches both subscriptions
	natsPublisher.Publish("sh.keptn.event.task.triggered", []byte(task1TriggerEvent))

	assert.Eventually(t, func() bool {
		if len(eventSender.SentEvents) != 2 {
			return false
		}
		firstSentEvent := eventSender.SentEvents[0]
		event1, _ := keptnv2.ToKeptnEvent(firstSentEvent)
		var event1TmpData map[string]interface{}
		event1.GetTemporaryData("distributor", &event1TmpData)
		subscriptionIDInFirstEvent := event1TmpData["subscriptionID"]

		secondSentEvent := eventSender.SentEvents[1]
		event, _ := keptnv2.ToKeptnEvent(secondSentEvent)
		var event2TmpData map[string]interface{}
		event.GetTemporaryData("distributor", &event2TmpData)
		subscriptionIDInSecondEvent := event2TmpData["subscriptionID"]

		return subscriptionIDInFirstEvent == "id1" && subscriptionIDInSecondEvent == "id2"
	}, time.Second*time.Duration(5), time.Second)

	cancelReceiver()
	executionContext.Wg.Wait()
}

func Test_ReceiveFromNATS_AfterReconnecting(t *testing.T) {
	natsURL := fmt.Sprintf("nats://127.0.0.1:%d", TEST_PORT)
	_, shutdownNats := RunServerOnPort(TEST_PORT)
	defer shutdownNats()
	natsPublisher, _ := nats.Connect(natsURL)

	eventSender := &keptnv2.TestSender{}
	envConfig := config.EnvConfig{
		PubSubRecipient: "http://127.0.0.1",
		PubSubTopic:     "sh.keptn.event.task.triggered",
		PubSubURL:       natsURL,
		PubSubGroup:     "my-receiver",
	}
<<<<<<< HEAD
	receiver := NewNATSEventReceiver(envConfig, eventSender, true)
=======
	receiver := NewNATSEventReceiver(config, eventSender, true)
>>>>>>> 602eb376
	ctx, cancelReceiver := context.WithCancel(context.Background())
	executionContext := NewExecutionContext(ctx, 1)
	go receiver.Start(executionContext)

	// make sure the message handler of the receiver is set before continuing with the test
	require.Eventually(t, func() bool {
		return receiver.natsConnectionHandler.messageHandler != nil
	}, 5*time.Second, time.Second)

	receiver.UpdateSubscriptions([]models.EventSubscription{
		{
			ID:    "id1",
			Event: "sh.keptn.event.task.triggered",
			Filter: models.EventSubscriptionFilter{
				Projects: []string{"my-project"},
				Stages:   []string{"stage1"},
			},
		},
	})

	shutdownNats()
	_, shutdownNats = RunServerOnPort(TEST_PORT)
	defer shutdownNats()
	require.Eventually(t, func() bool {
		return natsPublisher.IsConnected()
	}, time.Second*time.Duration(5), time.Second)

	//TODO: refactor test/implementation to get rid of sleep
	time.Sleep(time.Second)
	natsPublisher.Publish("sh.keptn.event.task.triggered", []byte(task1TriggerEvent))

	assert.Eventually(t, func() bool {
		return len(eventSender.SentEvents) == 1
	}, time.Second*time.Duration(5), time.Second)

	cancelReceiver()
	executionContext.Wg.Wait()
}

func Test_ReceiveFromNATSAndForwardEventApplySubscriptionFilter(t *testing.T) {
	natsURL := fmt.Sprintf("nats://127.0.0.1:%d", TEST_PORT)
	_, shutdownNats := RunServerOnPort(TEST_PORT)
	defer shutdownNats()
	natsPublisher, _ := nats.Connect(natsURL)

	eventSender := &keptnv2.TestSender{}
	envConfig := config.EnvConfig{
		PubSubRecipient: "http://127.0.0.1",
		PubSubTopic:     "sh.keptn.event.task.triggered",
		PubSubURL:       natsURL,
		PubSubGroup:     "my-receiver",
	}
<<<<<<< HEAD
	receiver := NewNATSEventReceiver(envConfig, eventSender, true)
=======
	receiver := NewNATSEventReceiver(config, eventSender, true)
>>>>>>> 602eb376
	ctx, cancelReceiver := context.WithCancel(context.Background())
	executionContext := NewExecutionContext(ctx, 1)
	go receiver.Start(executionContext)

	// make sure the message handler of the receiver is set before continuing with the test
	require.Eventually(t, func() bool {
		return receiver.natsConnectionHandler.messageHandler != nil
	}, 5*time.Second, time.Second)
	receiver.UpdateSubscriptions([]models.EventSubscription{
		{
			ID:    "id1",
			Event: "sh.keptn.event.task.triggered",
			Filter: models.EventSubscriptionFilter{
				Projects: []string{"my-project"},
				Stages:   []string{"stage0"},
			},
		},
		{
			ID:    "id2",
			Event: "sh.keptn.event.task.triggered",
			Filter: models.EventSubscriptionFilter{
				Projects: []string{"my-project"},
				Stages:   []string{"stage0", "stage1"},
			},
		},
	})
	//TODO: refactor test/implementation to get rid of sleep
	time.Sleep(time.Second)
	// send an event that matches both subscriptions
	natsPublisher.Publish("sh.keptn.event.task.triggered", []byte(task1TriggerEvent))

	assert.Eventually(t, func() bool {
		if len(eventSender.SentEvents) != 1 {
			return false
		}
		firstSentEvent := eventSender.SentEvents[0]
		event1, _ := keptnv2.ToKeptnEvent(firstSentEvent)
		var event1TmpData map[string]interface{}
		event1.GetTemporaryData("distributor", &event1TmpData)
		subscriptionIDInFirstEvent := event1TmpData["subscriptionID"]

		return subscriptionIDInFirstEvent == "id2"
	}, time.Second*time.Duration(5), time.Second)

	cancelReceiver()
	executionContext.Wg.Wait()
}

func Test_ReceiveFromNATSAndForwardEventApplySubscriptionFilterNoMatch(t *testing.T) {
	natsURL := fmt.Sprintf("nats://127.0.0.1:%d", TEST_PORT)
	_, shutdownNats := RunServerOnPort(TEST_PORT)
	defer shutdownNats()
	natsPublisher, _ := nats.Connect(natsURL)

	eventSender := &keptnv2.TestSender{}
	config := config.EnvConfig{
		PubSubRecipient: "http://127.0.0.1",
		PubSubTopic:     "sh.keptn.event.task.triggered",
		PubSubURL:       natsURL,
	}
	receiver := NewNATSEventReceiver(config, eventSender, true)
	ctx, cancelReceiver := context.WithCancel(context.Background())
	executionContext := NewExecutionContext(ctx, 1)
	go receiver.Start(executionContext)

	// make sure the message handler of the receiver is set before continuing with the test
	require.Eventually(t, func() bool {
		return receiver.natsConnectionHandler.messageHandler != nil
	}, 5*time.Second, time.Second)
	receiver.UpdateSubscriptions([]models.EventSubscription{
		{
			ID:    "id1",
			Event: "sh.keptn.event.task.triggered",
			Filter: models.EventSubscriptionFilter{
				Projects: []string{"my-project"},
				Stages:   []string{"stageX"},
			},
		},
	})

	time.Sleep(time.Second)
	// send an event that matches both subscriptions
	natsPublisher.Publish("sh.keptn.event.task.triggered", []byte(task1TriggerEvent))

	time.Sleep(time.Second)

	require.Empty(t, eventSender.SentEvents)

	cancelReceiver()
	executionContext.Wg.Wait()
}

func Test_ReceiveFromNATSAndForwardEventNoSubscriptionPulling(t *testing.T) {
	natsURL := fmt.Sprintf("nats://127.0.0.1:%d", TEST_PORT)
	_, shutdownNats := RunServerOnPort(TEST_PORT)
	defer shutdownNats()
	natsPublisher, _ := nats.Connect(natsURL)

	eventSender := &keptnv2.TestSender{}
	config := config.EnvConfig{
		PubSubRecipient: "http://127.0.0.1",
		PubSubTopic:     "sh.keptn.event.task.triggered",
		PubSubURL:       natsURL,
	}
	receiver := NewNATSEventReceiver(config, eventSender, false)
	ctx, cancelReceiver := context.WithCancel(context.Background())
	executionContext := NewExecutionContext(ctx, 1)
	go receiver.Start(executionContext)

	// make sure the message handler of the receiver is set before continuing with the test
	require.Eventually(t, func() bool {
		return receiver.natsConnectionHandler.messageHandler != nil
	}, 5*time.Second, time.Second)

	time.Sleep(time.Second)
	// send an event that matches both subscriptions
	natsPublisher.Publish("sh.keptn.event.task.triggered", []byte(task1TriggerEvent))

	assert.Eventually(t, func() bool {
		if len(eventSender.SentEvents) != 1 {
			return false
		}
		return true
	}, time.Second*time.Duration(5), time.Second)

	cancelReceiver()
	executionContext.Wg.Wait()
}<|MERGE_RESOLUTION|>--- conflicted
+++ resolved
@@ -29,11 +29,7 @@
 		PubSubURL:       natsURL,
 		PubSubGroup:     "my-receiver",
 	}
-<<<<<<< HEAD
-	receiver := NewNATSEventReceiver(envConfig, eventSender, true)
-=======
-	receiver := NewNATSEventReceiver(config, eventSender, true)
->>>>>>> 602eb376
+	receiver := NewNATSEventReceiver(envConfig, eventSender, true)
 	ctx, cancelReceiver := context.WithCancel(context.Background())
 	executionContext := NewExecutionContext(ctx, 1)
 	go receiver.Start(executionContext)
@@ -95,11 +91,7 @@
 		PubSubURL:       natsURL,
 		PubSubGroup:     "my-receiver",
 	}
-<<<<<<< HEAD
-	receiver := NewNATSEventReceiver(envConfig, eventSender, true)
-=======
-	receiver := NewNATSEventReceiver(config, eventSender, true)
->>>>>>> 602eb376
+	receiver := NewNATSEventReceiver(envConfig, eventSender, true)
 	ctx, cancelReceiver := context.WithCancel(context.Background())
 	executionContext := NewExecutionContext(ctx, 1)
 	go receiver.Start(executionContext)
@@ -167,11 +159,7 @@
 		PubSubURL:       natsURL,
 		PubSubGroup:     "my-receiver",
 	}
-<<<<<<< HEAD
-	receiver := NewNATSEventReceiver(envConfig, eventSender, true)
-=======
-	receiver := NewNATSEventReceiver(config, eventSender, true)
->>>>>>> 602eb376
+	receiver := NewNATSEventReceiver(envConfig, eventSender, true)
 	ctx, cancelReceiver := context.WithCancel(context.Background())
 	executionContext := NewExecutionContext(ctx, 1)
 	go receiver.Start(executionContext)
@@ -224,11 +212,7 @@
 		PubSubURL:       natsURL,
 		PubSubGroup:     "my-receiver",
 	}
-<<<<<<< HEAD
-	receiver := NewNATSEventReceiver(envConfig, eventSender, true)
-=======
-	receiver := NewNATSEventReceiver(config, eventSender, true)
->>>>>>> 602eb376
+	receiver := NewNATSEventReceiver(envConfig, eventSender, true)
 	ctx, cancelReceiver := context.WithCancel(context.Background())
 	executionContext := NewExecutionContext(ctx, 1)
 	go receiver.Start(executionContext)
@@ -284,12 +268,12 @@
 	natsPublisher, _ := nats.Connect(natsURL)
 
 	eventSender := &keptnv2.TestSender{}
-	config := config.EnvConfig{
-		PubSubRecipient: "http://127.0.0.1",
-		PubSubTopic:     "sh.keptn.event.task.triggered",
-		PubSubURL:       natsURL,
-	}
-	receiver := NewNATSEventReceiver(config, eventSender, true)
+	envConfig := config.EnvConfig{
+		PubSubRecipient: "http://127.0.0.1",
+		PubSubTopic:     "sh.keptn.event.task.triggered",
+		PubSubURL:       natsURL,
+	}
+	receiver := NewNATSEventReceiver(envConfig, eventSender, true)
 	ctx, cancelReceiver := context.WithCancel(context.Background())
 	executionContext := NewExecutionContext(ctx, 1)
 	go receiver.Start(executionContext)
