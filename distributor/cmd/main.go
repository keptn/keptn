--- conflicted
+++ resolved
@@ -71,16 +71,7 @@
 		fmt.Println("Failed to process env var: " + err.Error())
 		os.Exit(1)
 	}
-	//go keptnapi.RunHealthEndpoint("10999")
-
-	var wg sync.WaitGroup
-	   wg.Add(2)
-	   go connectionHTTP(connectionTypeHTTP, &wg)
-	   go connectionNATS(connectionTypeNATS, &wg)
-
-	   wg.Wait()
-
-
+	go keptnapi.RunHealthEndpoint("10999")
 	os.Exit(_main(os.Args[1:], env))
 }
 
@@ -103,9 +94,9 @@
 func startEventReceiver(waitGroup *sync.WaitGroup) {
 	defer waitGroup.Done()
 	// initialize the http client
-	//connectionType := strings.ToLower(os.Getenv("CONNECTION_TYPE"))
-
-/*	switch connectionType {
+	connectionType := strings.ToLower(os.Getenv("CONNECTION_TYPE"))
+
+	switch connectionType {
 	case "":
 		createNATSClientConnection()
 		break
@@ -118,41 +109,6 @@
 	default:
 		createNATSClientConnection()
 	}
-<<<<<<< HEAD
-*/
-	return 0
-}
-
-  func connectionHTTP(connectionType string,  wg *sync.WaitGroup) {
-	  defer wg.Done()
-	  fmt.Printf("Type HTTP connection starting\n" )	
-	http.HandleFunc("/event", EventForwardHandler)
-	http.ListenAndServe("localhost:8081", nil)
-	createHTTPConnection()
-	 fmt.Printf("Type HTTP connection done at %d \n", time.Now())
-
-
-}
-
-
-  func connectionNATS(connectionType string, wg *sync.WaitGroup){
-	defer wg.Done()
-	fmt.Printf("Type NAT connection starting\n" )
-	keptnapi.RunHealthEndpoint("10999")
-	createNATSClientConnection()
-	fmt.Printf("Type NAT connection done at %d \n", time.Now())
-}
-
-
-func createEventForwardingEndpoint(env envConfig) {
-	pubSubConnections = map[string]*cenats.Sender{}
-	fmt.Println("Creating event forwarding endpoint")
-
-	//http.HandleFunc("/event", EventForwardHandler)
-	//go http.ListenAndServe("localhost:8081", nil)
-//	http.ListenAndServe("localhost:8081", nil)
-
-=======
 }
 
 func startEventForwarder(env envConfig, wg *sync.WaitGroup) {
@@ -163,7 +119,6 @@
 	http.HandleFunc("/event", EventForwardHandler)
 	serverURL := fmt.Sprintf("localhost:%d", env.Port)
 	log.Fatal(http.ListenAndServe(serverURL, nil))
->>>>>>> b280e303
 }
 
 // EventForwardHandler godoc
