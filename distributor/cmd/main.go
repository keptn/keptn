// Copyright 2012-2019 The NATS Authors
// Licensed under the Apache License, Version 2.0 (the "License");
// you may not use this file except in compliance with the License.
// You may obtain a copy of the License at
//
// http://www.apache.org/licenses/LICENSE-2.0
//
// Unless required by applicable law or agreed to in writing, software
// distributed under the License is distributed on an "AS IS" BASIS,
// WITHOUT WARRANTIES OR CONDITIONS OF ANY KIND, either express or implied.
// See the License for the specific language governing permissions and
// limitations under the License.

package main

import (
	"bytes"
	"context"
	"crypto/tls"
	"encoding/json"
	"errors"
	"fmt"
<<<<<<< HEAD
=======
	"github.com/keptn/go-utils/pkg/common/retry"
>>>>>>> a875e3c3
	"github.com/keptn/go-utils/pkg/common/sliceutils"
	"github.com/keptn/keptn/distributor/pkg/config"
	"io/ioutil"
	"log"
	"net/url"
	"os/signal"

	"github.com/keptn/go-utils/pkg/lib/v0_2_0"

	logger "github.com/sirupsen/logrus"
	"net/http"
	"os"
	"strconv"
	"strings"
	"sync"
	"time"

	cenats "github.com/cloudevents/sdk-go/protocol/nats/v2"
	cloudevents "github.com/cloudevents/sdk-go/v2"
	"github.com/kelseyhightower/envconfig"
	"github.com/nats-io/nats.go"

	keptnmodels "github.com/keptn/go-utils/pkg/api/models"
	keptnapi "github.com/keptn/go-utils/pkg/api/utils"
	"github.com/keptn/keptn/distributor/pkg/lib"
)

var uptimeTicker *time.Ticker

var closeChan = make(chan bool)

var ceCache = lib.NewCloudEventsCache()

<<<<<<< HEAD
var eventsChannel = make(chan cloudevents.Event)

var pubSubConnections = map[string]*cenats.Sender{}

=======
var pubSubConnections = map[string]*cenats.Sender{}

>>>>>>> a875e3c3
var env config.EnvConfig

var ceClient cloudevents.Client

var uniformLogger lib.UniformLog

var inClusterAPIProxyMappings = map[string]string{
	"/mongodb-datastore":     "mongodb-datastore:8080",
	"/configuration-service": "configuration-service:8080",
	"/controlPlane":          "shipyard-controller:8080",
}

var externalAPIProxyMappings = map[string]string{
	"/mongodb-datastore":     "/mongodb-datastore",
	"/configuration-service": "/configuration-service",
	"/controlPlane":          "/controlPlane",
}

const (
	defaultShipyardControllerBaseURL = "http://shipyard-controller:8080"
	defaultEventsEndpoint            = defaultShipyardControllerBaseURL + "/v1/event/triggered"
	connectionTypeNATS               = "nats"
	connectionTypeHTTP               = "http"
<<<<<<< HEAD
=======
	defaultPollingInterval           = 10
>>>>>>> a875e3c3
)

func main() {
	if err := envconfig.Process("", &env); err != nil {
		logger.Errorf("Failed to process env var: %v", err)
		os.Exit(1)
	}
	go keptnapi.RunHealthEndpoint("10999")
	os.Exit(_main(env))
}

func _main(env config.EnvConfig) int {
	connectionType := getPubSubConnectionType()
<<<<<<< HEAD

	uniformHandler := createUniformHandler(connectionType)
	controlPlane := lib.ControlPlane{
		UniformHandler: uniformHandler,
		EnvConfig:      env,
	}

	// Register integration in control plane
	id, err := controlPlane.Register()
	if err != nil {
		logger.Warnf("Unable to register to Keptn's control plane: %v", err)
	} else {
		logger.Infof("Registered Keptn Integration with id %s", id)
	}
	defer func(string) {
		err = controlPlane.Unregister()
		if err != nil {
			logger.Warnf("Unable to unregister from Keptn's control plane: %v", err)
		} else {
			logger.Infof("Unregistered Keptn Integration with id %s", id)
		}
	}(id)

	// Prepare signal handling for graceful shutdown
	c := make(chan os.Signal, 1)
	signal.Notify(c, os.Interrupt)
	ctx, cancel := context.WithCancel(context.Background())
	go func() {
		<-c
		cancel()
	}()

	logHandler := createUniformLogHandler(connectionType)
	uniformLogger = lib.NewEventUniformLog(id, logHandler)
	uniformLogger.Start(ctx, eventsChannel)

	// Start api proxy and event receiver
	wg := new(sync.WaitGroup)
	wg.Add(2)

=======

	if !env.DisableRegistration {
		controlPlane := lib.ControlPlane{
			UniformHandler: createUniformHandler(connectionType),
			EnvConfig:      env,
		}

		go retry.Retry(func() error {
			id, err := controlPlane.Register()
			if err != nil {
				logger.Warnf("Unable to register to Keptn's control plane: %s", err.Error())
				return err
			}
			logger.Infof("Registered Keptn Integration with id %s", id)
			return nil
		})

		defer func() {
			err := controlPlane.Unregister()
			if err != nil {
				logger.Warnf("Unable to unregister from Keptn's control plane: %v", err)
			} else {
				logger.Infof("Unregistered Keptn Integration")
			}
		}()
	}

	// Prepare signal handling for graceful shutdown
	c := make(chan os.Signal, 1)
	signal.Notify(c, os.Interrupt)
	ctx, cancel := context.WithCancel(context.Background())
	go func() {
		<-c
		cancel()
	}()

	// Start api proxy and event receiver
	wg := new(sync.WaitGroup)
	wg.Add(2)
>>>>>>> a875e3c3
	go startAPIProxy(ctx, wg, env)
	go startEventReceiver(ctx, wg, connectionType)
	wg.Wait()

	return 0
}

func createUniformHandler(connectionType string) *keptnapi.UniformHandler {
	if connectionType == connectionTypeHTTP {
		return keptnapi.NewAuthenticatedUniformHandler(env.KeptnAPIEndpoint+"/controlPlane", env.KeptnAPIToken, "x-token", nil, "http")
	}
	return keptnapi.NewUniformHandler(defaultShipyardControllerBaseURL)
}

<<<<<<< HEAD
func createUniformLogHandler(connectionType string) *keptnapi.LogHandler {
	if connectionType == connectionTypeHTTP {
		return keptnapi.NewAuthenticatedLogHandler(env.KeptnAPIEndpoint+"/controlPlane", env.KeptnAPIToken, "x-token", nil, "http")
	}
	return keptnapi.NewLogHandler(defaultShipyardControllerBaseURL)
}

=======
>>>>>>> a875e3c3
func startEventReceiver(ctx context.Context, waitGroup *sync.WaitGroup, connectionType string) {
	defer waitGroup.Done()
	setupCEClient()

	if connectionType == connectionTypeHTTP {
		createHTTPConnection(ctx)
	} else {
		createNATSClientConnection(ctx)
	}
}

func getPubSubConnectionType() string {
	if env.KeptnAPIEndpoint == "" {
		// if no Keptn API URL has been defined, this means that run inside the Keptn cluster -> we can subscribe to events directly via NATS
		return connectionTypeNATS
	}
	// if a Keptn API URL has been defined, this means that the distributor runs outside of the Keptn cluster -> therefore no NATS connection is possible
	return connectionTypeHTTP
}

func startAPIProxy(ctx context.Context, wg *sync.WaitGroup, env config.EnvConfig) (err error) {
	defer wg.Done()
	logger.Info("Creating event forwarding endpoint")
	serverURL := fmt.Sprintf("localhost:%d", env.APIProxyPort)

	mux := http.NewServeMux()
	mux.Handle(env.EventForwardingPath, http.HandlerFunc(EventForwardHandler))
	mux.Handle(env.APIProxyPath, http.HandlerFunc(APIProxyHandler))

	svr := &http.Server{
		Addr:    serverURL,
		Handler: mux,
	}

	go func() {
		if err := svr.ListenAndServe(); err != nil && !errors.Is(err, http.ErrServerClosed) {
			logger.Fatalf("listen:%+s\n", err)
		}
	}()

	<-ctx.Done()
	ctxShutDown, cancel := context.WithTimeout(context.Background(), 5*time.Second)
	defer func() {
		cancel()
	}()

	if err := svr.Shutdown(ctxShutDown); err != nil {
		logger.Fatalf("server Shutdown Failed:%+s", err)
	}
	if errors.Is(err, http.ErrServerClosed) {
		err = nil
	}
	return
}

// EventForwardHandler forwards events received by the execution plane services to the Keptn API or the Nats server
func EventForwardHandler(rw http.ResponseWriter, req *http.Request) {
	body, err := ioutil.ReadAll(req.Body)
	if err != nil {
		logger.Errorf("Failed to read body from request: %v", err)
		rw.WriteHeader(http.StatusInternalServerError)
		return
	}

	event, err := decodeCloudEvent(body)
	if err != nil {
		logger.Errorf("Failed to decode CloudEvent: %v", err)
		rw.WriteHeader(http.StatusInternalServerError)
		return
	}
	err = gotEvent(*event)
	if err != nil {
		logger.Errorf("Failed to forward CloudEvent: %v", err)
		rw.WriteHeader(http.StatusInternalServerError)
		return
	}
}

func APIProxyHandler(rw http.ResponseWriter, req *http.Request) {
	var path string
	if req.URL.RawPath != "" {
		path = req.URL.RawPath
	} else {
		path = req.URL.Path
	}

	logger.Infof("Incoming request: host=%s, path=%s, URL=%s", req.URL.Host, path, req.URL.String())

	proxyScheme, proxyHost, proxyPath := getProxyHost(path)

	if proxyScheme == "" || proxyHost == "" {
		logger.Error("Could not get proxy Host URL - got empty values")
		rw.WriteHeader(http.StatusInternalServerError)
		return
	}

	forwardReq, err := http.NewRequest(req.Method, req.URL.String(), req.Body)
	if err != nil {
		logger.Errorf("Unable to create request to be forwarded: %v", err)
		rw.WriteHeader(http.StatusInternalServerError)
		return
	}

	forwardReq.Header = req.Header

	parsedProxyURL, err := url.Parse(proxyScheme + "://" + strings.TrimSuffix(proxyHost, "/") + "/" + strings.TrimPrefix(proxyPath, "/"))
	if err != nil {
		logger.Errorf("Could not decode url with scheme: %s, host: %s, path: %s - %v", proxyScheme, proxyHost, proxyPath, err)
		rw.WriteHeader(http.StatusInternalServerError)
		return
	}

	forwardReq.URL = parsedProxyURL
	forwardReq.URL.RawQuery = req.URL.RawQuery

	logger.Infof("Forwarding request to host=%s, path=%s, URL=%s", proxyHost, proxyPath, forwardReq.URL.String())

	if env.KeptnAPIToken != "" {
		logger.Debug("Adding x-token header to HTTP request")
		forwardReq.Header.Add("x-token", env.KeptnAPIToken)
	}

	client := getHTTPClient()
	resp, err := client.Do(forwardReq)
	if err != nil {
		logger.Errorf("Could not send request to API endpoint: %v", err)
		rw.WriteHeader(http.StatusInternalServerError)
		return
	}
	defer resp.Body.Close()

	for name, headers := range resp.Header {
		for _, h := range headers {
			rw.Header().Set(name, h)
		}
	}

	rw.WriteHeader(resp.StatusCode)

	respBytes, err := ioutil.ReadAll(resp.Body)
	if err != nil {
		logger.Errorf("Could not read response payload: %v", err)
		rw.WriteHeader(http.StatusInternalServerError)
		return
	}

	logger.Infof("Received response from API: Status=%d", resp.StatusCode)
	if _, err := rw.Write(respBytes); err != nil {
		logger.Errorf("could not send response from API: %v", err)
	}
}

func getProxyHost(path string) (string, string, string) {
	// if the endpoint is empty, redirect to the internal services
	if env.KeptnAPIEndpoint == "" {
		for key, value := range inClusterAPIProxyMappings {
			if strings.HasPrefix(path, key) {
				split := strings.Split(strings.TrimPrefix(path, "/"), "/")
				join := strings.Join(split[1:], "/")
				return "http", value, join
			}
		}
		return "", "", ""
	}

	parsedKeptnURL, err := url.Parse(env.KeptnAPIEndpoint)
	if err != nil {
		return "", "", ""
	}

	// if the endpoint is not empty, map to the correct api
	for key, value := range externalAPIProxyMappings {
		if strings.HasPrefix(path, key) {
			split := strings.Split(strings.TrimPrefix(path, "/"), "/")
			join := strings.Join(split[1:], "/")
			path = value + "/" + join
			// special case: configuration service /resource requests with nested resource URIs need to have an escaped '/' - see https://github.com/keptn/keptn/issues/2707
			if value == "/configuration-service" {
				splitPath := strings.Split(path, "/resource/")
				if len(splitPath) > 1 {
					path = ""
					for i := 0; i < len(splitPath)-1; i++ {
						path = splitPath[i] + "/resource/"
					}
					path += url.QueryEscape(splitPath[len(splitPath)-1])
				}
			}
			if parsedKeptnURL.Path != "" {
				path = strings.TrimSuffix(parsedKeptnURL.Path, "/") + path
			}
			return parsedKeptnURL.Scheme, parsedKeptnURL.Host, path
		}
	}
	return "", "", ""
}

func gotEvent(event cloudevents.Event) error {
	logger.Infof("Received CloudEvent with ID %s - Forwarding to Keptn API\n", event.ID())

	go func() {
		eventsChannel <- event
	}() // send the event to the logger for further processing

	if event.Context.GetType() == v0_2_0.ErrorLogEventName {
		return nil
	}
	if env.KeptnAPIEndpoint == "" {
		logger.Error("No external API endpoint defined. Forwarding directly to NATS server")
		return forwardEventToNATSServer(event)
	}
	return forwardEventToAPI(event)
}

func forwardEventToNATSServer(event cloudevents.Event) error {
	pubSubConnection, err := createPubSubConnection(event.Context.GetType())
	if err != nil {
		return err
	}

	c, err := cloudevents.NewClient(pubSubConnection)
	if err != nil {
		logger.Errorf("Failed to create client, %v\n", err)
		return err
	}

	cloudevents.WithEncodingStructured(context.Background())

	if result := c.Send(context.Background(), event); cloudevents.IsUndelivered(result) {
		logger.Errorf("Failed to send: %v\n", err)
	} else {
		logger.Infof("Sent: %s, accepted: %t", event.ID(), cloudevents.IsACK(result))
	}

	return nil
}

func createPubSubConnection(topic string) (*cenats.Sender, error) {
	if topic == "" {
		return nil, errors.New("no PubSub Topic defined")
	}

	if pubSubConnections[topic] == nil {
		p, err := cenats.NewSender(env.PubSubURL, topic, cenats.NatsOptions())
		if err != nil {
			logger.Errorf("Failed to create nats protocol, %v", err)
		}
		pubSubConnections[topic] = p
	}

	return pubSubConnections[topic], nil
}

func forwardEventToAPI(event cloudevents.Event) error {
	logger.Infof("Keptn API endpoint: %s", env.KeptnAPIEndpoint)

	payload, err := event.MarshalJSON()
	if err != nil {
		return err
	}
	req, err := http.NewRequest("POST", env.KeptnAPIEndpoint+"/v1/event", bytes.NewBuffer(payload))
	if err != nil {
		return err
	}

	req.Header.Set("Content-Type", "application/json")

	if env.KeptnAPIToken != "" {
		logger.Debug("Adding x-token header to HTTP request")
		req.Header.Add("x-token", env.KeptnAPIToken)
	}

	client := getHTTPClient()
	resp, err := client.Do(req)
	if err != nil {
		logger.Errorf("Could not send event to API endpoint: %v", err)
		return err
	}
	defer resp.Body.Close()
	if resp.StatusCode == 200 {
		logger.Info("Event forwarded successfully")
		return nil
	}

	body, err := ioutil.ReadAll(resp.Body)
	if err != nil {
		logger.Errorf("Could not decode response: %v", err)
		return err
	}

	logger.Debugf("Response from Keptn API: %v", string(body))
	return errors.New(string(body))
}

func getHTTPClient() *http.Client {
	tr := &http.Transport{
		TLSClientConfig: &tls.Config{InsecureSkipVerify: !env.VerifySSL}, //nolint:gosec
	}
	client := &http.Client{Transport: tr}
	return client
}

func createHTTPConnection(ctx context.Context) {
	if env.PubSubRecipient == "" {
		logger.Error("No pubsub recipient defined")
		return
	}

	eventEndpoint := getHTTPPollingEndpoint()
	topics := strings.Split(env.PubSubTopic, ",")

	pollingInterval, err := strconv.ParseInt(env.HTTPPollingInterval, 10, 64)
	if err != nil {
		pollingInterval = defaultPollingInterval
	}

	pollingTicker := time.NewTicker(time.Duration(pollingInterval) * time.Second)

	for {
		select {
		case <-pollingTicker.C:
			pollHTTPEventSource(eventEndpoint, env.KeptnAPIToken, topics)
		case <-ctx.Done():
			return
		}
	}
}

func getHTTPPollingEndpoint() string {
	endpoint := env.KeptnAPIEndpoint
	if endpoint == "" {
		if endpoint == "" {
			return defaultEventsEndpoint
		}
	} else {
		endpoint = strings.TrimSuffix(env.KeptnAPIEndpoint, "/") + "/controlPlane/v1/event/triggered"
	}

	parsedURL, _ := url.Parse(endpoint)

	if parsedURL.Scheme == "" {
		parsedURL.Scheme = "http"
	}
	if parsedURL.Path == "" {
		parsedURL.Path = "v1/event/triggered"
	}

	return parsedURL.String()
}

func pollHTTPEventSource(endpoint string, token string, topics []string) {
	logger.Infof("Polling events from: %s", endpoint)
	for _, topic := range topics {
		pollEventsForTopic(endpoint, token, topic)
	}
}

// pollEventsForTopic polls .triggered events from the Keptn api, and forwards them to the receiving service
func pollEventsForTopic(endpoint string, token string, topic string) {
	logger.Infof("Retrieving events of type %s", topic)
	events, err := getEventsFromEndpoint(endpoint, token, topic)
	if err != nil {
		logger.Errorf("Could not retrieve events of type %s from endpoint %s: %v", topic, endpoint, err)
	}
	logger.Infof("Received %d new .triggered events", len(events))

	// iterate over all events, discard the event if it has already been sent
	for index := range events {
		event := *events[index]
		logger.Infof("Check if event %s has already been sent", event.ID)

		if ceCache.Contains(topic, event.ID) {
			// Skip this event as it has already been sent
			logger.Infof("CloudEvent with ID %s has already been sent", event.ID)
			continue
		}

		logger.Infof("CloudEvent with ID %s has not been sent yet", event.ID)

		marshal, err := json.Marshal(event)

		if err != nil {
			logger.Errorf("Marshalling CloudEvent with ID %s failed: %s", event.ID, err.Error())
			continue
		}

		e, err := decodeCloudEvent(marshal)

		if err != nil {
			logger.Errorf("Decoding CloudEvent with ID %s failed: %s", event.ID, err.Error())
			continue
		}

		if e != nil {
			logger.Infof("Sending CloudEvent with ID %s to %s", event.ID, env.PubSubRecipient)
			// add to CloudEvents cache
			ceCache.Add(*event.Type, event.ID)
			go func() {
				if err := sendEvent(*e); err != nil {
					logger.Errorf("Sending CloudEvent with ID %s to %s failed: %s", event.ID, env.PubSubRecipient, err.Error())
					// Sending failed, remove from CloudEvents cache
					ceCache.Remove(*event.Type, event.ID)
				}
				logger.Infof("CloudEvent sent! Number of sent events for topic %s: %d", topic, ceCache.Length(topic))
			}()
		}
	}

	// clean up list of sent events to avoid memory leaks -> if an item that has been marked as already sent
	// is not an open .triggered event anymore, it can be removed from the list
	logger.Infof("Cleaning up list of sent events for topic %s", topic)
	ceCache.Keep(topic, events)
}

func getEventsFromEndpoint(endpoint string, token string, topic string) ([]*keptnmodels.KeptnContextExtendedCE, error) {
	events := make([]*keptnmodels.KeptnContextExtendedCE, 0)
	nextPageKey := ""

	endpoint = strings.TrimSuffix(endpoint, "/")
	endpointURL, err := url.Parse(endpoint)
	if err != nil {
		return nil, err
	}
	endpointURL.Path = endpointURL.Path + "/" + topic

	httpClient := getHTTPClient()

	for {
		q := endpointURL.Query()
		if nextPageKey != "" {
			q.Set("nextPageKey", nextPageKey)
			endpointURL.RawQuery = q.Encode()
		}
		req, err := http.NewRequest("GET", endpointURL.String(), nil)
		if err != nil {
			return nil, err
		}
		req.Header.Set("Content-Type", "application/json")
		if token != "" {
			req.Header.Add("x-token", token)
		}

		resp, err := httpClient.Do(req)
		if err != nil {
			return nil, err
		}

		body, err := ioutil.ReadAll(resp.Body)
		if err != nil {
			return nil, err
		}
		_ = resp.Body.Close()

		if resp.StatusCode == 200 {
			received := &keptnmodels.Events{}
			err = json.Unmarshal(body, received)
			if err != nil {
				return nil, err
			}
			events = append(events, received.Events...)

			if received.NextPageKey == "" || received.NextPageKey == "0" {
				break
			}

			nextPageKey = received.NextPageKey
		} else {
			var respErr keptnmodels.Error
			err = json.Unmarshal(body, &respErr)
			if err != nil {
				return nil, err
			}
			return nil, errors.New(*respErr.Message)
		}
	}
	return events, nil
}

func hasEventBeenSent(sentEvents []string, eventID string) bool {
	alreadySent := false

	if sentEvents == nil {
		sentEvents = []string{}
	}
	for _, sentEvent := range sentEvents {
		if sentEvent == eventID {
			alreadySent = true
		}
	}
	return alreadySent
}

func createNATSClientConnection(ctx context.Context) {
	if env.PubSubRecipient == "" {
		logger.Warn("No pubsub recipient defined")
		return
	}
	if env.PubSubTopic == "" {
		logger.Warn("No pubsub topic defined. No need to create NATS client connection.")
		return
	}
	uptimeTicker = time.NewTicker(10 * time.Second)

	natsURL := env.PubSubURL
	topics := strings.Split(env.PubSubTopic, ",")
	nch := lib.NewNatsConnectionHandler(natsURL, topics)

	nch.MessageHandler = handleMessage

	err := nch.SubscribeToTopics()

	if err != nil {
		logger.Error(err.Error())
		os.Exit(1)
	}

	defer func() {
		nch.RemoveAllSubscriptions()
		logger.Info("Disconnected from NATS")
	}()

	for {
		select {
		case <-uptimeTicker.C:
			_ = nch.SubscribeToTopics()
		case <-closeChan:
			return
		case <-ctx.Done():
			return
		}
	}
}

func setupCEClient() {
	if ceClient == nil {
		p, err := cloudevents.NewHTTP()
		if err != nil {
			log.Fatalf("failed to create protocol: %s", err.Error())
		}

		c, err := cloudevents.NewClient(p, cloudevents.WithTimeNow(), cloudevents.WithUUIDs())
		if err != nil {
			log.Fatalf("failed to create client, %v", err)
		}
		ceClient = c
	}
}

func handleMessage(m *nats.Msg) {
	go func() {
		logger.Infof("Received a message for topic [%s]\n", m.Subject)
		e, err := decodeCloudEvent(m.Data)

		if e != nil && err == nil {
			err = sendEvent(*e)
			if err != nil {
				logger.Errorf("Could not send CloudEvent: %v", err)
			}
		}
	}()
}

type ceVersion struct {
	SpecVersion string `json:"specversion"`
}

func decodeCloudEvent(data []byte) (*cloudevents.Event, error) {
	cv := &ceVersion{}
	if err := json.Unmarshal(data, cv); err != nil {
		return nil, err
	}

	event := cloudevents.NewEvent(cv.SpecVersion)

	if err := json.Unmarshal(data, &event); err != nil {
		logger.Errorf("Could not unmarshal CloudEvent: %v", err)
		return nil, err
	}

	return &event, nil
}

// Primitive filtering based on project, stage, and service properties
func matchesFilter(e cloudevents.Event) bool {
	keptnBase := &v0_2_0.EventData{}
	if err := e.DataAs(keptnBase); err != nil {
		return true
	}
	if env.ProjectFilter != "" && !sliceutils.ContainsStr(strings.Split(env.ProjectFilter, ","), keptnBase.Project) ||
		env.StageFilter != "" && !sliceutils.ContainsStr(strings.Split(env.StageFilter, ","), keptnBase.Stage) ||
		env.ServiceFilter != "" && !sliceutils.ContainsStr(strings.Split(env.ServiceFilter, ","), keptnBase.Service) {
		return false
	}
	return true
}

func sendEvent(event cloudevents.Event) error {
	if !matchesFilter(event) {
		// Do not send cloud event if it does not match the filter
		return nil
	}

	ctx, cancel := context.WithTimeout(context.TODO(), 5*time.Second)
	ctx = cloudevents.ContextWithTarget(ctx, getPubSubRecipientURL())
	ctx = cloudevents.WithEncodingStructured(ctx)
	defer cancel()

	if result := ceClient.Send(ctx, event); cloudevents.IsUndelivered(result) {
		fmt.Printf("failed to send: %s\n", result.Error())
		return errors.New(result.Error())
	}
	fmt.Printf("sent: %s\n", event.ID())
	return nil
}

func getPubSubRecipientURL() string {
	recipientService := env.PubSubRecipient

	if !strings.HasPrefix(recipientService, "https://") && !strings.HasPrefix(recipientService, "http://") {
		recipientService = "http://" + recipientService
	}

	path := ""
	if env.PubSubRecipientPath != "" {
		path = "/" + strings.TrimPrefix(env.PubSubRecipientPath, "/")
	}
	return recipientService + ":" + env.PubSubRecipientPort + path
}<|MERGE_RESOLUTION|>--- conflicted
+++ resolved
@@ -20,10 +20,7 @@
 	"encoding/json"
 	"errors"
 	"fmt"
-<<<<<<< HEAD
-=======
 	"github.com/keptn/go-utils/pkg/common/retry"
->>>>>>> a875e3c3
 	"github.com/keptn/go-utils/pkg/common/sliceutils"
 	"github.com/keptn/keptn/distributor/pkg/config"
 	"io/ioutil"
@@ -57,20 +54,11 @@
 
 var ceCache = lib.NewCloudEventsCache()
 
-<<<<<<< HEAD
-var eventsChannel = make(chan cloudevents.Event)
-
 var pubSubConnections = map[string]*cenats.Sender{}
 
-=======
-var pubSubConnections = map[string]*cenats.Sender{}
-
->>>>>>> a875e3c3
 var env config.EnvConfig
 
 var ceClient cloudevents.Client
-
-var uniformLogger lib.UniformLog
 
 var inClusterAPIProxyMappings = map[string]string{
 	"/mongodb-datastore":     "mongodb-datastore:8080",
@@ -89,10 +77,7 @@
 	defaultEventsEndpoint            = defaultShipyardControllerBaseURL + "/v1/event/triggered"
 	connectionTypeNATS               = "nats"
 	connectionTypeHTTP               = "http"
-<<<<<<< HEAD
-=======
 	defaultPollingInterval           = 10
->>>>>>> a875e3c3
 )
 
 func main() {
@@ -106,29 +91,32 @@
 
 func _main(env config.EnvConfig) int {
 	connectionType := getPubSubConnectionType()
-<<<<<<< HEAD
-
-	uniformHandler := createUniformHandler(connectionType)
-	controlPlane := lib.ControlPlane{
-		UniformHandler: uniformHandler,
-		EnvConfig:      env,
-	}
-
-	// Register integration in control plane
-	id, err := controlPlane.Register()
-	if err != nil {
-		logger.Warnf("Unable to register to Keptn's control plane: %v", err)
-	} else {
-		logger.Infof("Registered Keptn Integration with id %s", id)
-	}
-	defer func(string) {
-		err = controlPlane.Unregister()
-		if err != nil {
-			logger.Warnf("Unable to unregister from Keptn's control plane: %v", err)
-		} else {
-			logger.Infof("Unregistered Keptn Integration with id %s", id)
-		}
-	}(id)
+
+	if !env.DisableRegistration {
+		controlPlane := lib.ControlPlane{
+			UniformHandler: createUniformHandler(connectionType),
+			EnvConfig:      env,
+		}
+
+		go retry.Retry(func() error {
+			id, err := controlPlane.Register()
+			if err != nil {
+				logger.Warnf("Unable to register to Keptn's control plane: %s", err.Error())
+				return err
+			}
+			logger.Infof("Registered Keptn Integration with id %s", id)
+			return nil
+		})
+
+		defer func() {
+			err := controlPlane.Unregister()
+			if err != nil {
+				logger.Warnf("Unable to unregister from Keptn's control plane: %v", err)
+			} else {
+				logger.Infof("Unregistered Keptn Integration")
+			}
+		}()
+	}
 
 	// Prepare signal handling for graceful shutdown
 	c := make(chan os.Signal, 1)
@@ -139,55 +127,9 @@
 		cancel()
 	}()
 
-	logHandler := createUniformLogHandler(connectionType)
-	uniformLogger = lib.NewEventUniformLog(id, logHandler)
-	uniformLogger.Start(ctx, eventsChannel)
-
 	// Start api proxy and event receiver
 	wg := new(sync.WaitGroup)
 	wg.Add(2)
-
-=======
-
-	if !env.DisableRegistration {
-		controlPlane := lib.ControlPlane{
-			UniformHandler: createUniformHandler(connectionType),
-			EnvConfig:      env,
-		}
-
-		go retry.Retry(func() error {
-			id, err := controlPlane.Register()
-			if err != nil {
-				logger.Warnf("Unable to register to Keptn's control plane: %s", err.Error())
-				return err
-			}
-			logger.Infof("Registered Keptn Integration with id %s", id)
-			return nil
-		})
-
-		defer func() {
-			err := controlPlane.Unregister()
-			if err != nil {
-				logger.Warnf("Unable to unregister from Keptn's control plane: %v", err)
-			} else {
-				logger.Infof("Unregistered Keptn Integration")
-			}
-		}()
-	}
-
-	// Prepare signal handling for graceful shutdown
-	c := make(chan os.Signal, 1)
-	signal.Notify(c, os.Interrupt)
-	ctx, cancel := context.WithCancel(context.Background())
-	go func() {
-		<-c
-		cancel()
-	}()
-
-	// Start api proxy and event receiver
-	wg := new(sync.WaitGroup)
-	wg.Add(2)
->>>>>>> a875e3c3
 	go startAPIProxy(ctx, wg, env)
 	go startEventReceiver(ctx, wg, connectionType)
 	wg.Wait()
@@ -202,16 +144,6 @@
 	return keptnapi.NewUniformHandler(defaultShipyardControllerBaseURL)
 }
 
-<<<<<<< HEAD
-func createUniformLogHandler(connectionType string) *keptnapi.LogHandler {
-	if connectionType == connectionTypeHTTP {
-		return keptnapi.NewAuthenticatedLogHandler(env.KeptnAPIEndpoint+"/controlPlane", env.KeptnAPIToken, "x-token", nil, "http")
-	}
-	return keptnapi.NewLogHandler(defaultShipyardControllerBaseURL)
-}
-
-=======
->>>>>>> a875e3c3
 func startEventReceiver(ctx context.Context, waitGroup *sync.WaitGroup, connectionType string) {
 	defer waitGroup.Done()
 	setupCEClient()
@@ -410,14 +342,6 @@
 
 func gotEvent(event cloudevents.Event) error {
 	logger.Infof("Received CloudEvent with ID %s - Forwarding to Keptn API\n", event.ID())
-
-	go func() {
-		eventsChannel <- event
-	}() // send the event to the logger for further processing
-
-	if event.Context.GetType() == v0_2_0.ErrorLogEventName {
-		return nil
-	}
 	if env.KeptnAPIEndpoint == "" {
 		logger.Error("No external API endpoint defined. Forwarding directly to NATS server")
 		return forwardEventToNATSServer(event)
