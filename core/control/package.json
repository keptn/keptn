{
  "name": "sh.keptn.core.control",
  "version": "0.1.0",
  "description": "Keptn control component",
  "main": "dist/server.js",
  "scripts": {
    "build-ts": "tsc",
    "start": "npm run serve",
    "serve": "node dist/server.js",
    "watch-node": "nodemon dist/server.js",
    "watch-ts": "tsc -w",
    "lint": "tslint --project tslint.json"
  },
  "repository": {
    "type": "git",
    "url": "git+https://github.com/keptn/keptn.git"
  },
  "author": "Florian Bacher",
  "license": "Apache-2.0",
  "bugs": {
    "url": "https://github.com/keptn/keptn/issues"
  },
  "homepage": "https://github.com/keptn/keptn#readme",
  "devDependencies": {
    "nodemon": "^1.18.10",
    "tslint": "^5.12.1",
    "tslint-config-airbnb": "^5.11.1",
    "typescript": "^3.3.3"
  },
  "dependencies": {
    "@types/express": "^4.16.1",
    "axios": "^0.18.0",
    "express": "^4.16.4",
    "github-api": "^3.0.0",
<<<<<<< HEAD
    "yamljs": "^0.3.0"
=======
    "kubernetes-client": "^6.8.3"
>>>>>>> 04d8e198
  }
}<|MERGE_RESOLUTION|>--- conflicted
+++ resolved
@@ -32,10 +32,7 @@
     "axios": "^0.18.0",
     "express": "^4.16.4",
     "github-api": "^3.0.0",
-<<<<<<< HEAD
-    "yamljs": "^0.3.0"
-=======
+    "yamljs": "^0.3.0",
     "kubernetes-client": "^6.8.3"
->>>>>>> 04d8e198
   }
 }