--- conflicted
+++ resolved
@@ -1,24 +1,10 @@
 import express = require('express');
 import bodyParser = require('body-parser');
-<<<<<<< HEAD
-// tslint:disable-next-line: import-name
-import ConfigRouter from './routes/configRouter';
-import ProjectRouter = require('./routes/ProjectRouter');
-// tslint:disable-next-line: import-name
-import RequestLogger = require('./middleware/requestLogger');
-// tslint:disable-next-line: import-name
-import Authenticator = require('./middleware/authenticator');
-import * as path from 'path';
-
-import * as swagger from 'swagger-express-ts';
-const swaggerUiAssetPath = require('swagger-ui-dist').getAbsoluteFSPath();
-=======
 import configRouter = require('./routes/ConfigRouter');
 import projectRouter = require('./routes/ProjectRouter');
 import serviceRouter = require('./routes/ServiceRouter');
 import RequestLogger = require('./middleware/RequestLogger');
 import Authenticator = require('./middleware/Authenticator');
->>>>>>> 8213401d
 
 export class WebApi {
 
@@ -37,12 +23,6 @@
    * @param app - express application
    */
   private configureMiddleware(app: express.Express) {
-    app.use('/api-docs/swagger', express.static(path.join(__dirname, '/src/swagger')));
-    app.use('/api-docs/swagger/assets',
-            express.static(
-              swaggerUiAssetPath,
-            ),
-      );
     app.use(bodyParser.json());
     app.use(RequestLogger);
     if (process.env.NODE_ENV === 'production') {
@@ -54,28 +34,9 @@
    * @param app - express application
    */
   private configureRoutes(app: express.Express) {
-<<<<<<< HEAD
-    app.use(swagger.express(
-      {
-        definition: {
-          info: {
-            title: 'Keptn Control API',
-            version: '0.2',
-          },
-          externalDocs: {
-            url: '',
-          },
-          // Models can be defined here
-        },
-      },
-    ));
-    app.use('/config', ConfigRouter);
-    app.use('/project', ProjectRouter);
-=======
     app.use('/config', configRouter);
     app.use('/project', projectRouter);
     app.use('/service', serviceRouter);
->>>>>>> 8213401d
 
     // mount more routers here
     // e.g. app.use("/organisation", organisationRouter);
