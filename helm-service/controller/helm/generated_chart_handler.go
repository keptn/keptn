package helm

import (
	"fmt"
<<<<<<< HEAD
	"io"
	"log"
=======
>>>>>>> 17185edc
	"strings"

	keptnevents "github.com/keptn/go-utils/pkg/lib"
	"github.com/keptn/keptn/helm-service/controller/mesh"
	"helm.sh/helm/v3/pkg/chart"
	appsv1 "k8s.io/api/apps/v1"
	corev1 "k8s.io/api/core/v1"
<<<<<<< HEAD
	metav1 "k8s.io/apimachinery/pkg/apis/meta/v1"
	kyaml "k8s.io/apimachinery/pkg/util/yaml"
=======
	"k8s.io/helm/pkg/proto/hapi/chart"
>>>>>>> 17185edc
	"sigs.k8s.io/yaml"
)

type GeneratedChartHandler struct {
	mesh        mesh.Mesh
	keptnDomain string
}

func NewGeneratedChartHandler(mesh mesh.Mesh, keptnDomain string) *GeneratedChartHandler {
	return &GeneratedChartHandler{mesh: mesh, keptnDomain: keptnDomain}
}

// GenerateDuplicateManagedChart generates a duplicated chart which is managed by keptn and used for
// b/g and canary releases
func (c *GeneratedChartHandler) GenerateDuplicateManagedChart(helmManifest string, project string, stageName string, service string) (*chart.Chart, error) {
<<<<<<< HEAD

	if _, ok := c.canaryLevelGen.(*CanaryOnDeploymentGenerator); ok {

		meta := &chart.Metadata{
			APIVersion: "v2",
			Name:       service + "-generated",
			Keywords:   []string{"deployment_strategy=" + keptnevents.Duplicate.String()},
			Version:    "0.1.0",
		}
		ch := chart.Chart{Metadata: meta}

		svcs := getServices(helmManifest)
		depls := getDeployments(helmManifest)

		for _, svc := range svcs {
			templates, err := c.generateServices(svc, project, stageName)
			if err != nil {
				return nil, err
			}
			ch.Templates = append(ch.Templates, templates...)
		}

		for _, depl := range depls {
			template, err := c.generateDeployment(depl)
			if err != nil {
				return nil, err
			}
			ch.Templates = append(ch.Templates, template)
		}

		return &ch, nil
=======
	meta := &chart.Metadata{
		Name:     service + "-generated",
		Keywords: []string{"deployment_strategy=" + keptnevents.Duplicate.String()},
		Version:  "0.1.0",
>>>>>>> 17185edc
	}
	ch := chart.Chart{Metadata: meta}

<<<<<<< HEAD
func getServices(helmManifest string) []*corev1.Service {

	services := []*corev1.Service{}
	dec := kyaml.NewYAMLToJSONDecoder(strings.NewReader(helmManifest))
	for {
		var svc corev1.Service
		err := dec.Decode(&svc)
		if err == io.EOF {
			break
		}
=======
	svcs := GetServices(helmManifest)
	depls := GetDeployments(helmManifest)

	for _, svc := range svcs {
		templates, err := c.generateServices(svc, project, stageName)
>>>>>>> 17185edc
		if err != nil {
			continue
		}
<<<<<<< HEAD

		if keptnutils.IsService(&svc) {
			services = append(services, &svc)
		}
	}

	return services
}

func getDeployments(helmManifest string) []*appsv1.Deployment {

	deployments := []*appsv1.Deployment{}
	dec := kyaml.NewYAMLToJSONDecoder(strings.NewReader(helmManifest))
	for {
		var dpl appsv1.Deployment
		err := dec.Decode(&dpl)
		if err == io.EOF {
			break
		}
=======
		ch.Templates = append(ch.Templates, templates...)
	}

	for _, depl := range depls {
		template, err := c.generateDeployment(depl)
>>>>>>> 17185edc
		if err != nil {
			fmt.Println(err)
			continue
		}
<<<<<<< HEAD

		if keptnutils.IsDeployment(&dpl) {
			deployments = append(deployments, &dpl)
		}
	}
	return deployments
=======
		ch.Templates = append(ch.Templates, template)
	}

	return &ch, nil
>>>>>>> 17185edc
}

func resetService(svc *corev1.Service) {
	svc.Kind = "Service"
	svc.APIVersion = "v1"
	svc.Namespace = ""
	svc.Spec.ClusterIP = ""
	svc.Spec.LoadBalancerIP = ""
	svc.Spec.ExternalIPs = nil
	for idx := range svc.Spec.Ports {
		svc.Spec.Ports[idx].NodePort = 0
	}
	svc.ObjectMeta = metav1.ObjectMeta{Name: svc.Name}
	svc.Status = corev1.ServiceStatus{}
}

func resetDeployment(depl *appsv1.Deployment) {
	depl.Kind = "Deployment"
	depl.APIVersion = "apps/v1"
	depl.Namespace = ""
	depl.ResourceVersion = ""
	depl.ObjectMeta = metav1.ObjectMeta{Name: depl.Name}
	depl.Status = appsv1.DeploymentStatus{}
}

<<<<<<< HEAD
func (c *GeneratedChartHandler) generateServices(svc *corev1.Service, project string, stageName string) ([]*chart.File, error) {
=======
func (*GeneratedChartHandler) getNamespace(project string, stage string) string {
	return project + "-" + stage
}

func (c *GeneratedChartHandler) generateServices(svc *corev1.Service, project string, stageName string) ([]*chart.Template, error) {
>>>>>>> 17185edc

	templates := make([]*chart.File, 0, 0)

	serviceCanary := svc.DeepCopy()
	serviceCanary.Name = serviceCanary.Name + "-canary"

	resetService(serviceCanary)
	data, err := yaml.Marshal(serviceCanary)
	if err != nil {
		return nil, err
	}
	templates = append(templates, &chart.File{Name: "templates/" + serviceCanary.Name + "-service" + ".yaml", Data: data})

	// Generate destination rule for canary service
	hostCanary := serviceCanary.Name + "." + c.getNamespace(project, stageName) + ".svc.cluster.local"
	destinationRuleCanary, err := c.mesh.GenerateDestinationRule(serviceCanary.Name, hostCanary)
	if err != nil {
		return nil, err
	}
	templates = append(templates, &chart.File{Name: "templates/" + serviceCanary.Name + c.mesh.GetDestinationRuleSuffix(), Data: destinationRuleCanary})

	servicePrimary := svc.DeepCopy()
	servicePrimary.Name = servicePrimary.Name + "-primary"
	if _, ok := servicePrimary.Spec.Selector["app"]; ok {
		servicePrimary.Spec.Selector["app"] = servicePrimary.Spec.Selector["app"] + "-primary"
	}
	if _, ok := servicePrimary.Spec.Selector["app.kubernetes.io/name"]; ok {
		servicePrimary.Spec.Selector["app.kubernetes.io/name"] = servicePrimary.Spec.Selector["app.kubernetes.io/name"] + "-primary"
	}
	resetService(servicePrimary)
	data, err = yaml.Marshal(servicePrimary)
	if err != nil {
		return nil, err
	}
	templates = append(templates, &chart.File{Name: "templates/" + servicePrimary.Name + "-service" + ".yaml", Data: data})

	// Generate destination rule for primary service
	hostPrimary := servicePrimary.Name + "." + c.getNamespace(project, stageName) + ".svc.cluster.local"
	destinationRulePrimary, err := c.mesh.GenerateDestinationRule(servicePrimary.Name, hostPrimary)
	if err != nil {
		return nil, err
	}
	templates = append(templates, &chart.File{Name: "templates/" + servicePrimary.Name + c.mesh.GetDestinationRuleSuffix(), Data: destinationRulePrimary})

	// Generate virtual service
	gws := []string{"public-gateway.istio-system", "mesh"}
	hosts := []string{
		svc.Name + "." + c.getNamespace(project, stageName) + "." + c.keptnDomain, // service_name.dev.123.45.67.89.xip.io
		svc.Name, // service-name
	}
	destCanary := mesh.HTTPRouteDestination{Host: hostCanary, Weight: 0}
	destPrimary := mesh.HTTPRouteDestination{Host: hostPrimary, Weight: 100}
	httpRouteDestinations := []mesh.HTTPRouteDestination{destCanary, destPrimary}

	vs, err := c.mesh.GenerateVirtualService(svc.Name, gws, hosts, httpRouteDestinations)
	if err != nil {
		return nil, err
	}

	templates = append(templates, &chart.File{Name: "templates/" + svc.Name + c.mesh.GetVirtualServiceSuffix(), Data: vs})

	return templates, nil
}

func (c *GeneratedChartHandler) generateDeployment(depl *appsv1.Deployment) (*chart.File, error) {
	primaryDeployment := depl.DeepCopy()

	primaryDeployment.Name = primaryDeployment.Name + "-primary"
	if _, ok := primaryDeployment.Spec.Selector.MatchLabels["app"]; ok {
		primaryDeployment.Spec.Selector.MatchLabels["app"] = primaryDeployment.Spec.Selector.MatchLabels["app"] + "-primary"
	}
	if _, ok := primaryDeployment.Spec.Selector.MatchLabels["app.kubernetes.io/name"]; ok {
		primaryDeployment.Spec.Selector.MatchLabels["app.kubernetes.io/name"] = primaryDeployment.Spec.Selector.MatchLabels["app.kubernetes.io/name"] + "-primary"
	}
	if _, ok := primaryDeployment.Spec.Template.ObjectMeta.Labels["app"]; ok {
		primaryDeployment.Spec.Template.ObjectMeta.Labels["app"] = primaryDeployment.Spec.Template.ObjectMeta.Labels["app"] + "-primary"
	}
	if _, ok := primaryDeployment.Spec.Template.ObjectMeta.Labels["app.kubernetes.io/name"]; ok {
		primaryDeployment.Spec.Template.ObjectMeta.Labels["app.kubernetes.io/name"] = primaryDeployment.Spec.Template.ObjectMeta.Labels["app.kubernetes.io/name"] + "-primary"
	}
	resetDeployment(primaryDeployment)
	data, err := yaml.Marshal(primaryDeployment)
	if err != nil {
		return nil, err
	}
	// Set the keptn_deployment to primary
	yamlString := strings.ReplaceAll(string(data), "keptn_deployment=canary", "keptn_deployment=primary")
	return &chart.File{Name: "templates/" + primaryDeployment.Name + "-deployment" + ".yaml", Data: []byte(yamlString)}, nil
}

// GenerateMeshChart generates a chart containing the required mesh setup
func (c *GeneratedChartHandler) GenerateMeshChart(helmManifest string, project string, stageName string,
	service string) (*chart.Chart, error) {

	meta := &chart.Metadata{
		Name:     service + "-generated",
		Keywords: []string{"deployment_strategy=" + keptnevents.Direct.String()},
		Version:  "0.1.0",
	}
	ch := chart.Chart{Metadata: meta}

	svcs := GetServices(helmManifest)

<<<<<<< HEAD
		meta := &chart.Metadata{
			APIVersion: "v2",
			Name:       service + "-generated",
			Keywords:   []string{"deployment_strategy=" + keptnevents.Direct.String()},
			Version:    "0.1.0",
=======
	for _, svc := range svcs {
		// Generate virtual service for external access
		gws := []string{"public-gateway.istio-system", "mesh"}
		hosts := []string{
			svc.Name + "." + c.getNamespace(project, stageName) + "." + c.keptnDomain,
			svc.Name,
>>>>>>> 17185edc
		}
		host := svc.Name + "." + c.getNamespace(project, stageName) + ".svc.cluster.local"
		dest := mesh.HTTPRouteDestination{Host: host}
		httpRouteDestinations := []mesh.HTTPRouteDestination{dest}

<<<<<<< HEAD
		svcs := getServices(helmManifest)
=======
		vs, err := c.mesh.GenerateVirtualService(svc.Name, gws, hosts, httpRouteDestinations)
		if err != nil {
			return nil, err
		}
>>>>>>> 17185edc

		vsTemplate := chart.Template{Name: "templates/" + svc.Name + c.mesh.GetVirtualServiceSuffix(), Data: vs}
		ch.Templates = append(ch.Templates, &vsTemplate)

<<<<<<< HEAD
			vsTemplate := chart.File{Name: "templates/" + svc.Name + c.mesh.GetVirtualServiceSuffix(), Data: vs}
			ch.Templates = append(ch.Templates, &vsTemplate)
=======
		dr, err := c.mesh.GenerateDestinationRule(svc.Name, host)
		if err != nil {
			return nil, err
>>>>>>> 17185edc
		}
		drTemplate := chart.Template{Name: "templates/" + svc.Name + c.mesh.GetDestinationRuleSuffix(), Data: dr}
		ch.Templates = append(ch.Templates, &drTemplate)
	}

	return &ch, nil
}

// UpdateCanaryWeight updates the provided traffic weight in the VirtualService contained in the chart
func (c *GeneratedChartHandler) UpdateCanaryWeight(ch *chart.Chart, canaryWeight int32) error {

	// Set weights in all virtualservices
	for _, template := range ch.Templates {
		if strings.HasPrefix(template.Name, "templates/") &&
			strings.HasSuffix(template.Name, c.mesh.GetVirtualServiceSuffix()) {

			vs, err := c.mesh.UpdateWeights(template.Data, canaryWeight)
			if err != nil {
				return fmt.Errorf("Error when setting new weights in VirtualService %s: %s",
					template.Name, err.Error())
			}
			template.Data = vs
			break
		}
	}
	return nil
}

// GenerateEmptyChart generates an empty chart
func (c *GeneratedChartHandler) GenerateEmptyChart(project string, stageName string, service string,
	strategy keptnevents.DeploymentStrategy) *chart.Chart {

<<<<<<< HEAD
	if _, ok := c.canaryLevelGen.(*CanaryOnDeploymentGenerator); ok {

		meta := &chart.Metadata{
			APIVersion: "v2",
			Name:       service + "-generated",
			Keywords:   []string{"deployment_strategy=" + strategy.String()},
			Version:    "0.1.0",
		}
		return &chart.Chart{Metadata: meta}
=======
	meta := &chart.Metadata{
		Name:     service + "-generated",
		Keywords: []string{"deployment_strategy=" + strategy.String()},
		Version:  "0.1.0",
>>>>>>> 17185edc
	}
	return &chart.Chart{Metadata: meta}

}<|MERGE_RESOLUTION|>--- conflicted
+++ resolved
@@ -2,11 +2,6 @@
 
 import (
 	"fmt"
-<<<<<<< HEAD
-	"io"
-	"log"
-=======
->>>>>>> 17185edc
 	"strings"
 
 	keptnevents "github.com/keptn/go-utils/pkg/lib"
@@ -14,12 +9,6 @@
 	"helm.sh/helm/v3/pkg/chart"
 	appsv1 "k8s.io/api/apps/v1"
 	corev1 "k8s.io/api/core/v1"
-<<<<<<< HEAD
-	metav1 "k8s.io/apimachinery/pkg/apis/meta/v1"
-	kyaml "k8s.io/apimachinery/pkg/util/yaml"
-=======
-	"k8s.io/helm/pkg/proto/hapi/chart"
->>>>>>> 17185edc
 	"sigs.k8s.io/yaml"
 )
 
@@ -35,112 +24,33 @@
 // GenerateDuplicateManagedChart generates a duplicated chart which is managed by keptn and used for
 // b/g and canary releases
 func (c *GeneratedChartHandler) GenerateDuplicateManagedChart(helmManifest string, project string, stageName string, service string) (*chart.Chart, error) {
-<<<<<<< HEAD
-
-	if _, ok := c.canaryLevelGen.(*CanaryOnDeploymentGenerator); ok {
-
-		meta := &chart.Metadata{
-			APIVersion: "v2",
-			Name:       service + "-generated",
-			Keywords:   []string{"deployment_strategy=" + keptnevents.Duplicate.String()},
-			Version:    "0.1.0",
-		}
-		ch := chart.Chart{Metadata: meta}
-
-		svcs := getServices(helmManifest)
-		depls := getDeployments(helmManifest)
-
-		for _, svc := range svcs {
-			templates, err := c.generateServices(svc, project, stageName)
-			if err != nil {
-				return nil, err
-			}
-			ch.Templates = append(ch.Templates, templates...)
-		}
-
-		for _, depl := range depls {
-			template, err := c.generateDeployment(depl)
-			if err != nil {
-				return nil, err
-			}
-			ch.Templates = append(ch.Templates, template)
-		}
-
-		return &ch, nil
-=======
 	meta := &chart.Metadata{
 		Name:     service + "-generated",
 		Keywords: []string{"deployment_strategy=" + keptnevents.Duplicate.String()},
 		Version:  "0.1.0",
->>>>>>> 17185edc
 	}
 	ch := chart.Chart{Metadata: meta}
 
-<<<<<<< HEAD
-func getServices(helmManifest string) []*corev1.Service {
-
-	services := []*corev1.Service{}
-	dec := kyaml.NewYAMLToJSONDecoder(strings.NewReader(helmManifest))
-	for {
-		var svc corev1.Service
-		err := dec.Decode(&svc)
-		if err == io.EOF {
-			break
-		}
-=======
 	svcs := GetServices(helmManifest)
 	depls := GetDeployments(helmManifest)
 
 	for _, svc := range svcs {
 		templates, err := c.generateServices(svc, project, stageName)
->>>>>>> 17185edc
-		if err != nil {
-			continue
-		}
-<<<<<<< HEAD
-
-		if keptnutils.IsService(&svc) {
-			services = append(services, &svc)
-		}
-	}
-
-	return services
-}
-
-func getDeployments(helmManifest string) []*appsv1.Deployment {
-
-	deployments := []*appsv1.Deployment{}
-	dec := kyaml.NewYAMLToJSONDecoder(strings.NewReader(helmManifest))
-	for {
-		var dpl appsv1.Deployment
-		err := dec.Decode(&dpl)
-		if err == io.EOF {
-			break
-		}
-=======
+		if err != nil {
+			return nil, err
+		}
 		ch.Templates = append(ch.Templates, templates...)
 	}
 
 	for _, depl := range depls {
 		template, err := c.generateDeployment(depl)
->>>>>>> 17185edc
-		if err != nil {
-			fmt.Println(err)
-			continue
-		}
-<<<<<<< HEAD
-
-		if keptnutils.IsDeployment(&dpl) {
-			deployments = append(deployments, &dpl)
-		}
-	}
-	return deployments
-=======
+		if err != nil {
+			return nil, err
+		}
 		ch.Templates = append(ch.Templates, template)
 	}
 
 	return &ch, nil
->>>>>>> 17185edc
 }
 
 func resetService(svc *corev1.Service) {
@@ -153,7 +63,6 @@
 	for idx := range svc.Spec.Ports {
 		svc.Spec.Ports[idx].NodePort = 0
 	}
-	svc.ObjectMeta = metav1.ObjectMeta{Name: svc.Name}
 	svc.Status = corev1.ServiceStatus{}
 }
 
@@ -162,19 +71,14 @@
 	depl.APIVersion = "apps/v1"
 	depl.Namespace = ""
 	depl.ResourceVersion = ""
-	depl.ObjectMeta = metav1.ObjectMeta{Name: depl.Name}
 	depl.Status = appsv1.DeploymentStatus{}
 }
 
-<<<<<<< HEAD
-func (c *GeneratedChartHandler) generateServices(svc *corev1.Service, project string, stageName string) ([]*chart.File, error) {
-=======
 func (*GeneratedChartHandler) getNamespace(project string, stage string) string {
 	return project + "-" + stage
 }
 
 func (c *GeneratedChartHandler) generateServices(svc *corev1.Service, project string, stageName string) ([]*chart.Template, error) {
->>>>>>> 17185edc
 
 	templates := make([]*chart.File, 0, 0)
 
@@ -278,45 +182,28 @@
 
 	svcs := GetServices(helmManifest)
 
-<<<<<<< HEAD
-		meta := &chart.Metadata{
-			APIVersion: "v2",
-			Name:       service + "-generated",
-			Keywords:   []string{"deployment_strategy=" + keptnevents.Direct.String()},
-			Version:    "0.1.0",
-=======
 	for _, svc := range svcs {
 		// Generate virtual service for external access
 		gws := []string{"public-gateway.istio-system", "mesh"}
 		hosts := []string{
 			svc.Name + "." + c.getNamespace(project, stageName) + "." + c.keptnDomain,
 			svc.Name,
->>>>>>> 17185edc
 		}
 		host := svc.Name + "." + c.getNamespace(project, stageName) + ".svc.cluster.local"
 		dest := mesh.HTTPRouteDestination{Host: host}
 		httpRouteDestinations := []mesh.HTTPRouteDestination{dest}
 
-<<<<<<< HEAD
-		svcs := getServices(helmManifest)
-=======
 		vs, err := c.mesh.GenerateVirtualService(svc.Name, gws, hosts, httpRouteDestinations)
 		if err != nil {
 			return nil, err
 		}
->>>>>>> 17185edc
 
 		vsTemplate := chart.Template{Name: "templates/" + svc.Name + c.mesh.GetVirtualServiceSuffix(), Data: vs}
 		ch.Templates = append(ch.Templates, &vsTemplate)
 
-<<<<<<< HEAD
-			vsTemplate := chart.File{Name: "templates/" + svc.Name + c.mesh.GetVirtualServiceSuffix(), Data: vs}
-			ch.Templates = append(ch.Templates, &vsTemplate)
-=======
 		dr, err := c.mesh.GenerateDestinationRule(svc.Name, host)
 		if err != nil {
 			return nil, err
->>>>>>> 17185edc
 		}
 		drTemplate := chart.Template{Name: "templates/" + svc.Name + c.mesh.GetDestinationRuleSuffix(), Data: dr}
 		ch.Templates = append(ch.Templates, &drTemplate)
@@ -349,22 +236,11 @@
 func (c *GeneratedChartHandler) GenerateEmptyChart(project string, stageName string, service string,
 	strategy keptnevents.DeploymentStrategy) *chart.Chart {
 
-<<<<<<< HEAD
-	if _, ok := c.canaryLevelGen.(*CanaryOnDeploymentGenerator); ok {
-
-		meta := &chart.Metadata{
-			APIVersion: "v2",
-			Name:       service + "-generated",
-			Keywords:   []string{"deployment_strategy=" + strategy.String()},
-			Version:    "0.1.0",
-		}
-		return &chart.Chart{Metadata: meta}
-=======
 	meta := &chart.Metadata{
-		Name:     service + "-generated",
-		Keywords: []string{"deployment_strategy=" + strategy.String()},
-		Version:  "0.1.0",
->>>>>>> 17185edc
+		APIVersion: "v2",
+		Name:       service + "-generated",
+		Keywords:   []string{"deployment_strategy=" + strategy.String()},
+		Version:    "0.1.0",
 	}
 	return &chart.Chart{Metadata: meta}
 
