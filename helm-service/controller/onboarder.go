package controller

import (
	"encoding/base64"
	"errors"
	"fmt"
	"os"

<<<<<<< HEAD
	"helm.sh/helm/v3/pkg/chart"
	v1 "k8s.io/apimachinery/pkg/apis/meta/v1"
=======
	"k8s.io/helm/pkg/proto/hapi/chart"
>>>>>>> 17185edc

	cloudevents "github.com/cloudevents/sdk-go"

	configutils "github.com/keptn/go-utils/pkg/api/utils"
	keptnevents "github.com/keptn/go-utils/pkg/lib"
	keptnutils "github.com/keptn/kubernetes-utils/pkg"

	"github.com/keptn/keptn/helm-service/controller/helm"
	"github.com/keptn/keptn/helm-service/controller/mesh"
)

// Onboarder is a container of variables required for onboarding a new service
type Onboarder struct {
	mesh             mesh.Mesh
	logger           keptnevents.LoggerInterface
	keptnDomain      string
	configServiceURL string
}

// NewOnboarder creates a new Onboarder
func NewOnboarder(mesh mesh.Mesh, logger keptnevents.LoggerInterface,
	keptnDomain string, configServiceURL string) *Onboarder {
	return &Onboarder{mesh: mesh, logger: logger, keptnDomain: keptnDomain, configServiceURL: configServiceURL}
}

// DoOnboard onboards a new service
func (o *Onboarder) DoOnboard(ce cloudevents.Event, loggingDone chan bool) error {

	defer func() { loggingDone <- true }()

	keptnHandler, err := keptnevents.NewKeptn(&ce, keptnevents.KeptnOpts{})
	if err != nil {
		o.logger.Error("Could not initialize Keptn Handler: " + err.Error())
		return err
	}
	event := &keptnevents.ServiceCreateEventData{}
	if err := ce.DataAs(event); err != nil {
		o.logger.Error(fmt.Sprintf("Got Data Error: %s", err.Error()))
		return err
	}

	if err := o.checkAndSetServiceName(event); err != nil {
		o.logger.Error(fmt.Sprintf("Invalid service name: %s", err.Error()))
		return err
	}

	if _, ok := event.DeploymentStrategies["*"]; ok {
		// Uses the provided deployment strategy for ALL stages
		deplStrategies, err := fixDeploymentStrategies(keptnHandler, event.DeploymentStrategies["*"])
		if err != nil {
			o.logger.Error(fmt.Sprintf("Error when getting deployment strategies: %s" + err.Error()))
			return err
		}
		event.DeploymentStrategies = deplStrategies
	} else if os.Getenv("PRE_WORKFLOW_ENGINE") == "true" && len(event.DeploymentStrategies) == 0 {
		deplStrategies, err := getDeploymentStrategies(keptnHandler)
		if err != nil {
			o.logger.Error(fmt.Sprintf("Error when getting deployment strategies: %s" + err.Error()))
			return err
		}
		event.DeploymentStrategies = deplStrategies
	}

	o.logger.Debug(fmt.Sprintf("Start creating service %s in project %s", event.Service, event.Project))

	stageHandler := configutils.NewStageHandler(o.configServiceURL)
	stages, err := stageHandler.GetAllStages(event.Project)
	if err != nil {
		o.logger.Error("Error when getting all stages: " + err.Error())
		return err
	}

	if len(stages) == 0 {
		o.logger.Error("Cannot onboard service because no stage is available")
		return errors.New("Cannot onboard service because no stage is available")
	}

	namespaceMng := NewNamespaceManager(o.logger)

	if event.HelmChart != "" {

		if err := namespaceMng.InitNamespaces(event.Project, stages); err != nil {
			o.logger.Error(err.Error())
			return err
		}

		umbrellaChartHandler := helm.NewUmbrellaChartHandler(o.configServiceURL)
		isUmbrellaChartAvailable, err := umbrellaChartHandler.IsUmbrellaChartAvailableInAllStages(event.Project, stages)
		if err != nil {
			o.logger.Error("Error when getting Helm chart for stages. " + err.Error())
			return err
		}
		if !isUmbrellaChartAvailable {
			o.logger.Info("Create Helm umbrella charts")
			// Initialize the umbrella chart
			if err := umbrellaChartHandler.InitUmbrellaChart(event, stages); err != nil {
				return fmt.Errorf("Error when initializing the umbrella chart for project %s: %s", event.Project, err.Error())
			}
		}
	}

	for _, stage := range stages {
		if err := o.onboardService(stage.StageName, event); err != nil {
			o.logger.Error(err.Error())
			return err
		}
		if event.DeploymentStrategies[stage.StageName] == keptnevents.Duplicate && event.HelmChart != "" {
			// inject Istio to the namespace for blue-green deployments
			if err := namespaceMng.InjectIstio(event.Project, stage.StageName); err != nil {
				o.logger.Error(err.Error())
				return err
			}
<<<<<<< HEAD

			if namespace != nil {
				o.logger.Debug(fmt.Sprintf("Inject Istio to the %s namespace for blue-green deployments", helm.GetUmbrellaNamespace(event.Project, stage.StageName)))

				if namespace.ObjectMeta.Labels == nil {
					namespace.ObjectMeta.Labels = make(map[string]string)
				}
				namespace.ObjectMeta.Labels["istio-injection"] = "enabled"
				_, err = kubeClient.Namespaces().Update(namespace)
				if err != nil {
					o.logger.Error(err.Error())
					return err
				}
			}
=======
>>>>>>> 17185edc
		}
	}

	o.logger.Info(fmt.Sprintf("Finished creating service %s in project %s", event.Service, event.Project))
	return nil
}

func (o *Onboarder) checkAndSetServiceName(event *keptnevents.ServiceCreateEventData) error {

	if event.HelmChart == "" {
		// Case when only a service is created but not onboarded (i.e. no Helm chart is available)
		if len(event.Service) == 0 || !keptnevents.ValididateUnixDirectoryName(event.Service) {
			return errors.New("Service name contains special character(s). " +
				"The service name has to be a valid Unix directory name. For details see " +
				"https://www.cyberciti.biz/faq/linuxunix-rules-for-naming-file-and-directory-names/")
		}
		return nil
	}

	errorMsg := "Service name contains upper case letter(s) or special character(s).\n " +
		"Keptn relies on the following conventions: " +
		"start with a lower case letter, then lower case letters, numbers, and hyphens are allowed."

	helmChartData, err := base64.StdEncoding.DecodeString(event.HelmChart)
	if err != nil {
		return fmt.Errorf("Error when decoding the Helm chart: %v", err)
	}
	ch, err := keptnutils.LoadChart(helmChartData)
	if err != nil {
		return fmt.Errorf("Error when loading Helm chart: %v", err)
	}
	services, err := keptnutils.GetRenderedServices(ch)
	if err != nil {
		return fmt.Errorf("Error when rendering services: %v", err)
	}
	if len(services) != 1 {
		return fmt.Errorf("Helm chart has to contain exactly one Kubernetes service but has %d", len(services))
	}
	k8sServiceName := services[0].Name
	if !keptnevents.ValidateKeptnEntityName(k8sServiceName) {
		return errors.New(errorMsg)
	}
	if event.Service == "" {
		// Set service name in event
		event.Service = k8sServiceName
	}
	if k8sServiceName != event.Service {
		return fmt.Errorf("Provided Keptn service name \"%s\" "+
			"does not match Kubernetes service name \"%s\"", event.Service, k8sServiceName)
	}
	return nil
}

func (o *Onboarder) onboardService(stageName string, event *keptnevents.ServiceCreateEventData) error {

	serviceHandler := configutils.NewServiceHandler(o.configServiceURL)

	o.logger.Debug("Creating new keptn service " + event.Service + " in stage " + stageName)
	_, err := serviceHandler.CreateServiceInStage(event.Project, stageName, event.Service)
	if err != nil {
		return errors.New(*err.Message)
	}

	if event.HelmChart != "" {
		helmChartData, err := base64.StdEncoding.DecodeString(event.HelmChart)
		if err != nil {
			o.logger.Error("Error when decoding the Helm chart")
			return err
		}

		o.logger.Debug("Storing the Helm chart provided by the user in stage " + stageName)
		if err := keptnutils.StoreChart(event.Project, event.Service, stageName, helm.GetChartName(event.Service, false),
			helmChartData, o.configServiceURL); err != nil {
			o.logger.Error("Error when storing the Helm chart: " + err.Error())
			return err
		}

		if err := o.updateUmbrellaChart(event.Project, stageName, helm.GetChartName(event.Service, false)); err != nil {
			return err
		}

		chartGenerator := helm.NewGeneratedChartHandler(o.mesh, o.keptnDomain)
		o.logger.Debug(fmt.Sprintf("For stage %s with deployment strategy %s, an empty chart is generated", stageName, event.DeploymentStrategies[stageName].String()))
		generatedChart := chartGenerator.GenerateEmptyChart(event.Project, stageName, event.Service, event.DeploymentStrategies[stageName])

		helmChartName := helm.GetChartName(event.Service, true)
		o.logger.Debug(fmt.Sprintf("Storing the keptn generated Helm chart %s for stage %s", helmChartName, stageName))

		generatedChartData, err := keptnutils.PackageChart(generatedChart)
		if err != nil {
			o.logger.Error("Error when packing the managed chart: " + err.Error())
			return err
		}

		if err := keptnutils.StoreChart(event.Project, event.Service, stageName, helmChartName,
			generatedChartData, o.configServiceURL); err != nil {
			o.logger.Error("Error when storing the Helm chart: " + err.Error())
			return err
		}
		return o.updateUmbrellaChart(event.Project, stageName, helmChartName)
	}

	return nil
}

// IsGeneratedChartEmpty checks whether the generated chart is empty
func (c *Onboarder) IsGeneratedChartEmpty(chart *chart.Chart) bool {

	return len(chart.Templates) == 0
}

func (o *Onboarder) OnboardGeneratedService(helmManifest string, project string, stageName string,
	service string, strategy keptnevents.DeploymentStrategy) (*chart.Chart, error) {

	chartGenerator := helm.NewGeneratedChartHandler(o.mesh, o.keptnDomain)

	helmChartName := helm.GetChartName(service, true)
	o.logger.Debug(fmt.Sprintf("Generating the keptn-managed Helm chart %s for stage %s", helmChartName, stageName))

	var generatedChart *chart.Chart
	var err error
	if strategy == keptnevents.Duplicate {
		o.logger.Debug(fmt.Sprintf("For service %s in stage %s with deployment strategy %s, "+
			"a chart for a duplicate deployment strategy is generated", service, stageName, strategy.String()))
		generatedChart, err = chartGenerator.GenerateDuplicateManagedChart(helmManifest, project, stageName, service)
		if err != nil {
			o.logger.Error("Error when generating the managed chart: " + err.Error())
			return nil, err
		}
	} else {
		o.logger.Debug(fmt.Sprintf("For service %s in stage %s with deployment strategy %s, a mesh chart is generated",
			service, stageName, strategy.String()))
		generatedChart, err = chartGenerator.GenerateMeshChart(helmManifest, project, stageName, service)
		if err != nil {
			o.logger.Error("Error when generating the managed chart: " + err.Error())
			return nil, err
		}
	}

	o.logger.Debug(fmt.Sprintf("Storing the keptn generated Helm chart %s for stage %s", helmChartName, stageName))
	generatedChartData, err := keptnutils.PackageChart(generatedChart)
	if err != nil {
		o.logger.Error("Error when packing the managed chart: " + err.Error())
		return nil, err
	}

	if err := keptnutils.StoreChart(project, service, stageName, helmChartName,
		generatedChartData, o.configServiceURL); err != nil {
		o.logger.Error("Error when storing the Helm chart: " + err.Error())
		return nil, err
	}
	return generatedChart, nil
}

func (o *Onboarder) updateUmbrellaChart(project, stage, helmChartName string) error {

	umbrellaChartHandler := helm.NewUmbrellaChartHandler(o.configServiceURL)
	o.logger.Debug(fmt.Sprintf("Updating the Umbrella chart with the new Helm chart %s in stage %s", helmChartName, stage))
	// if err := helm.AddChartInUmbrellaRequirements(event.Project, helmChartName, stage, url.String()); err != nil {
	// 	o.logger.Error("Error when adding the chart in the Umbrella requirements file: " + err.Error())
	// 	return err
	// }
	if err := umbrellaChartHandler.AddChartInUmbrellaValues(project, helmChartName, stage); err != nil {
		o.logger.Error("Error when adding the chart in the Umbrella values file: " + err.Error())
		return err
	}
	return nil
}<|MERGE_RESOLUTION|>--- conflicted
+++ resolved
@@ -6,12 +6,7 @@
 	"fmt"
 	"os"
 
-<<<<<<< HEAD
 	"helm.sh/helm/v3/pkg/chart"
-	v1 "k8s.io/apimachinery/pkg/apis/meta/v1"
-=======
-	"k8s.io/helm/pkg/proto/hapi/chart"
->>>>>>> 17185edc
 
 	cloudevents "github.com/cloudevents/sdk-go"
 
@@ -124,23 +119,6 @@
 				o.logger.Error(err.Error())
 				return err
 			}
-<<<<<<< HEAD
-
-			if namespace != nil {
-				o.logger.Debug(fmt.Sprintf("Inject Istio to the %s namespace for blue-green deployments", helm.GetUmbrellaNamespace(event.Project, stage.StageName)))
-
-				if namespace.ObjectMeta.Labels == nil {
-					namespace.ObjectMeta.Labels = make(map[string]string)
-				}
-				namespace.ObjectMeta.Labels["istio-injection"] = "enabled"
-				_, err = kubeClient.Namespaces().Update(namespace)
-				if err != nil {
-					o.logger.Error(err.Error())
-					return err
-				}
-			}
-=======
->>>>>>> 17185edc
 		}
 	}
 
