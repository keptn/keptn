--- conflicted
+++ resolved
@@ -444,14 +444,10 @@
 		if err != nil {
 			return err
 		}
-<<<<<<< HEAD
 		if err := keptnutils.StoreChart(e.Project, e.Service, e.Stage, helm.GetChartName(e.Service, true), genChartData, url.String()); err != nil {
 			return err
 		}
 		if _, err := c.ApplyChart(genChart, e.Project, e.Stage, e.Service, deploymentStrategy, true); err != nil {
-=======
-		if err := c.ApplyChart(genChart, e.Project, e.Stage, e.Service, deploymentStrategy, true); err != nil {
->>>>>>> 4e617af7
 			return err
 		}
 		userChart, err := keptnutils.GetChart(e.Project, e.Service, e.Stage, helm.GetChartName(e.Service, false), url.String())
@@ -519,7 +515,6 @@
 			return fmt.Errorf("Error when saving chart into temporary directory %s: %s", helmChartDir, err.Error())
 		}
 
-<<<<<<< HEAD
 	deploymentName := getDeploymentName(deploymentStrategy, generated)
 	var msg string
 	if replicaCount >= 0 {
@@ -533,22 +528,6 @@
 			chartPath, "--namespace", namespace, "--wait",
 			"--set", "keptn.project=" + project, "--set", "keptn.stage=" + stage,
 			"--set", "keptn.service=" + service, "--set", "keptn.deployment=" + deploymentName})
-=======
-		deploymentName := getDeploymentName(deploymentStrategy, generated)
-		var msg string
-		if replicaCount >= 0 {
-			msg, err = keptnutils.ExecuteCommand("helm", []string{"upgrade", "--install", releaseName,
-				chartPath, "--namespace", namespace, "--wait", "--force",
-				"--set", "keptn.project=" + project, "--set", "keptn.stage=" + stage,
-				"--set", "keptn.service=" + service, "--set", "keptn.deployment=" + deploymentName,
-				"--set", "replicaCount=" + strconv.Itoa(replicaCount)})
-		} else {
-			msg, err = keptnutils.ExecuteCommand("helm", []string{"upgrade", "--install", releaseName,
-				chartPath, "--namespace", namespace, "--wait", "--force",
-				"--set", "keptn.project=" + project, "--set", "keptn.stage=" + stage,
-				"--set", "keptn.service=" + service, "--set", "keptn.deployment=" + deploymentName})
->>>>>>> 4e617af7
-
 		}
 		c.logger.Debug(msg)
 		if err != nil {
