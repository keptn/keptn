--- conflicted
+++ resolved
@@ -13,26 +13,12 @@
 	keptnevents "github.com/keptn/go-utils/pkg/lib"
 	"github.com/keptn/keptn/helm-service/controller/helm"
 	"github.com/keptn/keptn/helm-service/controller/mesh"
-<<<<<<< HEAD
 	"github.com/keptn/keptn/helm-service/pkg/serviceutils"
+	keptnutils "github.com/keptn/kubernetes-utils/pkg"
 	"helm.sh/helm/v3/pkg/chart"
 	"helm.sh/helm/v3/pkg/chartutil"
 )
 
-=======
-	keptnutils "github.com/keptn/kubernetes-utils/pkg"
-	"k8s.io/helm/pkg/chartutil"
-)
-
-func init() {
-	// try to init helm and verify that it works
-	_, err := keptnutils.ExecuteCommand("helm", []string{"init", "--client-only", "--skip-refresh"})
-	if err != nil {
-		log.Fatal(err)
-	}
-}
-
->>>>>>> 17185edc
 // ConfigurationChanger is a container of variables required for changing the configuration of a service
 type ConfigurationChanger struct {
 	mesh                  mesh.Mesh
@@ -221,40 +207,21 @@
 	if err != nil {
 		return err
 	}
-<<<<<<< HEAD
-	err = c.ApplyChart(ch, e.Project, e.Stage, e.Service, deploymentStrategy, false)
-	if err != nil {
-=======
 	if err := c.ApplyChart(ch, e.Project, e.Stage, e.Service, deploymentStrategy, false); err != nil {
->>>>>>> 17185edc
 		return err
 	}
 	onboarder := NewOnboarder(c.mesh, c.logger, c.keptnDomain, c.configServiceURL)
 	if onboarder.IsGeneratedChartEmpty(genChart) {
-<<<<<<< HEAD
-		manifest, err := c.getManifest(e.Project, e.Stage, e.Service, false)
-		if err != nil {
-			return err
-		}
-
-		genChart, err = onboarder.OnboardGeneratedService(manifest, e.Project, e.Stage, e.Service, deploymentStrategy)
-=======
 		userChartManifest, err := c.getManifest(helm.GetReleaseName(e.Project, e.Stage, e.Service, false))
 		if err != nil {
 			return err
 		}
 		genChart, err = onboarder.OnboardGeneratedService(userChartManifest, e.Project, e.Stage, e.Service, deploymentStrategy)
->>>>>>> 17185edc
 		if err != nil {
 			return err
 		}
 		if deploymentStrategy == keptnevents.Direct {
-<<<<<<< HEAD
-			err := c.ApplyChart(genChart, e.Project, e.Stage, e.Service, deploymentStrategy, true)
-			if err != nil {
-=======
 			if err := c.ApplyChart(genChart, e.Project, e.Stage, e.Service, deploymentStrategy, true); err != nil {
->>>>>>> 17185edc
 				return err
 			}
 		}
@@ -297,7 +264,6 @@
 	return nil
 }
 
-<<<<<<< HEAD
 func loadValues(valuesString string) (map[string]interface{}, error) {
 	values := make(map[string]interface{})
 	if err := yaml.Unmarshal([]byte(valuesString), &values); err != nil {
@@ -312,9 +278,6 @@
 		return nil, err
 	}
 
-=======
-func (c *ConfigurationChanger) getGeneratedChart(e *keptnevents.ConfigurationChangeEventData) (*chart.Chart, error) {
->>>>>>> 17185edc
 	helmChartName := helm.GetChartName(e.Service, true)
 	// Read chart
 	return keptnutils.GetChart(e.Project, e.Service, e.Stage, helmChartName, c.configServiceURL)
@@ -437,22 +400,13 @@
 			return err
 		}
 
-<<<<<<< HEAD
-		chartGenerator := helm.NewGeneratedChartHandler(c.mesh, c.canaryLevelGen, c.keptnDomain)
-		manifest, err := c.getManifest(e.Project, e.Stage, e.Service, false)
-=======
 		chartGenerator := helm.NewGeneratedChartHandler(c.mesh, c.keptnDomain)
 		userChartManifest, err := c.getManifest(helm.GetReleaseName(e.Project, e.Stage, e.Service, false))
->>>>>>> 17185edc
-		if err != nil {
-			c.logger.Error(err.Error())
-			return err
-		}
-<<<<<<< HEAD
-		genChart, err := chartGenerator.GenerateDuplicateManagedChart(manifest, e.Project, e.Stage, e.Service)
-=======
+		if err != nil {
+			c.logger.Error(err.Error())
+			return err
+		}
 		genChart, err := chartGenerator.GenerateDuplicateManagedChart(userChartManifest, e.Project, e.Stage, e.Service)
->>>>>>> 17185edc
 		if err != nil {
 			c.logger.Error(err.Error())
 			return err
@@ -478,12 +432,6 @@
 		if err != nil {
 			return err
 		}
-<<<<<<< HEAD
-		if err := keptnutils.StoreChart(e.Project, e.Service, e.Stage, helm.GetChartName(e.Service, true), genChartData, url.String()); err != nil {
-			return err
-		}
-=======
->>>>>>> 17185edc
 		if err := c.ApplyChart(genChart, e.Project, e.Stage, e.Service, deploymentStrategy, true); err != nil {
 			return err
 		}
@@ -510,24 +458,12 @@
 }
 
 // getManifest
-<<<<<<< HEAD
-func (c *ConfigurationChanger) getManifest(project, stage, service string, generated bool) (string, error) {
-
-	releaseName := helm.GetReleaseName(project, stage, service, generated)
-	namespace := c.canaryLevelGen.GetNamespace(project, stage, generated)
-	msg, err := keptnutils.ExecuteCommand("helm", []string{"get", "manifest", releaseName,
-		"--namespace", namespace})
-	if err != nil {
-		return "", fmt.Errorf("Error when quering the manifest of chart %s in namespace %s: %s",
-			releaseName, namespace, err.Error())
-=======
 func (c *ConfigurationChanger) getManifest(releaseName string) (string, error) {
 
 	msg, err := keptnutils.ExecuteCommand("helm", []string{"get", "manifest", releaseName})
 	if err != nil {
 		return "", fmt.Errorf("Error when quering the manifest of chart %s: %s",
 			releaseName, err.Error())
->>>>>>> 17185edc
 	}
 	return msg, nil
 }
@@ -549,32 +485,18 @@
 	namespace := project + "-" + stage
 	c.logger.Info(fmt.Sprintf("Start upgrading chart %s in namespace %s", releaseName, namespace))
 
-<<<<<<< HEAD
 	if len(ch.Templates) > 0 {
 		helmChartDir, err := ioutil.TempDir("", "")
 		if err != nil {
 			return fmt.Errorf("Error when creating temporary directory: %s", err.Error())
 		}
 		defer os.RemoveAll(helmChartDir)
-=======
-	helmChartDir, err := ioutil.TempDir("", "")
-	if err != nil {
-		return fmt.Errorf("Error when creating temporary directory: %s", err.Error())
-	}
-	defer os.RemoveAll(helmChartDir)
-
-	chartPath, err := chartutil.Save(ch, helmChartDir)
-	if err != nil {
-		return fmt.Errorf("Error when saving chart into temporary directory %s: %s", helmChartDir, err.Error())
-	}
->>>>>>> 17185edc
 
 		chartPath, err := chartutil.Save(ch, helmChartDir)
 		if err != nil {
 			return fmt.Errorf("Error when saving chart into temporary directory %s: %s", helmChartDir, err.Error())
 		}
 
-<<<<<<< HEAD
 		deploymentName := getDeploymentName(deploymentStrategy, generated)
 		var msg string
 		if replicaCount >= 0 {
@@ -595,27 +517,13 @@
 				releaseName, namespace, err.Error())
 		}
 
-		if err := keptnutils.WaitForDeploymentsInNamespace(getInClusterConfig(), namespace); err != nil {
-			return fmt.Errorf("Error when waiting for deployments in namespace %s: %s", namespace, err.Error())
+		if err := c.WaitForDeploymentsOfHelmRelease(releaseName); err != nil {
+			return err
 		}
 		c.logger.Info(fmt.Sprintf("Finished upgrading chart %s in namespace %s", releaseName, namespace))
 		return nil
 	}
 	c.logger.Debug("Upgrade not done as this is an empty chart")
-=======
-	}
-	c.logger.Debug(msg)
-	if err != nil {
-		return fmt.Errorf("Error when upgrading chart %s in namespace %s: %s",
-			releaseName, namespace, err.Error())
-	}
-
-	if err := c.WaitForDeploymentsOfHelmRelease(releaseName); err != nil {
-		return err
-	}
-	c.logger.Info(fmt.Sprintf("Finished upgrading chart %s in namespace %s", releaseName, namespace))
->>>>>>> 17185edc
-	return nil
 }
 
 // ApplyDirectory applies the provided directory
