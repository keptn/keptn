# This file is autogenerated, do not edit; changes may be undone by the next 'dep ensure'.


[[projects]]
  digest = "1:26ee1e365ea8f312ee11e170fc6675bac0dd3d4adf2406e753d0a43527e1afb8"
  name = "cloud.google.com/go"
  packages = ["compute/metadata"]
  pruneopts = "UT"
  revision = "cfe8f6d1fe6976d03af790d7a8b9bf6aa73287bd"
  version = "v0.47.0"

[[projects]]
  digest = "1:7e11a0a4c2d7792a108629e27c83ff4397b950dede4ccce23f99639bfa84846b"
  name = "github.com/Azure/go-autorest"
  packages = [
    "autorest",
    "autorest/adal",
    "autorest/azure",
    "autorest/date",
    "version",
  ]
  pruneopts = "UT"
  revision = "bca49d5b51a50dc5bb17bbf6204c711c6dbded06"

[[projects]]
  digest = "1:9f3b30d9f8e0d7040f729b82dcbc8f0dead820a133b3147ce355fc451f32d761"
  name = "github.com/BurntSushi/toml"
  packages = ["."]
  pruneopts = "UT"
  revision = "3012a1dbe2e4bd1391d42b32f0577cb7bbc7f005"
  version = "v0.3.1"

[[projects]]
  digest = "1:3b10c6fd33854dc41de2cf78b7bae105da94c2789b6fa5b9ac9e593ea43484ac"
  name = "github.com/Masterminds/goutils"
  packages = ["."]
  pruneopts = "UT"
  revision = "41ac8693c5c10a92ea1ff5ac3a7f95646f6123b0"
  version = "v1.1.0"

[[projects]]
  digest = "1:d37f34e1e231ee4b8657d1b6153e2696b1d7341850f648f5d78151d3bc1f677b"
  name = "github.com/Masterminds/semver"
  packages = ["."]
  pruneopts = "UT"
  revision = "fe7c21038085e01e67044ec1efe3afb1eaa59f75"
  version = "v3.0.1"

[[projects]]
  digest = "1:b565deb585c50ab8e94fe5d6c9903f1495970b97814803e4ab0e70c0a9c87a30"
  name = "github.com/Masterminds/sprig"
  packages = ["."]
  pruneopts = "UT"
  revision = "e4c0945838d570720d876a6ad9b4568ed32317b4"
  version = "v2.22.0"

[[projects]]
  digest = "1:a2682518d905d662d984ef9959984ef87cecb777d379bfa9d9fe40e78069b3e4"
  name = "github.com/PuerkitoBio/purell"
  packages = ["."]
  pruneopts = "UT"
  revision = "44968752391892e1b0d0b821ee79e9a85fa13049"
  version = "v1.1.1"

[[projects]]
  branch = "master"
  digest = "1:c739832d67eb1e9cc478a19cc1a1ccd78df0397bf8a32978b759152e205f644b"
  name = "github.com/PuerkitoBio/urlesc"
  packages = ["."]
  pruneopts = "UT"
  revision = "de5bf2ad457846296e2031421a34e2568e304e35"

[[projects]]
  digest = "1:320e7ead93de9fd2b0e59b50fd92a4d50c1f8ab455d96bc2eb083267453a9709"
  name = "github.com/asaskevich/govalidator"
  packages = ["."]
  pruneopts = "UT"
  revision = "ccb8e960c48f04d6935e72476ae4a51028f9e22f"
  version = "v9"

[[projects]]
  digest = "1:afdd3095221c5ca4023d3c0e4f1813f9d1c5ece27735dba900fe859da52130e6"
  name = "github.com/cloudevents/sdk-go"
  packages = [
    ".",
    "pkg/cloudevents",
    "pkg/cloudevents/client",
    "pkg/cloudevents/codec",
    "pkg/cloudevents/context",
    "pkg/cloudevents/datacodec",
    "pkg/cloudevents/datacodec/json",
    "pkg/cloudevents/datacodec/xml",
    "pkg/cloudevents/observability",
    "pkg/cloudevents/transport",
    "pkg/cloudevents/transport/http",
    "pkg/cloudevents/types",
  ]
  pruneopts = "UT"
  revision = "56931988abe3adf6792b5c6e575ee5f573e9ccbc"
  version = "0.7.0"

[[projects]]
  digest = "1:ec66ad050342a3573ed2f5a4337d51b4c6d5d2a717cc6c9ecf86b081235a5759"
  name = "github.com/cyphar/filepath-securejoin"
  packages = ["."]
  pruneopts = "UT"
  revision = "a261ee33d7a517f054effbf451841abaafe3e0fd"
  version = "v0.2.2"

[[projects]]
  digest = "1:ffe9824d294da03b391f44e1ae8281281b4afc1bdaa9588c9097785e3af10cec"
  name = "github.com/davecgh/go-spew"
  packages = ["spew"]
  pruneopts = "UT"
  revision = "8991bc29aa16c548c550c7ff78260e27b9ab7c73"
  version = "v1.1.1"

[[projects]]
  digest = "1:76dc72490af7174349349838f2fe118996381b31ea83243812a97e5a0fd5ed55"
  name = "github.com/dgrijalva/jwt-go"
  packages = ["."]
  pruneopts = "UT"
  revision = "06ea1031745cb8b3dab3f6a236daf2b0aa468b7e"
  version = "v3.2.0"

[[projects]]
  digest = "1:b498b36dbb2b306d1c5205ee5236c9e60352be8f9eea9bf08186723a9f75b4f3"
  name = "github.com/emirpasic/gods"
  packages = [
    "containers",
    "lists",
    "lists/arraylist",
    "trees",
    "trees/binaryheap",
    "utils",
  ]
  pruneopts = "UT"
  revision = "1615341f118ae12f353cc8a983f35b584342c9b3"
  version = "v1.12.0"

[[projects]]
  digest = "1:c45cef8e0074ea2f8176a051df38553ba997a3616f1ec2d35222b1cf9864881e"
  name = "github.com/ghodss/yaml"
  packages = ["."]
  pruneopts = "UT"
  revision = "73d445a93680fa1a78ae23a5839bad48f32ba1ee"

[[projects]]
  digest = "1:adbc24353f685b2045b5881bb15f48cec5267fc70a5ecaf2cf60b1241a43c83a"
  name = "github.com/go-openapi/analysis"
  packages = [
    ".",
    "internal",
  ]
  pruneopts = "UT"
  revision = "9864a87593df5ab83eac00921906932d1d77fae2"
  version = "v0.19.5"

[[projects]]
  digest = "1:3bca1e4623bc7e1f9849a14fe730c093953727991f0592be3dad0168cb67758e"
  name = "github.com/go-openapi/errors"
  packages = ["."]
  pruneopts = "UT"
  revision = "0b2a0a1f89aa2eec2d13e03cd80ab0fdaf01f8ce"
  version = "v0.19.2"

[[projects]]
  digest = "1:ed15647db08b6d63666bf9755d337725960c302bbfa5e23754b4b915a4797e42"
  name = "github.com/go-openapi/jsonpointer"
  packages = ["."]
  pruneopts = "UT"
  revision = "ed123515f087412cd7ef02e49b0b0a5e6a79a360"
  version = "v0.19.3"

[[projects]]
  digest = "1:451fe53c19443c6941be5d4295edc973a3eb16baccb940efee94284024be03b0"
  name = "github.com/go-openapi/jsonreference"
  packages = ["."]
  pruneopts = "UT"
  revision = "82f31475a8f7a12bc26962f6e26ceade8ea6f66a"
  version = "v0.19.3"

[[projects]]
  digest = "1:9dbde8fb0423931f1c23610428cbdd351a0cd066891b4d43c620e0669ca2c3a9"
  name = "github.com/go-openapi/loads"
  packages = ["."]
  pruneopts = "UT"
  revision = "bda4742c39071f7804171d847fb6e9bca84f9f57"
  version = "v0.19.4"

[[projects]]
  digest = "1:12635fa258f5a48f8c92a45aabba421554c55564295f37303c60b7bdf17a0b96"
  name = "github.com/go-openapi/runtime"
  packages = ["."]
  pruneopts = "UT"
  revision = "553c9d1fb273d9550562d9f76949a413af265138"
  version = "v0.19.7"

[[projects]]
  digest = "1:55d1c09fc8b3320b6842565249a9e4d0f363bead6f9b8be05c3b47f2c4264eda"
  name = "github.com/go-openapi/spec"
  packages = ["."]
  pruneopts = "UT"
  revision = "8557d72e4f077c2dbe1e48df09e596b6fb9b7991"
  version = "v0.19.4"

[[projects]]
  digest = "1:787b399bfeddd801aca6144bd9928f4fe1d40eadcb09c59fcbd421cc528ea11c"
  name = "github.com/go-openapi/strfmt"
  packages = ["."]
  pruneopts = "UT"
  revision = "6faa644e1cdafc07f7b38eb06c1af5f92128f289"
  version = "v0.19.3"

[[projects]]
  digest = "1:43d0f99f53acce97119181dcd592321084690c2d462c57680ccb4472ae084949"
  name = "github.com/go-openapi/swag"
  packages = ["."]
  pruneopts = "UT"
  revision = "c3d0f7896d589f3babb99eea24bbc7de98108e72"
  version = "v0.19.5"

[[projects]]
  digest = "1:683e8ed8f90886b6338ab90d12aa8f4111383506313173ef02ad0724608512b5"
  name = "github.com/go-openapi/validate"
  packages = ["."]
  pruneopts = "UT"
  revision = "80d596e2af47cef147b636dfd76abce249d2b847"
  version = "v0.19.4"

[[projects]]
  digest = "1:586ea76dbd0374d6fb649a91d70d652b7fe0ccffb8910a77468e7702e7901f3d"
  name = "github.com/go-stack/stack"
  packages = ["."]
  pruneopts = "UT"
  revision = "2fee6af1a9795aafbe0253a0cfbdf668e1fb8a9a"
  version = "v1.8.0"

[[projects]]
  digest = "1:9ae31ce33b4bab257668963e844d98765b44160be4ee98cafc44637a213e530d"
  name = "github.com/gobwas/glob"
  packages = [
    ".",
    "compiler",
    "match",
    "syntax",
    "syntax/ast",
    "syntax/lexer",
    "util/runes",
    "util/strings",
  ]
  pruneopts = "UT"
  revision = "5ccd90ef52e1e632236f7326478d4faa74f99438"
  version = "v0.2.3"

[[projects]]
  digest = "1:90d79bbf6abc5fcbf9bc538766e523f7d33d07d7fda462fc299556a80dc03a7d"
  name = "github.com/gogo/protobuf"
  packages = [
    "proto",
    "sortkeys",
    "types",
  ]
  pruneopts = "UT"
  revision = "5628607bb4c51c3157aacc3a50f0ab707582b805"
  version = "v1.3.1"

[[projects]]
  branch = "master"
  digest = "1:1ba1d79f2810270045c328ae5d674321db34e3aae468eb4233883b473c5c0467"
  name = "github.com/golang/glog"
  packages = ["."]
  pruneopts = "UT"
  revision = "23def4e6c14b4da8ac2ed8007337bc5eb5007998"

[[projects]]
  branch = "master"
  digest = "1:b7cb6054d3dff43b38ad2e92492f220f57ae6087ee797dca298139776749ace8"
  name = "github.com/golang/groupcache"
  packages = ["lru"]
  pruneopts = "UT"
  revision = "404acd9df4cc9859d64fb9eed42e5c026187287a"

[[projects]]
  digest = "1:f5ce1529abc1204444ec73779f44f94e2fa8fcdb7aca3c355b0c95947e4005c6"
  name = "github.com/golang/protobuf"
  packages = [
    "proto",
    "ptypes",
    "ptypes/any",
    "ptypes/duration",
    "ptypes/timestamp",
  ]
  pruneopts = "UT"
  revision = "6c65a5562fc06764971b7c5d05c76c75e84bdbf7"
  version = "v1.3.2"

[[projects]]
  digest = "1:0bfbe13936953a98ae3cfe8ed6670d396ad81edf069a806d2f6515d7bb6950df"
  name = "github.com/google/btree"
  packages = ["."]
  pruneopts = "UT"
  revision = "4030bb1f1f0c35b30ca7009e9ebd06849dd45306"
  version = "v1.0.0"

[[projects]]
  digest = "1:2e3c336fc7fde5c984d2841455a658a6d626450b1754a854b3b32e7a8f49a07a"
  name = "github.com/google/go-cmp"
  packages = [
    "cmp",
    "cmp/internal/diff",
    "cmp/internal/function",
    "cmp/internal/value",
  ]
  pruneopts = "UT"
  revision = "3af367b6b30c263d47e8895973edcca9a49cf029"
  version = "v0.2.0"

[[projects]]
  digest = "1:a6181aca1fd5e27103f9a920876f29ac72854df7345a39f3b01e61c8c94cc8af"
  name = "github.com/google/gofuzz"
  packages = ["."]
  pruneopts = "UT"
  revision = "f140a6486e521aad38f5917de355cbf147cc0496"
  version = "v1.0.0"

[[projects]]
  digest = "1:582b704bebaa06b48c29b0cec224a6058a09c86883aaddabde889cd1a5f73e1b"
  name = "github.com/google/uuid"
  packages = ["."]
  pruneopts = "UT"
  revision = "0cd6bf5da1e1c83f8b45653022c74f71af0538a4"
  version = "v1.1.1"

[[projects]]
  digest = "1:ca4524b4855ded427c7003ec903a5c854f37e7b1e8e2a93277243462c5b753a8"
  name = "github.com/googleapis/gnostic"
  packages = [
    "OpenAPIv2",
    "compiler",
    "extensions",
  ]
  pruneopts = "UT"
  revision = "ab0dd09aa10e2952b28e12ecd35681b20463ebab"
  version = "v0.3.1"

[[projects]]
  digest = "1:a10e92469ba0d1776fbceb287feefe5f69d3c579254ca4e14863f5f8c2712870"
  name = "github.com/gophercloud/gophercloud"
  packages = [
    ".",
    "openstack",
    "openstack/identity/v2/tenants",
    "openstack/identity/v2/tokens",
    "openstack/identity/v3/tokens",
    "openstack/utils",
    "pagination",
  ]
  pruneopts = "UT"
  revision = "a8bdb516e71d7c586306501b30b80f06f53c013e"
  version = "v0.6.0"

[[projects]]
  digest = "1:e62657cca9badaa308d86e7716083e4c5933bb78e30a17743fc67f50be26f6f4"
  name = "github.com/gorilla/websocket"
  packages = ["."]
  pruneopts = "UT"
  revision = "c3e18be99d19e6b3e8f1559eea2c161a665c4b6b"
  version = "v1.4.1"

[[projects]]
  branch = "master"
  digest = "1:5fc0e23b254a1bd7d8d2d42fa093ba33471d08f52fe04afd3713adabb5888dc3"
  name = "github.com/gregjones/httpcache"
  packages = [
    ".",
    "diskcache",
  ]
  pruneopts = "UT"
  revision = "901d90724c7919163f472a9812253fb26761123d"

[[projects]]
  digest = "1:f9a5e090336881be43cfc1cf468330c1bdd60abdc9dd194e0b1ab69f4b94dd7c"
  name = "github.com/huandu/xstrings"
  packages = ["."]
  pruneopts = "UT"
  revision = "f02667b379e2fb5916c3cda2cf31e0eb885d79f8"
  version = "v1.2.0"

[[projects]]
  digest = "1:78d28d5b84a26159c67ea51996a230da4bc07cac648adaae1dfb5fc0ec8e40d3"
  name = "github.com/imdario/mergo"
  packages = ["."]
  pruneopts = "UT"
  revision = "1afb36080aec31e0d1528973ebe6721b191b0369"
  version = "v0.3.8"

[[projects]]
  branch = "master"
  digest = "1:62fe3a7ea2050ecbd753a71889026f83d73329337ada66325cbafd5dea5f713d"
  name = "github.com/jbenet/go-context"
  packages = ["io"]
  pruneopts = "UT"
  revision = "d14ea06fba99483203c19d92cfcd13ebe73135f4"

[[projects]]
  digest = "1:beb5b4f42a25056f0aa291b5eadd21e2f2903a05d15dfe7caf7eaee7e12fa972"
  name = "github.com/json-iterator/go"
  packages = ["."]
  pruneopts = "UT"
  revision = "03217c3e97663914aec3faafde50d081f197a0a2"
  version = "1.1.8"

[[projects]]
  digest = "1:fd9bea48bbc5bba66d9891c72af7255fbebecdff845c37c679406174ece5ca1b"
  name = "github.com/kelseyhightower/envconfig"
  packages = ["."]
  pruneopts = "UT"
  revision = "0b417c4ec4a8a82eecc22a1459a504aa55163d61"
  version = "v1.4.0"

[[projects]]
<<<<<<< HEAD
  branch = "feature/995/configuration-change-event"
  digest = "1:e82c33e9e1c085d2caa35087f66fcf657cce40a1a20f11791f76c22f576745bb"
  name = "github.com/keptn/go-utils"
  packages = [
    "pkg/api/models",
=======
  branch = "develop"
  digest = "1:e56448a4cda594a4a0fa520a640fa50963c2abe94925acd9da4adc3513acd4a3"
  name = "github.com/keptn/go-utils"
  packages = [
    "pkg/api/models",
    "pkg/configuration-service/models",
    "pkg/configuration-service/utils",
>>>>>>> ab314b48
    "pkg/events",
    "pkg/models",
    "pkg/utils",
  ]
  pruneopts = "UT"
<<<<<<< HEAD
  revision = "617b7b407e6f4356ca4824147d3758ba4c925a21"
=======
  revision = "b35b59b7b1842974ee9dc2e6017bc4551dbe0f25"
>>>>>>> ab314b48

[[projects]]
  digest = "1:fd7f169f32c221b096c74e756bda16fe22d3bb448bbf74042fd0700407a1f92f"
  name = "github.com/kevinburke/ssh_config"
  packages = ["."]
  pruneopts = "UT"
  revision = "6cfae18c12b8934b1afba3ce8159476fdef666ba"
  version = "1.0"

[[projects]]
  digest = "1:e4dfaf9ab09eca130e78acbcad4f938cd4a6e0d11c0b95e5074cc82185c55dfa"
  name = "github.com/kinbiko/jsonassert"
  packages = ["."]
  pruneopts = "UT"
  revision = "c775cc20ec527cb4016367c7dd0e92509db5da5a"
  version = "v1.0.1"

[[projects]]
  digest = "1:927762c6729b4e72957ba3310e485ed09cf8451c5a637a52fd016a9fe09e7936"
  name = "github.com/mailru/easyjson"
  packages = [
    "buffer",
    "jlexer",
    "jwriter",
  ]
  pruneopts = "UT"
  revision = "1b2b06f5f209fea48ff5922d8bfb2b9ed5d8f00b"
  version = "v0.7.0"

[[projects]]
  digest = "1:09ca328575f38b80969ccf857f6d7302f2ce09d53778ea7aaba526cfd2cec739"
  name = "github.com/mitchellh/copystructure"
  packages = ["."]
  pruneopts = "UT"
  revision = "9a1b6f44e8da0e0e374624fb0a825a231b00c537"
  version = "v1.0.0"

[[projects]]
  digest = "1:5d231480e1c64a726869bc4142d270184c419749d34f167646baa21008eb0a79"
  name = "github.com/mitchellh/go-homedir"
  packages = ["."]
  pruneopts = "UT"
  revision = "af06845cf3004701891bf4fdb884bfe4920b3727"
  version = "v1.1.0"

[[projects]]
  digest = "1:53bc4cd4914cd7cd52139990d5170d6dc99067ae31c56530621b18b35fc30318"
  name = "github.com/mitchellh/mapstructure"
  packages = ["."]
  pruneopts = "UT"
  revision = "3536a929edddb9a5b34bd6861dc4a9647cb459fe"
  version = "v1.1.2"

[[projects]]
  digest = "1:2a7e6f8bebdca6bd8bc359c37f01ae1c4ea4f8481eaabf93b1ae4863f15b72c7"
  name = "github.com/mitchellh/reflectwalk"
  packages = ["."]
  pruneopts = "UT"
  revision = "3e2c75dfad4fbf904b58782a80fd595c760ad185"
  version = "v1.0.1"

[[projects]]
  digest = "1:33422d238f147d247752996a26574ac48dcf472976eda7f5134015f06bf16563"
  name = "github.com/modern-go/concurrent"
  packages = ["."]
  pruneopts = "UT"
  revision = "bacd9c7ef1dd9b15be4a9909b8ac7a4e313eec94"
  version = "1.0.3"

[[projects]]
  digest = "1:e32bdbdb7c377a07a9a46378290059822efdce5c8d96fe71940d87cb4f918855"
  name = "github.com/modern-go/reflect2"
  packages = ["."]
  pruneopts = "UT"
  revision = "4b7aa43c6742a2c18fdef89dd197aaae7dac7ccd"
  version = "1.0.1"

[[projects]]
  branch = "master"
  digest = "1:89da0f0574bc94cfd0ac8b59af67bf76cdd110d503df2721006b9f0492394333"
  name = "github.com/petar/GoLLRB"
  packages = ["llrb"]
  pruneopts = "UT"
  revision = "33fb24c13b99c46c93183c291836c573ac382536"

[[projects]]
  digest = "1:a8c2725121694dfbf6d552fb86fe6b46e3e7135ea05db580c28695b916162aad"
  name = "github.com/peterbourgon/diskv"
  packages = ["."]
  pruneopts = "UT"
  revision = "0be1b92a6df0e4f5cb0a5d15fb7f643d0ad93ce6"
  version = "v3.0.0"

[[projects]]
  digest = "1:cf31692c14422fa27c83a05292eb5cbe0fb2775972e8f1f8446a71549bd8980b"
  name = "github.com/pkg/errors"
  packages = ["."]
  pruneopts = "UT"
  revision = "ba968bfe8b2f7e042a574c888954fccecfa385b4"
  version = "v0.8.1"

[[projects]]
  digest = "1:0028cb19b2e4c3112225cd871870f2d9cf49b9b4276531f03438a88e94be86fe"
  name = "github.com/pmezard/go-difflib"
  packages = ["difflib"]
  pruneopts = "UT"
  revision = "792786c7400a136282c1664665ae0a8db921c6c2"
  version = "v1.0.0"

[[projects]]
  digest = "1:d917313f309bda80d27274d53985bc65651f81a5b66b820749ac7f8ef061fd04"
  name = "github.com/sergi/go-diff"
  packages = ["diffmatchpatch"]
  pruneopts = "UT"
  revision = "1744e2970ca51c86172c8190fadad617561ed6e7"
  version = "v1.0.0"

[[projects]]
  digest = "1:524b71991fc7d9246cc7dc2d9e0886ccb97648091c63e30eef619e6862c955dd"
  name = "github.com/spf13/pflag"
  packages = ["."]
  pruneopts = "UT"
  revision = "2e9d26c8c37aae03e3f9d4e90b7116f5accb7cab"
  version = "v1.0.5"

[[projects]]
  digest = "1:e4ed0afd67bf7be353921665cdac50834c867ff1bba153efc0745b755a7f5905"
  name = "github.com/src-d/gcfg"
  packages = [
    ".",
    "scanner",
    "token",
    "types",
  ]
  pruneopts = "UT"
  revision = "1ac3a1ac202429a54835fe8408a92880156b489d"
  version = "v1.4.0"

[[projects]]
  digest = "1:8548c309c65a85933a625be5e7d52b6ac927ca30c56869fae58123b8a77a75e1"
  name = "github.com/stretchr/testify"
  packages = ["assert"]
  pruneopts = "UT"
  revision = "221dbe5ed46703ee255b1da0dec05086f5035f62"
  version = "v1.4.0"

[[projects]]
  digest = "1:46aea6ffe39c3d95c13640c2515236ed3c5cdffc3c78c6c0ed4edec2caf7a0dc"
  name = "github.com/tidwall/gjson"
  packages = ["."]
  pruneopts = "UT"
  revision = "c5e72cdf74dff23857243dd662c465b810891c21"
  version = "v1.3.2"

[[projects]]
  digest = "1:8453ddbed197809ee8ca28b06bd04e127bec9912deb4ba451fea7a1eca578328"
  name = "github.com/tidwall/match"
  packages = ["."]
  pruneopts = "UT"
  revision = "33827db735fff6510490d69a8622612558a557ed"
  version = "v1.0.1"

[[projects]]
  digest = "1:ddfe0a54e5f9b29536a6d7b2defa376f2cb2b6e4234d676d7ff214d5b097cb50"
  name = "github.com/tidwall/pretty"
  packages = ["."]
  pruneopts = "UT"
  revision = "1166b9ac2b65e46a43d8618d30d1554f4652d49b"
  version = "v1.0.0"

[[projects]]
  digest = "1:b70c951ba6fdeecfbd50dabe95aa5e1b973866ae9abbece46ad60348112214f2"
  name = "github.com/tidwall/sjson"
  packages = ["."]
  pruneopts = "UT"
  revision = "25fb082a20e29e83fb7b7ef5f5919166aad1f084"
  version = "v1.0.4"

[[projects]]
  digest = "1:172f94a6b3644a8f9e6b5e5b7fc9fe1e42d424f52a0300b2e7ab1e57db73f85d"
  name = "github.com/xanzy/ssh-agent"
  packages = ["."]
  pruneopts = "UT"
  revision = "6a3e2ff9e7c564f36873c2e36413f634534f1c44"
  version = "v0.2.1"

[[projects]]
  digest = "1:8458b1a19a304c09d8f109a9463a419f703e3d1a81615afcaf3593dcce6749b9"
  name = "go.mongodb.org/mongo-driver"
  packages = [
    "bson",
    "bson/bsoncodec",
    "bson/bsonrw",
    "bson/bsontype",
    "bson/primitive",
    "x/bsonx/bsoncore",
  ]
  pruneopts = "UT"
  revision = "1261197350f3ad46a907489aee7ecc49b39efb82"
  version = "v1.1.2"

[[projects]]
  digest = "1:74accd9945e4e51580cbe9b9428c228c1a7d37180cf2647ac33a1dff7197546a"
  name = "go.opencensus.io"
  packages = [
    ".",
    "internal",
    "internal/tagencoding",
    "metric/metricdata",
    "metric/metricproducer",
    "resource",
    "stats",
    "stats/internal",
    "stats/view",
    "tag",
    "trace",
    "trace/internal",
    "trace/tracestate",
  ]
  pruneopts = "UT"
  revision = "59d1ce35d30f3c25ba762169da2a37eab6ffa041"
  version = "v0.22.1"

[[projects]]
  digest = "1:a5158647b553c61877aa9ae74f4015000294e47981e6b8b07525edcbb0747c81"
  name = "go.uber.org/atomic"
  packages = ["."]
  pruneopts = "UT"
  revision = "df976f2515e274675050de7b3f42545de80594fd"
  version = "v1.4.0"

[[projects]]
  digest = "1:ed14edb4b5ec8eff801b1e8217ffaf021729c5a1dee9d940af5bb3302ab7297d"
  name = "go.uber.org/multierr"
  packages = ["."]
  pruneopts = "UT"
  revision = "71e610a0e48dbda460d9c18adca8b5f2de04a7c1"
  version = "v1.2.0"

[[projects]]
  digest = "1:d1a4bd372aa90749095a151a43307449a65be3711fd19e6bf582cd5ed68813a6"
  name = "go.uber.org/zap"
  packages = [
    ".",
    "buffer",
    "internal/bufferpool",
    "internal/color",
    "internal/exit",
    "zapcore",
  ]
  pruneopts = "UT"
  revision = "0065243e7bbd958fab35324e41201f5eb682c527"
  version = "v1.11.0"

[[projects]]
  branch = "master"
  digest = "1:306fbbddc88a1a1d0447006c3f6486fd4ae3e568f22494527b56fec97d609af9"
  name = "golang.org/x/crypto"
  packages = [
    "cast5",
    "curve25519",
    "ed25519",
    "ed25519/internal/edwards25519",
    "internal/chacha20",
    "internal/subtle",
    "openpgp",
    "openpgp/armor",
    "openpgp/elgamal",
    "openpgp/errors",
    "openpgp/packet",
    "openpgp/s2k",
    "pbkdf2",
    "poly1305",
    "scrypt",
    "ssh",
    "ssh/agent",
    "ssh/knownhosts",
    "ssh/terminal",
  ]
  pruneopts = "UT"
  revision = "87dc89f01550277dc22b74ffcf4cd89fa2f40f4c"

[[projects]]
  branch = "master"
  digest = "1:bd256f38caeb73b483ebb3e0984f2765e42287959a4e0335733e98b53451907a"
  name = "golang.org/x/net"
  packages = [
    "context",
    "context/ctxhttp",
    "http/httpguts",
    "http2",
    "http2/hpack",
    "idna",
    "internal/socks",
    "proxy",
  ]
  pruneopts = "UT"
<<<<<<< HEAD
  revision = "24d2ffbea1e81c630b3c6f82afe9bd2f3ecfce35"
=======
  revision = "ec77196f6094c3492a8b61f2c11cf937f78992ae"
>>>>>>> ab314b48

[[projects]]
  branch = "master"
  digest = "1:31e33f76456ccf54819ab4a646cf01271d1a99d7712ab84bf1a9e7b61cd2031b"
  name = "golang.org/x/oauth2"
  packages = [
    ".",
    "google",
    "internal",
    "jws",
    "jwt",
  ]
  pruneopts = "UT"
  revision = "0f29369cfe4552d0e4bcddc57cc75f4d7e672a33"

[[projects]]
  branch = "master"
  digest = "1:2d4ef744498218d6d0e966e7094911d9a76616ed49c78b54d0697e482fb69b1c"
  name = "golang.org/x/sys"
  packages = [
    "cpu",
    "unix",
    "windows",
  ]
  pruneopts = "UT"
  revision = "3e7259c5e7c2076bb2728047a3df75adb1bad8e5"

[[projects]]
  digest = "1:66a2f252a58b4fbbad0e4e180e1d85a83c222b6bce09c3dcdef3dc87c72eda7c"
  name = "golang.org/x/text"
  packages = [
    "collate",
    "collate/build",
    "internal/colltab",
    "internal/gen",
    "internal/language",
    "internal/language/compact",
    "internal/tag",
    "internal/triegen",
    "internal/ucd",
    "language",
    "secure/bidirule",
    "transform",
    "unicode/bidi",
    "unicode/cldr",
    "unicode/norm",
    "unicode/rangetable",
    "width",
  ]
  pruneopts = "UT"
  revision = "342b2e1fbaa52c93f31447ad2c6abc048c63e475"
  version = "v0.3.2"

[[projects]]
  branch = "master"
  digest = "1:cdd088b35bbf78713a6861a44a1bbe97e581861b6b8835c7f2211bbeca3671f6"
  name = "golang.org/x/time"
  packages = ["rate"]
  pruneopts = "UT"
  revision = "c4c64cad1fd0a1a8dab2523e04e61d35308e131e"

[[projects]]
  digest = "1:3c03b58f57452764a4499c55c582346c0ee78c8a5033affe5bdfd9efd3da5bd1"
  name = "google.golang.org/appengine"
  packages = [
    ".",
    "internal",
    "internal/app_identity",
    "internal/base",
    "internal/datastore",
    "internal/log",
    "internal/modules",
    "internal/remote_api",
    "internal/urlfetch",
    "urlfetch",
  ]
  pruneopts = "UT"
  revision = "971852bfffca25b069c31162ae8f247a3dba083b"
  version = "v1.6.5"

[[projects]]
  digest = "1:2d1fbdc6777e5408cabeb02bf336305e724b925ff4546ded0fa8715a7267922a"
  name = "gopkg.in/inf.v0"
  packages = ["."]
  pruneopts = "UT"
  revision = "d2d2541c53f18d2a059457998ce2876cc8e67cbf"
  version = "v0.9.1"

[[projects]]
  digest = "1:eb27cfcaf8d7e4155224dd0a209f1d0ab19784fef01be142638b78b7b6becd6b"
  name = "gopkg.in/src-d/go-billy.v4"
  packages = [
    ".",
    "helper/chroot",
    "helper/polyfill",
    "osfs",
    "util",
  ]
  pruneopts = "UT"
  revision = "780403cfc1bc95ff4d07e7b26db40a6186c5326e"
  version = "v4.3.2"

[[projects]]
  digest = "1:b2ad0a18676cd4d5b4b180709c1ea34dbabd74b3d7db0cc01e6d287d5f1e3a99"
  name = "gopkg.in/src-d/go-git.v4"
  packages = [
    ".",
    "config",
    "internal/revision",
    "internal/url",
    "plumbing",
    "plumbing/cache",
    "plumbing/filemode",
    "plumbing/format/config",
    "plumbing/format/diff",
    "plumbing/format/gitignore",
    "plumbing/format/idxfile",
    "plumbing/format/index",
    "plumbing/format/objfile",
    "plumbing/format/packfile",
    "plumbing/format/pktline",
    "plumbing/object",
    "plumbing/protocol/packp",
    "plumbing/protocol/packp/capability",
    "plumbing/protocol/packp/sideband",
    "plumbing/revlist",
    "plumbing/storer",
    "plumbing/transport",
    "plumbing/transport/client",
    "plumbing/transport/file",
    "plumbing/transport/git",
    "plumbing/transport/http",
    "plumbing/transport/internal/common",
    "plumbing/transport/server",
    "plumbing/transport/ssh",
    "storage",
    "storage/filesystem",
    "storage/filesystem/dotgit",
    "storage/memory",
    "utils/binary",
    "utils/diff",
    "utils/ioutil",
    "utils/merkletrie",
    "utils/merkletrie/filesystem",
    "utils/merkletrie/index",
    "utils/merkletrie/internal/frame",
    "utils/merkletrie/noder",
  ]
  pruneopts = "UT"
  revision = "0d1a009cbb604db18be960db5f1525b99a55d727"
  version = "v4.13.1"

[[projects]]
  digest = "1:78d374b493e747afa9fbb2119687e3740a7fb8d0ebabddfef0a012593aaecbb3"
  name = "gopkg.in/warnings.v0"
  packages = ["."]
  pruneopts = "UT"
  revision = "ec4a0fea49c7b46c2aeb0b51aac55779c607e52b"
  version = "v0.1.2"

[[projects]]
  digest = "1:59f10c1537d2199d9115d946927fe31165959a95190849c82ff11e05803528b0"
  name = "gopkg.in/yaml.v2"
  packages = ["."]
  pruneopts = "UT"
  revision = "f221b8435cfb71e54062f6c6e99e9ade30b124d5"
  version = "v2.2.4"

[[projects]]
  digest = "1:2ad5e4bbe42ffd64b10babe1ec1ac99d64122170cb2524326ad81708ebd0b9cc"
  name = "gotest.tools"
  packages = [
    "assert",
    "assert/cmp",
    "internal/difflib",
    "internal/format",
    "internal/source",
  ]
  pruneopts = "UT"
  revision = "1083505acf35a0bd8a696b26837e1fb3187a7a83"
  version = "v2.3.0"

[[projects]]
  digest = "1:910ec974550174f4ca48b9f4a3caec16b693e584c3762dc726dc0dcf28f8e318"
  name = "k8s.io/api"
  packages = [
    "admissionregistration/v1alpha1",
    "admissionregistration/v1beta1",
    "apps/v1",
    "apps/v1beta1",
    "apps/v1beta2",
    "authentication/v1",
    "authentication/v1beta1",
    "authorization/v1",
    "authorization/v1beta1",
    "autoscaling/v1",
    "autoscaling/v2beta1",
    "autoscaling/v2beta2",
    "batch/v1",
    "batch/v1beta1",
    "batch/v2alpha1",
    "certificates/v1beta1",
    "coordination/v1beta1",
    "core/v1",
    "events/v1beta1",
    "extensions/v1beta1",
    "networking/v1",
    "policy/v1beta1",
    "rbac/v1",
    "rbac/v1alpha1",
    "rbac/v1beta1",
    "scheduling/v1alpha1",
    "scheduling/v1beta1",
    "settings/v1alpha1",
    "storage/v1",
    "storage/v1alpha1",
    "storage/v1beta1",
  ]
  pruneopts = "UT"
  revision = "fd83cbc87e7632ccd8bbab63d2b673d4e0c631cc"
  version = "kubernetes-1.12.0"

[[projects]]
  digest = "1:0ac15d4614bef5c0639daeb593775c0080cd7ac0e312f43c5cdde936d8790a57"
  name = "k8s.io/apimachinery"
  packages = [
    "pkg/api/errors",
    "pkg/api/meta",
    "pkg/api/resource",
    "pkg/apis/meta/v1",
    "pkg/apis/meta/v1/unstructured",
    "pkg/apis/meta/v1beta1",
    "pkg/conversion",
    "pkg/conversion/queryparams",
    "pkg/fields",
    "pkg/labels",
    "pkg/runtime",
    "pkg/runtime/schema",
    "pkg/runtime/serializer",
    "pkg/runtime/serializer/json",
    "pkg/runtime/serializer/protobuf",
    "pkg/runtime/serializer/recognizer",
    "pkg/runtime/serializer/streaming",
    "pkg/runtime/serializer/versioning",
    "pkg/selection",
    "pkg/types",
    "pkg/util/clock",
    "pkg/util/errors",
    "pkg/util/framer",
    "pkg/util/intstr",
    "pkg/util/json",
    "pkg/util/naming",
    "pkg/util/net",
    "pkg/util/runtime",
    "pkg/util/sets",
    "pkg/util/validation",
    "pkg/util/validation/field",
    "pkg/util/wait",
    "pkg/util/yaml",
    "pkg/version",
    "pkg/watch",
    "third_party/forked/golang/reflect",
  ]
  pruneopts = "UT"
  revision = "6dd46049f39503a1fc8d65de4bd566829e95faff"
  version = "kubernetes-1.12.0"

[[projects]]
  digest = "1:685233f7e59ae3ddaa21b8f3685fa94983aabce6e3849b0d21b457136fb10532"
  name = "k8s.io/client-go"
  packages = [
    "discovery",
    "kubernetes",
    "kubernetes/scheme",
    "kubernetes/typed/admissionregistration/v1alpha1",
    "kubernetes/typed/admissionregistration/v1beta1",
    "kubernetes/typed/apps/v1",
    "kubernetes/typed/apps/v1beta1",
    "kubernetes/typed/apps/v1beta2",
    "kubernetes/typed/authentication/v1",
    "kubernetes/typed/authentication/v1beta1",
    "kubernetes/typed/authorization/v1",
    "kubernetes/typed/authorization/v1beta1",
    "kubernetes/typed/autoscaling/v1",
    "kubernetes/typed/autoscaling/v2beta1",
    "kubernetes/typed/autoscaling/v2beta2",
    "kubernetes/typed/batch/v1",
    "kubernetes/typed/batch/v1beta1",
    "kubernetes/typed/batch/v2alpha1",
    "kubernetes/typed/certificates/v1beta1",
    "kubernetes/typed/coordination/v1beta1",
    "kubernetes/typed/core/v1",
    "kubernetes/typed/events/v1beta1",
    "kubernetes/typed/extensions/v1beta1",
    "kubernetes/typed/networking/v1",
    "kubernetes/typed/policy/v1beta1",
    "kubernetes/typed/rbac/v1",
    "kubernetes/typed/rbac/v1alpha1",
    "kubernetes/typed/rbac/v1beta1",
    "kubernetes/typed/scheduling/v1alpha1",
    "kubernetes/typed/scheduling/v1beta1",
    "kubernetes/typed/settings/v1alpha1",
    "kubernetes/typed/storage/v1",
    "kubernetes/typed/storage/v1alpha1",
    "kubernetes/typed/storage/v1beta1",
    "pkg/apis/clientauthentication",
    "pkg/apis/clientauthentication/v1alpha1",
    "pkg/apis/clientauthentication/v1beta1",
    "pkg/version",
    "plugin/pkg/client/auth",
    "plugin/pkg/client/auth/azure",
    "plugin/pkg/client/auth/exec",
    "plugin/pkg/client/auth/gcp",
    "plugin/pkg/client/auth/oidc",
    "plugin/pkg/client/auth/openstack",
    "rest",
    "rest/watch",
    "third_party/forked/golang/template",
    "tools/auth",
    "tools/clientcmd",
    "tools/clientcmd/api",
    "tools/clientcmd/api/latest",
    "tools/clientcmd/api/v1",
    "tools/metrics",
    "tools/reference",
    "transport",
    "util/cert",
    "util/connrotation",
    "util/flowcontrol",
    "util/homedir",
    "util/integer",
    "util/jsonpath",
    "util/retry",
  ]
  pruneopts = "UT"
  revision = "1638f8970cefaa404ff3a62950f88b08292b2696"
  version = "kubernetes-1.12.0"

[[projects]]
<<<<<<< HEAD
  digest = "1:66cc9a4db2d83ba5a34a0ab43405a653e7b579288db3c0b7de60c05a6ba97f31"
=======
  digest = "1:c780ffd0ea11865bc3d1d5518525b59aa487750fd356b12c74d372c36fc16e74"
>>>>>>> ab314b48
  name = "k8s.io/helm"
  packages = [
    "pkg/chartutil",
    "pkg/engine",
    "pkg/ignore",
    "pkg/proto/hapi/chart",
    "pkg/proto/hapi/version",
    "pkg/renderutil",
    "pkg/sympath",
    "pkg/timeconv",
    "pkg/version",
  ]
  pruneopts = "UT"
  revision = "eecf22f77df5f65c823aacd2dbd30ae6c65f186e"

[[projects]]
  digest = "1:7719608fe0b52a4ece56c2dde37bedd95b938677d1ab0f84b8a7852e4c59f849"
  name = "sigs.k8s.io/yaml"
  packages = ["."]
  pruneopts = "UT"
  revision = "fd68e9863619f6ec2fdd8625fe1f02e7c877e480"
  version = "v1.1.0"

[solve-meta]
  analyzer-name = "dep"
  analyzer-version = 1
  input-imports = [
    "github.com/cloudevents/sdk-go",
    "github.com/cloudevents/sdk-go/pkg/cloudevents",
    "github.com/cloudevents/sdk-go/pkg/cloudevents/client",
    "github.com/cloudevents/sdk-go/pkg/cloudevents/transport/http",
    "github.com/cloudevents/sdk-go/pkg/cloudevents/types",
    "github.com/ghodss/yaml",
    "github.com/gogo/protobuf/proto",
    "github.com/gogo/protobuf/types",
    "github.com/google/uuid",
    "github.com/gorilla/websocket",
    "github.com/kelseyhightower/envconfig",
    "github.com/keptn/go-utils/pkg/configuration-service/models",
    "github.com/keptn/go-utils/pkg/configuration-service/utils",
    "github.com/keptn/go-utils/pkg/events",
    "github.com/keptn/go-utils/pkg/models",
    "github.com/keptn/go-utils/pkg/utils",
    "github.com/kinbiko/jsonassert",
    "github.com/stretchr/testify/assert",
    "github.com/tidwall/sjson",
    "gotest.tools/assert",
    "k8s.io/api/apps/v1",
    "k8s.io/api/core/v1",
    "k8s.io/apimachinery/pkg/apis/meta/v1",
    "k8s.io/apimachinery/pkg/util/yaml",
    "k8s.io/helm/pkg/chartutil",
    "k8s.io/helm/pkg/proto/hapi/chart",
    "sigs.k8s.io/yaml",
  ]
  solver-name = "gps-cdcl"
  solver-version = 1<|MERGE_RESOLUTION|>--- conflicted
+++ resolved
@@ -420,31 +420,17 @@
   version = "v1.4.0"
 
 [[projects]]
-<<<<<<< HEAD
   branch = "feature/995/configuration-change-event"
   digest = "1:e82c33e9e1c085d2caa35087f66fcf657cce40a1a20f11791f76c22f576745bb"
   name = "github.com/keptn/go-utils"
   packages = [
     "pkg/api/models",
-=======
-  branch = "develop"
-  digest = "1:e56448a4cda594a4a0fa520a640fa50963c2abe94925acd9da4adc3513acd4a3"
-  name = "github.com/keptn/go-utils"
-  packages = [
-    "pkg/api/models",
-    "pkg/configuration-service/models",
-    "pkg/configuration-service/utils",
->>>>>>> ab314b48
     "pkg/events",
     "pkg/models",
     "pkg/utils",
   ]
   pruneopts = "UT"
-<<<<<<< HEAD
   revision = "617b7b407e6f4356ca4824147d3758ba4c925a21"
-=======
-  revision = "b35b59b7b1842974ee9dc2e6017bc4551dbe0f25"
->>>>>>> ab314b48
 
 [[projects]]
   digest = "1:fd7f169f32c221b096c74e756bda16fe22d3bb448bbf74042fd0700407a1f92f"
@@ -742,11 +728,7 @@
     "proxy",
   ]
   pruneopts = "UT"
-<<<<<<< HEAD
   revision = "24d2ffbea1e81c630b3c6f82afe9bd2f3ecfce35"
-=======
-  revision = "ec77196f6094c3492a8b61f2c11cf937f78992ae"
->>>>>>> ab314b48
 
 [[projects]]
   branch = "master"
@@ -1086,11 +1068,7 @@
   version = "kubernetes-1.12.0"
 
 [[projects]]
-<<<<<<< HEAD
   digest = "1:66cc9a4db2d83ba5a34a0ab43405a653e7b579288db3c0b7de60c05a6ba97f31"
-=======
-  digest = "1:c780ffd0ea11865bc3d1d5518525b59aa487750fd356b12c74d372c36fc16e74"
->>>>>>> ab314b48
   name = "k8s.io/helm"
   packages = [
     "pkg/chartutil",
