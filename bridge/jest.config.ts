--- conflicted
+++ resolved
@@ -13,10 +13,7 @@
   coverageDirectory: '<rootDir>/coverage',
   moduleNameMapper: {
     '^lodash-es$': 'lodash',
-<<<<<<< HEAD
     d3: '<rootDir>/node_modules/d3/dist/d3.min.js',
-=======
     '^yaml$': '<rootDir>/node_modules/yaml/dist/index.js',
->>>>>>> c4cb40d9
   },
 };