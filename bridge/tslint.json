--- conflicted
+++ resolved
@@ -21,10 +21,6 @@
     "directive-selector": [
       true,
       "attribute",
-<<<<<<< HEAD
-      "app",
-=======
->>>>>>> 4b8ed50e
       "ktb",
       "camelCase"
     ],
