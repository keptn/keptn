--- conflicted
+++ resolved
@@ -19,7 +19,6 @@
     "noImplicitReturns": true,
     "lib": ["es2018", "dom"]
   },
-<<<<<<< HEAD
   "exclude": [
     "node_modules",
     "cypress/**/*.spec.ts"
@@ -27,9 +26,6 @@
   "include": [
     "client/**/*.spec.ts"
   ],
-=======
-  "exclude": ["node_modules"],
->>>>>>> ba815415
   "angularCompilerOptions": {
     "strictTemplates": true,
     "strictNullChecks": true,
