import { copyFileSync, createWriteStream, existsSync, mkdirSync, unlinkSync, WriteStream } from 'fs';
import { dirname, join } from 'path';
import { unlink } from 'fs/promises';
import * as https from 'https';
import * as http from 'http';
import helmet from 'helmet';
import express, { Express, NextFunction, Request, Response } from 'express';
import { fileURLToPath, URL } from 'url';
import logger from 'morgan';
import cookieParser from 'cookie-parser';
import AdmZip from 'adm-zip';
import { apiRouter } from './api';
import { execSync } from 'child_process';
import { AxiosError } from 'axios';
import { EnvironmentUtils } from './utils/environment.utils';
import { ClientFeatureFlags, ServerFeatureFlags } from './feature-flags';
import { setupOAuth } from './user/oauth';

// eslint-disable-next-line @typescript-eslint/naming-convention
const __dirname = dirname(fileURLToPath(import.meta.url));
const apiUrl: string | undefined = process.env.API_URL;
let apiToken: string | undefined = process.env.API_TOKEN;
let cliDownloadLink: string | undefined = process.env.CLI_DOWNLOAD_LINK;
let integrationsPageLink: string | undefined = process.env.INTEGRATIONS_PAGE_LINK;
const lookAndFeelUrl: string | undefined = process.env.LOOK_AND_FEEL_URL;
const requestTimeLimit = +(process.env.REQUEST_TIME_LIMIT || 60) * 60 * 1000; // x minutes
const requestsWithinTime = +(process.env.REQUESTS_WITHIN_TIME || 10); // x requests within {requestTimeLimit}
const cleanBucketsInterval = +(process.env.CLEAN_BUCKET_INTERVAL || 60) * 60 * 1000; // clean buckets every x minutes
const throttleBucket: { [ip: string]: number[] } = {};
const rootFolder = join(__dirname, '../../../');
const serverFolder = join(rootFolder, 'server');
const oneWeek = 7 * 24 * 3_600_000; // 3600000msec == 1hour

async function init(): Promise<Express> {
  const app = express();
  const serverFeatureFlags = new ServerFeatureFlags();
  const clientFeatureFlags = new ClientFeatureFlags();
  EnvironmentUtils.setFeatureFlags(process.env, serverFeatureFlags);
  EnvironmentUtils.setFeatureFlags(process.env, clientFeatureFlags);

  if (process.env.NODE_ENV !== 'test') {
    setupDefaultLookAndFeel();
  }
  if (lookAndFeelUrl) {
    setupLookAndFeel(lookAndFeelUrl);
  }
  if (!apiUrl) {
    throw Error('API_URL is not provided');
  }
  if (!apiToken) {
    console.log('API_TOKEN was not provided. Fetching from kubectl.');
    apiToken = Buffer.from(
      execSync('kubectl get secret keptn-api-token -n keptn -ojsonpath={.data.keptn-api-token}').toString(),
      'base64'
    ).toString();
  }

  if (!cliDownloadLink) {
    console.log('CLI Download Link was not provided, defaulting to github.com/keptn/keptn releases');
    cliDownloadLink = 'https://github.com/keptn/keptn/releases';
  }

  if (!integrationsPageLink) {
    console.log('Integrations page Link was not provided, defaulting to get.keptn.sh/integrations.html');
    integrationsPageLink = 'https://get.keptn.sh/integrations.html';
  }

  // server static files - Images & CSS
  app.use('/static', express.static(join(serverFolder, 'views/static'), { maxAge: oneWeek }));
  app.use('/branding', express.static(join(rootFolder, 'dist/assets/branding'), { maxAge: oneWeek }));

  // UI static files - Angular application
  app.use(
    express.static(join(rootFolder, 'dist'), {
      maxAge: oneWeek, // cache files for one week
      etag: true, // Just being explicit about the default.
      lastModified: true, // Just being explicit about the default.
      setHeaders: (res: Response, path: string) => {
        // however, do not cache .html files (e.g., index.html)
        if (path.endsWith('.html')) {
          res.setHeader('Cache-Control', 'no-cache');
        }
      },
    })
  );

  // Server views based on Pug
  app.set('views', join(serverFolder, 'views'));
  app.set('view engine', 'pug');

  // add some middlewares
  app.use(logger('dev'));
  app.use(express.json());
  app.use(express.urlencoded({ extended: false }));
  app.use(cookieParser());

  app.use(
    helmet.contentSecurityPolicy({
      useDefaults: true,
      directives: {
        'script-src': [
          "'self'",
          "'unsafe-eval'",
          "'sha256-9Ts7nfXdJQSKqVPxtB4Jwhf9pXSA/krLvgk8JROkI6g='", // script to set base-href inside index.html
          `'sha256-1bE+yX7acJRNcaa95nVUmUtsD9IfSBgk5ofu7ClfR5Y='`, // script to set base-href inside common.pug
        ],
        'upgrade-insecure-requests': null,
      },
    })
  );
  app.use(helmet.noSniff());
  app.use(helmet.permittedCrossDomainPolicies());
  app.use(helmet.frameguard());
  app.use(helmet.xssFilter());
  // Remove the X-Powered-By headers, has to be done via express and not helmet
  app.disable('x-powered-by');

  const authType: string = await setAuth(app, serverFeatureFlags.OAUTH_ENABLED);

  // everything starting with /api is routed to the api implementation
  app.use('/api', apiRouter({ apiUrl, apiToken, cliDownloadLink, integrationsPageLink, authType, clientFeatureFlags }));

  // fallback: go to index.html
  app.use((req, res) => {
    console.error('Not found: ' + req.url);
    res.sendFile(join(rootFolder, 'dist/index.html'), { maxAge: 0 });
  });

  // error handler
  // eslint-disable-next-line @typescript-eslint/no-unused-vars
  app.use((err: Error | AxiosError, req: Request, res: Response, _next: NextFunction) => {
    const status: number = handleError(err, req, res, authType);
    res.status(status).send(err.message);
  });

  return app;
}

async function setOAUTH(app: Express): Promise<void> {
  const errorSuffix =
    'must be defined when oauth based login (OAUTH_ENABLED) is activated.' +
    ' Please check your environment variables.';

  if (!process.env.OAUTH_DISCOVERY) {
    throw Error(`OAUTH_DISCOVERY ${errorSuffix}`);
  }
  if (!process.env.OAUTH_CLIENT_ID) {
    throw Error(`OAUTH_CLIENT_ID ${errorSuffix}`);
  }
  if (!process.env.OAUTH_BASE_URL) {
<<<<<<< HEAD
    throw Error(`OAUTH_B_URL ${errorSuffix}`);
=======
    throw Error(`OAUTH_BASE_URL ${errorSuffix}`);
>>>>>>> 1a657c85
  }

  await setupOAuth(app, process.env.OAUTH_DISCOVERY, process.env.OAUTH_CLIENT_ID, process.env.OAUTH_BASE_URL);
}

<<<<<<< HEAD
async function setBasisAUTH(app: Express): Promise<void> {
=======
async function setBasicAUTH(app: Express): Promise<void> {
>>>>>>> 1a657c85
  console.error('Installing Basic authentication - please check environment variables!');

  setInterval(cleanIpBuckets, cleanBucketsInterval);

  app.use((req, res, next) => {
    // parse login and password from headers
    const b64auth = (req.headers.authorization || '').split(' ')[1] || '';
    const [login, password] = Buffer.from(b64auth, 'base64').toString().split(':');
    let userIP = req.headers['x-forwarded-for'] || req.socket.remoteAddress;
    userIP = userIP instanceof Array ? userIP[0] : userIP;

    if (userIP && isIPThrottled(userIP)) {
      console.error('Request limit reached');
      res.status(429).send('Reached request limit');
      return;
    } else if (
      !(login && password && login === process.env.BASIC_AUTH_USERNAME && password === process.env.BASIC_AUTH_PASSWORD)
    ) {
      updateBucket(!!(login || password), userIP);

      console.error('Access denied');
      res.set('WWW-Authenticate', 'Basic realm="Keptn"');
      next({ response: { status: 401 } });
      return;
    }

    // Access granted
    return next();
  });
}

async function setAuth(app: Express, oAuthEnabled: boolean): Promise<string> {
  let authType;
  if (oAuthEnabled) {
    await setOAUTH(app);
    authType = 'OAUTH';
  } else if (process.env.BASIC_AUTH_USERNAME && process.env.BASIC_AUTH_PASSWORD) {
    authType = 'BASIC';
<<<<<<< HEAD
    await setBasisAUTH(app);
=======
    await setBasicAUTH(app);
>>>>>>> 1a657c85
  } else {
    authType = 'NONE';
    console.log('Not installing authentication middleware');
  }

  return authType;
}

function setupDefaultLookAndFeel(): void {
  try {
    console.log('Installing default Look-and-Feel');

    const destDir = join(rootFolder, 'dist/assets/branding');
    const srcDir = join(
      rootFolder,
      `${process.env.NODE_ENV === 'development' ? 'client' : 'dist'}/assets/default-branding`
    );
    const brandingFiles = ['app-config.json', 'logo.png', 'logo_inverted.png'];

    if (!existsSync(destDir)) {
      mkdirSync(destDir, { recursive: true });
    }

    brandingFiles.forEach((file) => {
      copyFileSync(join(srcDir, file), join(destDir, file));
    });
  } catch (e) {
    console.error(`Error while downloading custom Look-and-Feel file. Cause : ${e}`);
    process.exit(1);
  }
}

function setupLookAndFeel(url: string): void {
  let fl: WriteStream | undefined;

  try {
    console.log('Downloading custom Look-and-Feel file from', lookAndFeelUrl);

    const destDir = join(rootFolder, 'dist/assets/branding');
    const destFile = join(destDir, '/lookandfeel.zip');

    if (!existsSync(destDir)) {
      mkdirSync(destDir, { recursive: true });
    }

    fl = createWriteStream(destFile);
    const file: WriteStream = fl;
    const parsedUrl = new URL(url);
    const lib = parsedUrl.protocol === 'https:' ? https : http;

    lib
      .get(url, async (response) => {
        response.pipe(file);
        file.on('finish', () => {
          file.end();
          try {
            const zip = new AdmZip(destFile);
            zip.extractAllToAsync(destDir, true, () => {
              unlinkSync(destFile);
              console.log('Custom Look-and-Feel downloaded and extracted successfully');
            });
          } catch (err) {
            console.error(`[ERROR] Error while extracting custom Look-and-Feel file. ${err}`);
          }
        });
        file.on('error', async (err) => {
          file.end();
          try {
            await unlink(destFile);
          } catch (error) {
            console.error(`[ERROR] Error while saving custom Look-and-Feel file. ${error}`);
          }
          console.error(`[ERROR] Error while saving custom Look-and-Feel file. ${err}`);
        });
      })
      .on('error', (err) => {
        file.end();
        console.error(`[ERROR] Error while downloading custom Look-and-Feel file. ${err}`);
      });
  } catch (err) {
    fl?.end();
    console.error(`[ERROR] Error while downloading custom Look-and-Feel file. ${err}`);
  }
}

function updateBucket(loginAttempt: boolean, userIP?: string): void {
  // only fill buckets if the user tries to login
  if (userIP && loginAttempt) {
    if (!throttleBucket[userIP]) {
      throttleBucket[userIP] = [];
    }
    throttleBucket[userIP].push(new Date().getTime());

    // delete old requests. Just keep the latest {requestLimitWithinTime} requests
    if (throttleBucket[userIP].length > requestsWithinTime) {
      throttleBucket[userIP].shift();
    }
  }
}

/**
 *
 * @param ip. The IP of the request
 * @returns true if there are more than {requestLimitWithinTime} requests
 *          and the difference between first and last request of an IP is less than {requestTimeLimit}
 */
function isIPThrottled(ip: string): boolean {
  const ipBucket = throttleBucket[ip];
  return ipBucket && ipBucket.length >= requestsWithinTime && new Date().getTime() - ipBucket[0] <= requestTimeLimit;
}

/**
 * Delete an IP from the bucket if the last request is older than {requestTimeLimit}
 */
function cleanIpBuckets(): void {
  for (const ip of Object.keys(throttleBucket)) {
    const ipBucket = throttleBucket[ip];
    if (ipBucket && new Date().getTime() - ipBucket[ipBucket.length - 1] > requestTimeLimit) {
      delete throttleBucket[ip];
    }
  }
}

function isAxiosError(err: Error | AxiosError): err is AxiosError {
  return err.hasOwnProperty('isAxiosError');
}

// eslint-disable-next-line @typescript-eslint/no-explicit-any
function handleError(err: any, req: Request, res: Response, authType: string): number {
  // set locals, only providing error in development
  res.locals.message = err.message;
  res.locals.error = req.app.get('env') === 'development' ? err : {};

  // render the error page
  if (err.response?.data?.message) {
    err.message = err.response?.data.message;
  }
  if (err.response?.status === 401) {
    res.setHeader('keptn-auth-type', authType);
  }

  if (isAxiosError(err)) {
    const method = (err.request || err.config).method;
    const url = err.request?.path ?? err.config.url;
    console.error(`Error for ${method} ${url}: ${err.message}`);
  } else {
    console.error(err);
  }

  return err.response?.status || 500;
}

export { init };<|MERGE_RESOLUTION|>--- conflicted
+++ resolved
@@ -148,21 +148,13 @@
     throw Error(`OAUTH_CLIENT_ID ${errorSuffix}`);
   }
   if (!process.env.OAUTH_BASE_URL) {
-<<<<<<< HEAD
-    throw Error(`OAUTH_B_URL ${errorSuffix}`);
-=======
     throw Error(`OAUTH_BASE_URL ${errorSuffix}`);
->>>>>>> 1a657c85
   }
 
   await setupOAuth(app, process.env.OAUTH_DISCOVERY, process.env.OAUTH_CLIENT_ID, process.env.OAUTH_BASE_URL);
 }
 
-<<<<<<< HEAD
-async function setBasisAUTH(app: Express): Promise<void> {
-=======
 async function setBasicAUTH(app: Express): Promise<void> {
->>>>>>> 1a657c85
   console.error('Installing Basic authentication - please check environment variables!');
 
   setInterval(cleanIpBuckets, cleanBucketsInterval);
@@ -201,11 +193,7 @@
     authType = 'OAUTH';
   } else if (process.env.BASIC_AUTH_USERNAME && process.env.BASIC_AUTH_PASSWORD) {
     authType = 'BASIC';
-<<<<<<< HEAD
-    await setBasisAUTH(app);
-=======
     await setBasicAUTH(app);
->>>>>>> 1a657c85
   } else {
     authType = 'NONE';
     console.log('Not installing authentication middleware');
