<<<<<<< HEAD
import { Express, NextFunction, Request, Response } from 'express';
=======
import { isAuthenticated, removeSession, sessionRouter } from './session';
import { Express, NextFunction, Request, Response } from 'express';
import { getRootLocation, oauthRouter, reduceRefreshDateBy } from './oauth-routes';
>>>>>>> 1a657c85
import { BaseClient, errors, Issuer, TokenSet } from 'openid-client';

const refreshPromises: { [sessionId: string]: Promise<TokenSet> } = {};
const reduceRefreshDateSeconds = 10;

async function setupOAuth(app: Express, discoveryEndpoint: string, clientId: string, baseUrl: string): Promise<void> {
<<<<<<< HEAD
  const session = await import('./session'); // lazy loading. Only init session if OAUTH is enabled. Else it will try to connect to the database
  const oauthRoutes = await import('./oauth-routes');
  let prefix = oauthRoutes.getRootLocation();
  baseUrl = baseUrl.endsWith('/') ? baseUrl.substring(0, baseUrl.length - 1) : baseUrl;
  prefix = prefix.endsWith('/') ? prefix : `${prefix}/`;
  const redirectUri = `${baseUrl}${prefix}oauth/redirect`;
  // Initialise session middleware
  app.use(session.sessionRouter(app));
  const client = await setupClient(discoveryEndpoint, clientId, redirectUri);
  setRoutes(app, client, redirectUri, session, oauthRoutes);
=======
  let prefix = getRootLocation();
  baseUrl = baseUrl.endsWith('/') ? baseUrl.substring(0, baseUrl.length - 1) : baseUrl;
  prefix = prefix.endsWith('/') ? prefix : `${prefix}/`;
  const site = `${baseUrl}${prefix}`;
  const redirectUri = `${site}oauth/redirect`;
  const logoutUri = `${site}logoutsession`;
  // Initialise session middleware
  app.use(sessionRouter(app));
  const client = await setupClient(discoveryEndpoint, clientId, redirectUri);
  setRoutes(app, client, redirectUri, logoutUri);
>>>>>>> 1a657c85
}

async function setupClient(discoveryEndpoint: string, clientId: string, redirectUri: string): Promise<BaseClient> {
  // eslint-disable-next-line @typescript-eslint/ban-ts-comment
  // @ts-ignore
  const ssoIssuer = await (global.issuer ?? Issuer).discover(discoveryEndpoint);
  const clientSecret = process.env.OAUTH_CLIENT_SECRET;

  if (!ssoIssuer.metadata.authorization_endpoint) {
    throw Error('OAuth service discovery must contain the authorization endpoint.');
  }

  if (!ssoIssuer.metadata.token_endpoint) {
    throw Error('OAuth service discovery must contain the token_decision endpoint.');
  }

  console.log(`Using authorization endpoint : ${ssoIssuer.metadata.authorization_endpoint}.`);
  console.log(`Using token decision endpoint : ${ssoIssuer.metadata.token_endpoint}.`);

  if (ssoIssuer.metadata.end_session_endpoint) {
    console.log(
      `RP logout is supported by OAuth service. Using logout endpoint : ${ssoIssuer.metadata.end_session_endpoint}.`
    );
  }

  return new ssoIssuer.Client({
    client_id: clientId,
    ...(clientSecret && { client_secret: clientSecret }),
    redirect_uris: [redirectUri],
    response_types: ['code'],
    token_endpoint_auth_method: clientSecret ? 'client_secret_basic' : 'none',
    id_token_signed_response_alg: process.env.OAUTH_ID_TOKEN_ALG || 'RS256',
  });
}

<<<<<<< HEAD
function setRoutes(
  app: Express,
  client: BaseClient,
  redirectUri: string,
  session: typeof import('./session'),
  oauthRoutes: typeof import('./oauth-routes')
): void {
  // Initializing OAuth middleware.
  app.use(oauthRoutes.oauthRouter(client, redirectUri, reduceRefreshDateSeconds));
  // Authentication filter for API requests
  app.use('/api', async (req: Request, resp: Response, next: NextFunction) => {
    if (!session.isAuthenticated(req.session)) {
=======
function setRoutes(app: Express, client: BaseClient, redirectUri: string, logoutUri: string): void {
  // Initializing OAuth middleware.
  app.use(oauthRouter(client, redirectUri, logoutUri, reduceRefreshDateSeconds));
  // Authentication filter for API requests
  app.use('/api', async (req: Request, resp: Response, next: NextFunction) => {
    if (!isAuthenticated(req.session)) {
>>>>>>> 1a657c85
      return next({ response: { status: 401 } });
    } else {
      const tokenSet = new TokenSet(req.session.tokenSet);
      if (tokenSet.expired()) {
        refreshPromises[req.session.id] ??= client.refresh(tokenSet).then((token) => {
<<<<<<< HEAD
          oauthRoutes.reduceRefreshDateBy(token, reduceRefreshDateSeconds);
=======
          reduceRefreshDateBy(token, reduceRefreshDateSeconds);
>>>>>>> 1a657c85
          return token;
        });
        try {
          req.session.tokenSet = await refreshPromises[req.session.id];
          req.session.save((error) => {
            if (error) {
              console.log(`Error while saving tokenSet. Cause: ${error?.message}`);
            }
            delete refreshPromises[req.session.id];
            next();
          });
        } catch (error) {
          const err = error as errors.OPError | errors.RPError;
          console.error(`Renewal of access_token did not work. Cause ${err.message}`);

          delete refreshPromises[req.session.id];
<<<<<<< HEAD
          session.removeSession(req);
          resp.redirect(oauthRoutes.getRootLocation());
=======
          removeSession(req);
          resp.redirect(getRootLocation());
>>>>>>> 1a657c85
        }
      } else {
        return next();
      }
    }
  });
}

export { setupOAuth };<|MERGE_RESOLUTION|>--- conflicted
+++ resolved
@@ -1,39 +1,22 @@
-<<<<<<< HEAD
 import { Express, NextFunction, Request, Response } from 'express';
-=======
-import { isAuthenticated, removeSession, sessionRouter } from './session';
-import { Express, NextFunction, Request, Response } from 'express';
-import { getRootLocation, oauthRouter, reduceRefreshDateBy } from './oauth-routes';
->>>>>>> 1a657c85
 import { BaseClient, errors, Issuer, TokenSet } from 'openid-client';
 
 const refreshPromises: { [sessionId: string]: Promise<TokenSet> } = {};
 const reduceRefreshDateSeconds = 10;
 
 async function setupOAuth(app: Express, discoveryEndpoint: string, clientId: string, baseUrl: string): Promise<void> {
-<<<<<<< HEAD
   const session = await import('./session'); // lazy loading. Only init session if OAUTH is enabled. Else it will try to connect to the database
   const oauthRoutes = await import('./oauth-routes');
   let prefix = oauthRoutes.getRootLocation();
-  baseUrl = baseUrl.endsWith('/') ? baseUrl.substring(0, baseUrl.length - 1) : baseUrl;
-  prefix = prefix.endsWith('/') ? prefix : `${prefix}/`;
-  const redirectUri = `${baseUrl}${prefix}oauth/redirect`;
-  // Initialise session middleware
-  app.use(session.sessionRouter(app));
-  const client = await setupClient(discoveryEndpoint, clientId, redirectUri);
-  setRoutes(app, client, redirectUri, session, oauthRoutes);
-=======
-  let prefix = getRootLocation();
   baseUrl = baseUrl.endsWith('/') ? baseUrl.substring(0, baseUrl.length - 1) : baseUrl;
   prefix = prefix.endsWith('/') ? prefix : `${prefix}/`;
   const site = `${baseUrl}${prefix}`;
   const redirectUri = `${site}oauth/redirect`;
   const logoutUri = `${site}logoutsession`;
   // Initialise session middleware
-  app.use(sessionRouter(app));
+  app.use(session.sessionRouter(app));
   const client = await setupClient(discoveryEndpoint, clientId, redirectUri);
-  setRoutes(app, client, redirectUri, logoutUri);
->>>>>>> 1a657c85
+  setRoutes(app, client, redirectUri, logoutUri, session, oauthRoutes);
 }
 
 async function setupClient(discoveryEndpoint: string, clientId: string, redirectUri: string): Promise<BaseClient> {
@@ -69,37 +52,25 @@
   });
 }
 
-<<<<<<< HEAD
 function setRoutes(
   app: Express,
   client: BaseClient,
   redirectUri: string,
+  logoutUri: string,
   session: typeof import('./session'),
   oauthRoutes: typeof import('./oauth-routes')
 ): void {
   // Initializing OAuth middleware.
-  app.use(oauthRoutes.oauthRouter(client, redirectUri, reduceRefreshDateSeconds));
+  app.use(oauthRoutes.oauthRouter(client, redirectUri, logoutUri, reduceRefreshDateSeconds));
   // Authentication filter for API requests
   app.use('/api', async (req: Request, resp: Response, next: NextFunction) => {
     if (!session.isAuthenticated(req.session)) {
-=======
-function setRoutes(app: Express, client: BaseClient, redirectUri: string, logoutUri: string): void {
-  // Initializing OAuth middleware.
-  app.use(oauthRouter(client, redirectUri, logoutUri, reduceRefreshDateSeconds));
-  // Authentication filter for API requests
-  app.use('/api', async (req: Request, resp: Response, next: NextFunction) => {
-    if (!isAuthenticated(req.session)) {
->>>>>>> 1a657c85
       return next({ response: { status: 401 } });
     } else {
       const tokenSet = new TokenSet(req.session.tokenSet);
       if (tokenSet.expired()) {
         refreshPromises[req.session.id] ??= client.refresh(tokenSet).then((token) => {
-<<<<<<< HEAD
           oauthRoutes.reduceRefreshDateBy(token, reduceRefreshDateSeconds);
-=======
-          reduceRefreshDateBy(token, reduceRefreshDateSeconds);
->>>>>>> 1a657c85
           return token;
         });
         try {
@@ -116,13 +87,8 @@
           console.error(`Renewal of access_token did not work. Cause ${err.message}`);
 
           delete refreshPromises[req.session.id];
-<<<<<<< HEAD
           session.removeSession(req);
           resp.redirect(oauthRoutes.getRootLocation());
-=======
-          removeSession(req);
-          resp.redirect(getRootLocation());
->>>>>>> 1a657c85
         }
       } else {
         return next();
