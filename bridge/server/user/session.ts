--- conflicted
+++ resolved
@@ -79,20 +79,12 @@
   return new Promise((resolve) => {
     // Regenerate session for the successful login
     req.session.regenerate(() => {
-<<<<<<< HEAD
-      const userIdentifier = process.env.OAUTH_NAME_PROPERTY || 'name';
-      const claims = tokenSet.claims();
-      req.session.authenticated = true;
-      req.session.tokenSet = tokenSet;
-      req.session.principal = (claims[userIdentifier] as string | undefined) || getUserIdentifier(claims);
-=======
       const userIdentifier = process.env.OAUTH_NAME_PROPERTY;
       const claims = tokenSet.claims();
       req.session.authenticated = true;
       req.session.tokenSet = tokenSet;
       req.session.principal =
         (userIdentifier ? (claims[userIdentifier] as string | undefined) : undefined) || getUserIdentifier(claims);
->>>>>>> 8762c830
 
       resolve();
     });
