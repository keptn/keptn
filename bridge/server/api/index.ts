import { NextFunction, Request, Response, Router } from 'express';
import { Method } from 'axios';
import { axios } from '../services/axios-instance';
import { DataService } from '../services/data-service';
import { KeptnInfoResult } from '../../shared/interfaces/keptn-info-result';
import { EnvironmentUtils } from '../utils/environment.utils';
import { ClientFeatureFlags } from '../feature-flags';
import { EventTypes } from '../../shared/interfaces/event-types';
import { SessionService } from '../user/session';
<<<<<<< HEAD
import { KeptnService } from '../../shared/models/keptn-service';
=======
import { AuthType } from '../../shared/models/auth-type';
>>>>>>> 918d1321

const router = Router();

const apiRouter = (params: {
  apiUrl: string;
  apiToken: string | undefined;
  cliDownloadLink: string;
  integrationsPageLink: string;
  authType: AuthType;
  clientFeatureFlags: ClientFeatureFlags;
  session: SessionService | undefined;
}): Router => {
  // fetch parameters for bridgeInfo endpoint
  const {
    apiUrl,
    apiToken,
    cliDownloadLink,
    integrationsPageLink,
    authType,
    clientFeatureFlags: featureFlags,
    session,
  } = params;
  const enableVersionCheckFeature = process.env.ENABLE_VERSION_CHECK !== 'false';
  const showApiToken = process.env.SHOW_API_TOKEN !== 'false';
  const bridgeVersion = process.env.VERSION;
  const projectsPageSize = EnvironmentUtils.getNumber(process.env.PROJECTS_PAGE_SIZE);
  const servicesPageSize = EnvironmentUtils.getNumber(process.env.SERVICES_PAGE_SIZE);
  const keptnInstallationType = process.env.KEPTN_INSTALLATION_TYPE;
  const automaticProvisioningMsg = process.env.AUTOMATIC_PROVISIONING_MSG?.trim();
  const dataService = new DataService(apiUrl, apiToken);

  // bridgeInfo endpoint: Provide certain metadata for Bridge
  router.get('/bridgeInfo', async (req, res, next) => {
    const user = session?.getCurrentPrincipal(req);
    const bridgeInfo: KeptnInfoResult = {
      bridgeVersion,
      featureFlags,
      keptnInstallationType,
      apiUrl,
      ...(showApiToken && { apiToken }),
      cliDownloadLink,
      enableVersionCheckFeature,
      showApiToken,
      projectsPageSize,
      servicesPageSize,
      authType,
      ...(user && { user }),
      automaticProvisioningMsg,
    };

    try {
      return res.json(bridgeInfo);
    } catch (err) {
      return next(err);
    }
  });

  router.get('/integrationsPage', async (req, res, next) => {
    try {
      const result = await axios({
        method: req.method as Method,
        url: `${integrationsPageLink}`,
      });
      return res.send(result.data);
    } catch (err) {
      return next(err);
    }
  });

  router.get('/swagger-ui/swagger.yaml', async (req, res, next) => {
    try {
      const result = await axios({
        method: req.method as Method,
        url: `${apiUrl}${req.url}`,
        headers: {
          'Content-Type': 'application/json',
        },
      });
      return res.json(result.data);
    } catch (err) {
      return next(err);
    }
  });

  router.get('/version.json', async (req, res, next) => {
    try {
      const result = await axios({
        method: req.method as Method,
        url: `https://get.keptn.sh/version.json`,
        headers: {
          'Content-Type': 'application/json',
          'User-Agent': `keptn/bridge:${process.env.VERSION}`,
        },
      });
      return res.json(result.data);
    } catch (err) {
      return next(err);
    }
  });

  router.post('/intersectEvents', async (req: Request, res: Response, next: NextFunction) => {
    try {
      const { event, eventSuffix, projectName, stages, services } = req.body;
      if (event && eventSuffix && projectName) {
        const result = await dataService.intersectEvents(
          req.session?.tokenSet?.access_token,
          event,
          eventSuffix,
          projectName,
          stages ?? [],
          services ?? []
        );
        return res.json(result);
      } else {
        return res.status(400).json('incorrect data');
      }
    } catch (error) {
      return next(error);
    }
  });

  router.get('/project/:projectName', async (req: Request, res: Response, next: NextFunction) => {
    try {
      const projectName = req.params.projectName;
      const project = await dataService.getProject(
        req.session?.tokenSet?.access_token,
        projectName,
        req.query.remediation === 'true',
        req.query.approval === 'true'
      );
      return res.json(project);
    } catch (error) {
      return next(error);
    }
  });

  router.get('/project/:projectName/serviceStates', async (req, res, next) => {
    try {
      const serviceStates = await dataService.getServiceStates(
        req.session?.tokenSet?.access_token,
        req.params.projectName
      );
      return res.json(serviceStates);
    } catch (err) {
      next(err);
    }
  });

  router.get('/project/:projectName/deployment/:keptnContext', async (req, res, next) => {
    try {
      const deployment = await dataService.getServiceDeployment(
        req.session?.tokenSet?.access_token,
        req.params.projectName,
        req.params.keptnContext,
        req.query.fromTime?.toString()
      );
      return res.json(deployment);
    } catch (err) {
      next(err);
    }
  });

  router.get('/project/:projectName/tasks', async (req: Request, res: Response, next: NextFunction) => {
    try {
      const projectName = req.params.projectName;
      const tasks = await dataService.getTasks(req.session?.tokenSet?.access_token, projectName);
      return res.json(tasks);
    } catch (error) {
      return next(error);
    }
  });

  router.get('/project/:projectName/services', async (req: Request, res: Response, next: NextFunction) => {
    try {
      const services = await dataService.getServiceNames(req.session?.tokenSet?.access_token, req.params.projectName);
      return res.json(services);
    } catch (error) {
      return next(error);
    }
  });

  router.get('/project/:projectName/customSequences', async (req: Request, res: Response, next: NextFunction) => {
    try {
      const customSequences = await dataService.getCustomSequenceNames(
        req.session?.tokenSet?.access_token,
        req.params.projectName
      );
      return res.json(customSequences);
    } catch (error) {
      return next(error);
    }
  });

  router.get('/project/:projectName/sequences/metadata', async (req: Request, res: Response, next: NextFunction) => {
    try {
      const data = await dataService.getSequencesMetadata(req.session?.tokenSet?.access_token, req.params.projectName);
      return res.json(data);
    } catch (error) {
      return next(error);
    }
  });

  router.post('/uniform/registration', async (req: Request, res: Response, next: NextFunction) => {
    try {
      const uniformDates: { [key: string]: string } = req.body;
      const uniformRegistrations = await dataService.getUniformRegistrations(
        req.session?.tokenSet?.access_token,
        uniformDates
      );
      return res.json(uniformRegistrations);
    } catch (error) {
      return next(error);
    }
  });

  router.get(
    '/uniform/registration/webhook-service/config/:subscriptionId',
    async (req: Request, res: Response, next: NextFunction) => {
      try {
        const projectName = req.query.projectName?.toString();
        if (projectName) {
          const webhookConfig = await dataService.getWebhookConfig(
            req.session?.tokenSet?.access_token,
            req.params.subscriptionId,
            projectName,
            req.query.stageName?.toString(),
            req.query.serviceName?.toString()
          );
          return res.json(webhookConfig);
        } else {
          next(Error('project name not provided'));
        }
      } catch (error) {
        return next(error);
      }
    }
  );

  router.delete(
    '/uniform/registration/:integrationId/subscription/:subscriptionId',
    async (req: Request, res: Response, next: NextFunction) => {
      try {
        const integrationId = req.params.integrationId;
        const subscriptionId = req.params.subscriptionId;
        const deleteWebhook = req.query.isWebhookService === 'true';
        if (integrationId && subscriptionId) {
          await dataService.deleteSubscription(
            req.session?.tokenSet?.access_token,
            integrationId,
            subscriptionId,
            deleteWebhook
          );
        }
        return res.json();
      } catch (error) {
        return next(error);
      }
    }
  );

  router.post(
    '/uniform/registration/:integrationId/subscription',
    async (req: Request, res: Response, next: NextFunction) => {
      try {
        const integrationId = req.params.integrationId;
        const subscription = req.body.subscription;
        if (integrationId && subscription) {
          await dataService.createSubscription(
            req.session?.tokenSet?.access_token,
            integrationId,
            subscription,
            req.body.webhookConfig
          );
        }
        return res.json();
      } catch (error) {
        return next(error);
      }
    }
  );

  router.put(
    '/uniform/registration/:integrationId/subscription/:subscriptionId',
    async (req: Request, res: Response, next: NextFunction) => {
      try {
        const integrationId = req.params.integrationId;
        const subscriptionId = req.params.subscriptionId;
        if (integrationId && subscriptionId) {
          await dataService.updateSubscription(
            req.session?.tokenSet?.access_token,
            integrationId,
            subscriptionId,
            req.body.subscription,
            req.body.webhookConfig
          );
        }
        return res.json();
      } catch (error) {
        return next(error);
      }
    }
  );

  router.get('/uniform/registration/:integrationId/info', async (req: Request, res: Response, next: NextFunction) => {
    try {
      const info = await dataService.getIsUniformRegistrationInfo(
        req.session?.tokenSet?.access_token,
        req.params.integrationId
      );
      return res.json(info);
    } catch (error) {
      return next(error);
    }
  });

  router.get(
    '/project/:projectName/service/:serviceName/files',
    async (req: Request, res: Response, next: NextFunction) => {
      try {
        const serviceResources = await dataService.getResourceFileTreesForService(
          req.session?.tokenSet?.access_token,
          req.params.projectName,
          req.params.serviceName
        );
        return res.json(serviceResources);
      } catch (error) {
        return next(error);
      }
    }
  );

  router.get(
    '/project/:projectName/service/:serviceName/openRemediations',
    async (req: Request, res: Response, next: NextFunction) => {
      try {
        const serviceRemediationInformation = await dataService.getServiceRemediationInformation(
          req.session?.tokenSet?.access_token,
          req.params.projectName,
          req.params.serviceName,
          req.query.config?.toString() === 'true'
        );

        return res.json(serviceRemediationInformation);
      } catch (error) {
        return next(error);
      }
    }
  );

  router.post('/hasUnreadUniformRegistrationLogs', async (req: Request, res: Response, next: NextFunction) => {
    try {
      const uniformDates: { [key: string]: string } = req.body;
      const status = await dataService.hasUnreadUniformRegistrationLogs(
        req.session?.tokenSet?.access_token,
        uniformDates
      );
      res.json(status);
    } catch (error) {
      return next(error);
    }
  });

  router.get('/mongodb-datastore/event', async (req: Request, res: Response, next: NextFunction) => {
    try {
      if (req.query.root === 'true') {
        const response = await dataService.getRoots(
          req.session?.tokenSet?.access_token,
          req.query.project?.toString(),
          req.query.pageSize?.toString(),
          req.query.serviceName?.toString(),
          req.query.fromTime?.toString(),
          req.query.beforeTime?.toString(),
          req.query.keptnContext?.toString()
        );
        return res.json(response);
      } else if (req.query.keptnContext && !req.query.pageSize) {
        const response = await dataService.getTracesByContext(
          req.session?.tokenSet?.access_token,
          req.query.keptnContext.toString(),
          req.query.project?.toString(),
          req.query.fromTime?.toString(),
          req.query.type?.toString() as EventTypes | undefined,
          req.query.source?.toString() as KeptnService | undefined
        );
        return res.json(response);
      } else {
        const response = await dataService.getTraces(
          req.session?.tokenSet?.access_token,
          req.query.keptnContext?.toString(),
          req.query.project?.toString(),
          req.query.stage?.toString(),
          req.query.service?.toString(),
          req.query.type?.toString() as EventTypes | undefined,
          req.query.source?.toString() as KeptnService | undefined,
          req.query.pageSize ? parseInt(req.query.pageSize.toString(), 10) : undefined
        );
        return res.json(response);
      }
    } catch (error) {
      return next(error);
    }
  });

  router.get('/secrets/scope/:scope', async (req: Request, res: Response, next: NextFunction) => {
    try {
      const response = await dataService.getSecretsForScope(req.session?.tokenSet?.access_token, req.params.scope);
      return res.json(response);
    } catch (error) {
      return next(error);
    }
  });

  router.all('*', async (req, res, next) => {
    try {
      const accessToken = req.session?.tokenSet?.access_token;
      const result = await axios({
        method: req.method as Method,
        url: `${apiUrl}${req.url}`,
        ...(req.method !== 'GET' && { data: req.body }),
        headers: {
          ...(apiToken && { 'x-token': apiToken }),
          ...(accessToken && { Authorization: `Bearer ${accessToken}` }),
          'Content-Type': 'application/json',
        },
      });

      return res.json(result.data);
    } catch (err) {
      return next(err);
    }
  });

  return router;
};

export { apiRouter };<|MERGE_RESOLUTION|>--- conflicted
+++ resolved
@@ -7,11 +7,8 @@
 import { ClientFeatureFlags } from '../feature-flags';
 import { EventTypes } from '../../shared/interfaces/event-types';
 import { SessionService } from '../user/session';
-<<<<<<< HEAD
 import { KeptnService } from '../../shared/models/keptn-service';
-=======
 import { AuthType } from '../../shared/models/auth-type';
->>>>>>> 918d1321
 
 const router = Router();
 
