--- conflicted
+++ resolved
@@ -21,12 +21,9 @@
 import { Resource } from '../../shared/interfaces/resource';
 import { FileTree, TreeEntry } from '../../shared/interfaces/resourceFileTree';
 import { EventResult } from '../interfaces/event-result';
-<<<<<<< HEAD
 import { Secret } from '../models/secret';
 import { SecretScope } from '../../shared/interfaces/secret';
-=======
 import { IRemediationAction } from '../../shared/models/remediation-action';
->>>>>>> dedbf32a
 
 type TreeDirectory = ({ _: string[] } & { [key: string]: TreeDirectory }) | { _: string[] };
 
