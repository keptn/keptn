import { ApiService } from './api-service';
import { Sequence } from '../models/sequence';
import { SequenceTypes } from '../../shared/models/sequence-types';
import { Trace } from '../models/trace';
import { Service } from '../models/service';
import { Project } from '../models/project';
import { EventState } from '../../shared/models/event-state';
import { EventTypes } from '../../shared/interfaces/event-types';
import { ResultTypes } from '../../shared/models/result-types';
import { UniformRegistration } from '../models/uniform-registration';
import { parse as parseYaml } from 'yaml';
import { Shipyard } from '../interfaces/shipyard';
import { UniformRegistrationLocations } from '../../shared/interfaces/uniform-registration-locations';
import { IWebhookConfigFilter } from '../interfaces/webhook-config';
import { UniformRegistrationInfo } from '../../shared/interfaces/uniform-registration-info';
import { WebhookConfigYaml } from '../models/webhook-config-yaml';
import { IUniformSubscription, IUniformSubscriptionFilter } from '../../shared/interfaces/uniform-subscription';
import axios from 'axios';
import { Resource } from '../../shared/interfaces/resource';
import { FileTree, TreeEntry } from '../../shared/interfaces/resourceFileTree';
import { EventResult } from '../interfaces/event-result';
import { IRemediationAction } from '../../shared/models/remediation-action';
import { KeptnService } from '../../shared/models/keptn-service';
import { SequenceState } from '../../shared/interfaces/sequence';
import { ServiceDeploymentInformation, ServiceState } from '../../shared/models/service-state';
import { Deployment, IStageDeployment, SubSequence } from '../../shared/interfaces/deployment';
import semver from 'semver';
import { ServiceRemediationInformation } from '../../shared/interfaces/service-remediation-information';
import { Stage } from '../models/stage';
import { IServiceEvent } from '../../shared/interfaces/service';
import { Remediation } from '../models/remediation';
import { IStage } from '../../shared/interfaces/stage';
import { ISequencesFilter } from '../../shared/interfaces/sequencesFilter';
import { SecretScope, SecretScopeDefault } from '../../shared/interfaces/secret-scope';
import { ICustomSequences } from '../../shared/interfaces/custom-sequences';
<<<<<<< HEAD
import { IWebhookConfigYamlResult, IWebhookSecret } from '../interfaces/webhook-config-yaml-result';
import {
  mapBridgeSecretsToYamlSecrets,
  mapYamlSecretsToBridgeSecrets,
  migrateWebhook,
  parseToClientWebhookRequest,
} from '../models/webhook-config.utils';
import { IWebhookConfigClient } from '../../shared/interfaces/webhook-config';
import { ISecret } from '../../shared/interfaces/secret';
=======
import { EnvType } from '../interfaces/configuration';
>>>>>>> a59d0a21

type TreeDirectory = ({ _: string[] } & { [key: string]: TreeDirectory }) | { _: string[] };
type StageRemediationInformation = {
  remediations: Remediation[];
  remediationsForStage: Sequence[];
  config?: string;
};
type StageOpenInformation = {
  openApprovals: Trace[];
  openRemediations: Remediation[];
  evaluations: Trace[];
};
export interface SequenceOptions {
  pageSize: string;
  name?: string;
  state?: SequenceState;
  fromTime?: string;
  beforeTime?: string;
  keptnContext?: string;
}

export interface TraceOptions {
  pageSize: string;
  project: string;
  service: string;
  stage: string;
  type?: EventTypes;
  keptnContext?: string;
  result?: ResultTypes;
  source?: KeptnService;
}

export class DataService {
  private apiService: ApiService;
  private readonly MAX_SEQUENCE_PAGE_SIZE = 100;
  private readonly MAX_TRACE_PAGE_SIZE = 50;
  private readonly MAX_PAGE_SIZE = 100;

  constructor(apiUrl: string, apiToken: string | undefined, mode: EnvType) {
    this.apiService = new ApiService(apiUrl, apiToken, mode);
  }

  public async getProjects(accessToken: string | undefined): Promise<Project[]> {
    const response = await this.apiService.getProjects(accessToken);
    return response.data.projects.map((project) => Project.fromJSON(project));
  }

  private async getPlainProject(accessToken: string | undefined, projectName: string): Promise<Project> {
    const response = await this.apiService.getProject(accessToken, projectName);
    return Project.fromJSON(response.data);
  }

  public async getProject(
    accessToken: string | undefined,
    projectName: string,
    includeRemediation: boolean,
    includeApproval: boolean
  ): Promise<Project> {
    const project = await this.getPlainProject(accessToken, projectName);
    let openApprovals: Trace[] = [];
    let openRemediations: Remediation[] = [];
    const allServices = Stage.getAllServices(project.stages);
    const latestDeployments = await this.getLatestDeploymentFinishedForServices(
      accessToken,
      projectName,
      allServices,
      ResultTypes.PASSED
    );
    const latestEvaluations = await this.getLatestEvaluationResultsForServices(accessToken, projectName, allServices);
    const latestSequences = await this.getLatestSequenceForServices(accessToken, projectName, allServices);

    if (includeRemediation) {
      openRemediations = await this.getOpenRemediations(accessToken, projectName, true);
    }

    if (includeApproval) {
      openApprovals = await this.getApprovals(accessToken, projectName);
    }

    for (const stage of project.stages) {
      const stageRemediations = openRemediations.filter((seq) => seq.stages.some((s) => s.name === stage.stageName));
      const stageApprovals = openApprovals.filter((approval) => approval.data.stage === stage.stageName);
      const stageEvaluations = latestEvaluations.filter((t) => t.data.stage === stage.stageName);
      const stageDeployments = latestDeployments.filter((t) => t.data.stage === stage.stageName);
      const stageInformation: StageOpenInformation = {
        openApprovals: stageApprovals,
        openRemediations: stageRemediations,
        evaluations: stageEvaluations,
      };

      for (const service of stage.services) {
        const latestEvent = service.getLatestEvent();
        if (latestEvent) {
          const latestSequence = latestSequences.find((seq) => seq.shkeptncontext === latestEvent.keptnContext);
          this.setServiceDetails(service, stage.stageName, stageInformation, stageDeployments, latestSequence);
        }
      }
    }
    return project;
  }

  private async getLatestSequenceForServices(
    accessToken: string | undefined,
    projectName: string,
    services: Service[]
  ): Promise<Sequence[]> {
    const sequences: Sequence[] = [];

    let keptnContexts: string[] = [];
    for (const service of services) {
      const latestServiceEvent = service.getLatestEvent();
      if (latestServiceEvent) {
        // string concatenation is expensive; that's why we use an array here
        keptnContexts.push(latestServiceEvent.keptnContext);
      }

      if (keptnContexts.length === this.MAX_PAGE_SIZE) {
        sequences.push(...(await this.getSequencesWithContexts(accessToken, projectName, keptnContexts)));
        keptnContexts = [];
      }
    }
    // get remaining sequences (mod 100)
    if (keptnContexts.length) {
      sequences.push(...(await this.getSequencesWithContexts(accessToken, projectName, keptnContexts)));
    }

    return sequences;
  }

  private async getSequencesWithContexts(
    accessToken: string | undefined,
    projectName: string,
    keptnContexts: string[]
  ): Promise<Sequence[]> {
    const response = await this.apiService.getSequences(accessToken, projectName, {
      pageSize: this.MAX_PAGE_SIZE.toString(),
      keptnContext: keptnContexts.join(','),
    });
    return response.data.states.map((seq) => Sequence.fromJSON(seq));
  }

  private async getLatestDeploymentFinishedForServices(
    accessToken: string | undefined,
    projectName: string,
    services: Service[],
    resultType?: ResultTypes
  ): Promise<Trace[]> {
    return this.getLatestTracesOfMultipleServices(
      accessToken,
      projectName,
      services,
      EventTypes.DEPLOYMENT_FINISHED,
      (service: Service) => service.lastEventTypes[EventTypes.DEPLOYMENT_FINISHED],
      undefined,
      resultType
    );
  }

  private async getLatestEvaluationResultsForServices(
    accessToken: string | undefined,
    projectName: string,
    services: Service[]
  ): Promise<Trace[]> {
    return this.getLatestTracesOfMultipleServices(
      accessToken,
      projectName,
      services,
      EventTypes.EVALUATION_FINISHED,
      (service: Service) => {
        const latestEvent = service.getLatestEvent();
        const latestEvaluation = service.lastEventTypes[EventTypes.EVALUATION_FINISHED];
        return latestEvent?.keptnContext === latestEvaluation?.keptnContext ? latestEvaluation : undefined;
      },
      KeptnService.LIGHTHOUSE_SERVICE
    );
  }

  /**
   * Fetches the latest event provided by latestEventTypes of a service.
   * If resultType is provided, the result is filtered and if it does not match, it fetches the one with the right result.
   * This will result in API-Calls:
   *  best case: O(1)
   *  worst case: O(N) (exceptional case for deployment.finished is fail)
   * @param accessToken
   * @param projectName
   * @param services
   * @param eventType
   * @param getServiceEvent
   * @param source
   * @param resultType
   * @private
   */
  private async getLatestTracesOfMultipleServices(
    accessToken: string | undefined,
    projectName: string,
    services: Service[],
    eventType: EventTypes,
    getServiceEvent: (service: Service) => IServiceEvent | undefined,
    source?: KeptnService,
    resultType?: ResultTypes
  ): Promise<Trace[]> {
    const traces = [];
    const fetchEvents = async (ids: string[]): Promise<Trace[]> => {
      const response = await this.apiService.getTracesOfMultipleServices(
        accessToken,
        projectName,
        eventType,
        ids.join(',')
      );
      const events = response.data.events;
      if (resultType || source) {
        await this.checkAndSetEventsWithResult(accessToken, events, resultType, source);
      }
      return events;
    };

    const eventIds = services
      .map((service) => getServiceEvent(service))
      .filter((serviceEvent): serviceEvent is IServiceEvent => !!serviceEvent)
      .map((serviceEvent) => serviceEvent.eventId);

    for (let i = 0; i < eventIds.length; i += this.MAX_PAGE_SIZE) {
      const eventIdChunk = eventIds.slice(i, i + this.MAX_PAGE_SIZE);
      const events = await fetchEvents(eventIdChunk);
      traces.push(...events);
    }

    return traces;
  }

  private async checkAndSetEventsWithResult(
    accessToken: string | undefined,
    traces: Trace[],
    resultType?: ResultTypes,
    source?: KeptnService
  ): Promise<void> {
    for (let i = 0; i < traces.length; ++i) {
      const trace = traces[i];
      if ((resultType && trace.data.result !== resultType) || (source && trace.source !== source)) {
        const response = await this.apiService.getTracesWithResultAndSource(accessToken, {
          type: trace.type as EventTypes,
          pageSize: '1',
          project: trace.data.project as string,
          stage: trace.data.stage as string,
          service: trace.data.service as string,
          ...(resultType && { result: resultType }),
          ...(source && { source }),
        });
        if (response.data.events.length) {
          traces[i] = response.data.events[0];
        }
      }
    }
  }

  private setServiceDetails(
    service: Service,
    stageName: string,
    stageInformation: StageOpenInformation,
    stageDeployments: Trace[],
    latestSequence?: Sequence
  ): void {
    // remove reference. reduceToStage then does not affect other sequences
    service.latestSequence = latestSequence ? Sequence.fromJSON(latestSequence) : undefined;
    service.latestSequence?.reduceToStage(stageName);

    const stage = service.latestSequence?.stages.find((seq) => seq.name === stageName);
    if (stage && !stage.latestEvaluationTrace) {
      stage.latestEvaluationTrace = stageInformation.evaluations.find(
        (t) => t.data.service === service.latestSequence?.service
      );
    }

    const deployment = stageDeployments.find((t) => t.data.service === service.serviceName);
    if (deployment) {
      service.deploymentInformation = {
        deploymentUrl: Trace.fromJSON(deployment).getDeploymentUrl(),
        image: service.getShortImage(),
      };
    }

    const serviceRemediations = stageInformation.openRemediations.filter(
      (remediation) => remediation.service === service.serviceName
    );
    for (const remediation of serviceRemediations) {
      remediation.reduceToStage(stageName);
    }
    service.openRemediations = serviceRemediations;
    service.openApprovals = stageInformation.openApprovals.filter(
      (approval) => approval.data.service === service.serviceName
    );
  }

  public async getSequences(
    accessToken: string | undefined,
    projectName: string,
    sequenceName: string,
    sequenceState?: SequenceState
  ): Promise<Sequence[]> {
    const response = await this.apiService.getSequences(accessToken, projectName, {
      pageSize: this.MAX_SEQUENCE_PAGE_SIZE.toString(),
      name: sequenceName,
      ...(sequenceState && { state: sequenceState }),
    });

    return response.data.states.map((sequence) => Sequence.fromJSON(sequence));
  }

  public async getOpenRemediations(
    accessToken: string | undefined,
    projectName: string,
    includeActions: boolean,
    serviceName?: string
  ): Promise<Remediation[]> {
    const sequences = await this.getSequences(
      accessToken,
      projectName,
      SequenceTypes.REMEDIATION,
      SequenceState.STARTED
    );
    const remediations: Remediation[] = [];
    for (const sequence of sequences) {
      const stageName = sequence.stages[0]?.name;
      // there could be invalid sequences that don't have a stage because the triggered sequence was not present in the shipyard file
      if (stageName && (!serviceName || sequence.service === serviceName)) {
        const stage = { ...sequence.stages[0], actions: [] };
        const remediation: Remediation = Remediation.fromJSON({ ...sequence, stages: [stage] });

        if (includeActions) {
          await this.loadRemediationActions(
            accessToken,
            remediation,
            projectName,
            stageName,
            sequence.service,
            sequence.shkeptncontext
          );
        }
        remediations.push(remediation);
      }
    }
    return remediations;
  }

  private async loadRemediationActions(
    accessToken: string | undefined,
    remediation: Remediation,
    projectName: string,
    stageName: string,
    serviceName: string,
    keptnContext: string
  ): Promise<void> {
    const response = await this.apiService.getTraces(accessToken, {
      pageSize: this.MAX_TRACE_PAGE_SIZE.toString(),
      project: projectName,
      stage: stageName,
      service: serviceName,
      keptnContext,
    });
    const traces = response.data.events;
    const actions = this.getRemediationActions(Trace.traceMapper(traces));
    remediation.stages[0].actions.push(...actions);
  }

  private getRemediationActions(traces: Trace[]): IRemediationAction[] {
    const actions: IRemediationAction[] = [];
    for (const trace of traces) {
      const actionTriggeredTrace = trace.findTrace((t) => t.type === EventTypes.ACTION_TRIGGERED && !!t.data.action);
      if (actionTriggeredTrace && actionTriggeredTrace.data.action) {
        const finishedAction = actionTriggeredTrace.traces.find((t) =>
          t.findTrace((tt) => tt.type === EventTypes.ACTION_FINISHED)
        );
        const startedAction = actionTriggeredTrace.traces.find((t) =>
          t.findTrace((tt) => tt.type === EventTypes.ACTION_STARTED)
        );
        let state: EventState;
        if (finishedAction) {
          state = EventState.FINISHED;
        } else if (startedAction) {
          state = EventState.STARTED;
        } else {
          state = EventState.TRIGGERED;
        }

        actions.push({ ...actionTriggeredTrace.data.action, state, result: finishedAction?.data.result });
      }
    }
    return actions;
  }

  public async getApprovals(
    accessToken: string | undefined,
    projectName: string,
    stageName?: string,
    serviceName?: string
  ): Promise<Trace[]> {
    try {
      const response = await this.apiService.getOpenTriggeredEvents(
        accessToken,
        projectName,
        EventTypes.APPROVAL_TRIGGERED,
        stageName,
        serviceName
      );
      return response.data.events ?? [];
    } catch {
      // status 500 if no events are found
      return [];
    }
  }

  public async hasUnreadUniformRegistrationLogs(
    accessToken: string | undefined,
    uniformDates: { [key: string]: string }
  ): Promise<boolean> {
    const response = await this.apiService.getUniformRegistrations(accessToken);
    const registrations = this.getValidRegistrations(response.data);
    let status = false;
    for (let i = 0; i < registrations.length && !status; ++i) {
      const registration = registrations[i];
      const logResponse = await this.apiService.getUniformRegistrationLogs(
        accessToken,
        registration.id,
        uniformDates[registration.id],
        1
      );
      if (logResponse.data.logs.length !== 0) {
        status = true;
      }
    }
    return status;
  }

  public async getUniformRegistrations(
    accessToken: string | undefined,
    uniformDates: { [key: string]: string }
  ): Promise<UniformRegistration[]> {
    const response = await this.apiService.getUniformRegistrations(accessToken);
    const registrations = this.getValidRegistrations(response.data);
    for (const registration of registrations) {
      const logResponse = await this.apiService.getUniformRegistrationLogs(
        accessToken,
        registration.id,
        uniformDates[registration.id]
      );
      registration.unreadEventsCount = logResponse.data.logs.length;
    }
    return registrations;
  }

  private getValidRegistrations(registrations: UniformRegistration[]): UniformRegistration[] {
    const currentDate = new Date().getTime();
    const validRegistrations: UniformRegistration[] = [];
    for (const registration of registrations) {
      const diffMins = (currentDate - new Date(registration.metadata.lastseen).getTime()) / 60_000;
      if (diffMins < 2) {
        validRegistrations.push(registration);
      }
    }
    return validRegistrations;
  }

  public async getIsUniformRegistrationInfo(
    accessToken: string | undefined,
    integrationId: string
  ): Promise<UniformRegistrationInfo> {
    const response = await this.apiService.getUniformRegistrations(accessToken, integrationId);
    const uniformRegistration = UniformRegistration.fromJSON(response.data.shift());

    return {
      isControlPlane: uniformRegistration.metadata.location === UniformRegistrationLocations.CONTROL_PLANE,
      isWebhookService: uniformRegistration.isWebhookService,
    };
  }

  public async getTasks(accessToken: string | undefined, projectName: string): Promise<string[]> {
    const shipyard = await this.getShipyard(accessToken, projectName);
    const tasks: string[] = ['evaluation'];
    try {
      for (const stage of shipyard.spec.stages) {
        if (stage.sequences) {
          for (const sequence of stage.sequences) {
            for (const task of sequence.tasks) {
              if (!tasks.includes(task.name)) {
                tasks.push(task.name);
              }
            }
          }
        }
      }
    } catch (error) {
      throw Error('Could not parse shipyard.yaml');
    }
    return tasks;
  }

  public async getServiceNames(accessToken: string | undefined, projectName: string): Promise<string[]> {
    const resp = await this.apiService.getStages(accessToken, projectName);
    const stages = resp.data.stages;

    return this.reduceServiceNames(stages);
  }

  public async getCustomSequenceNames(accessToken: string | undefined, projectName: string): Promise<ICustomSequences> {
    const shipyard = await this.getShipyard(accessToken, projectName);
    const ignoredSequences = ['delivery', 'evaluation'];
    const sequences: ICustomSequences = {};

    for (const stage of shipyard.spec.stages) {
      sequences[stage.name] =
        stage.sequences
          ?.filter((seq) => !ignoredSequences.includes(seq.name))
          .map((seq) => seq.name)
          .sort() ?? [];
    }
    return sequences;
  }

  private reduceServiceNames(stages: IStage[]): string[] {
    const services: { [serviceName: string]: boolean | undefined } = {};

    for (const stage of stages) {
      for (const service of stage.services) {
        services[service.serviceName] = true;
      }
    }

    return Object.keys(services);
  }

  public async getTracesByContext(
    accessToken: string | undefined,
    keptnContext: string | undefined,
    projectName?: string | undefined,
    fromTime?: string | undefined,
    type?: EventTypes,
    source?: KeptnService
  ): Promise<EventResult> {
    let result: EventResult = {
      events: [],
      pageSize: 0,
      nextPageKey: 0,
      totalCount: 0,
    };
    let nextPage = 0;
    do {
      const response = await this.apiService.getTracesByContext(
        accessToken,
        keptnContext,
        projectName,
        fromTime,
        nextPage.toString(),
        type,
        source
      );
      nextPage = response.data.nextPageKey || 0;
      result = {
        events: [...result?.events, ...response.data.events],
        pageSize: result.pageSize + response.data.pageSize,
        nextPageKey: response.data.nextPageKey,
        totalCount: response.data.totalCount,
      };
    } while (nextPage !== 0);

    return result;
  }

  public async getTraces(
    accessToken: string | undefined,
    keptnContext?: string,
    projectName?: string,
    stageName?: string,
    serviceName?: string,
    eventType?: EventTypes,
    source?: KeptnService,
    pageSize?: number
  ): Promise<EventResult> {
    const response = await this.apiService.getTraces(accessToken, {
      type: eventType,
      ...(pageSize !== undefined && { pageSize: pageSize.toString() }),
      ...(projectName && { project: projectName }),
      ...(stageName && { stage: stageName }),
      ...(serviceName && { service: serviceName }),
      ...(keptnContext && { keptnContext }),
      ...(source && { source }),
    });
    return response.data;
  }

  public async getResourceFileTreesForService(
    accessToken: string | undefined,
    projectName: string,
    serviceName: string
  ): Promise<FileTree[]> {
    const projectRes = await this.apiService.getProject(accessToken, projectName);
    const stages = projectRes.data.stages;

    const fileTrees: FileTree[] = [];

    for (const stage of stages) {
      let nextPage: string | undefined;
      let resourceResponses: Resource[] = [];
      const fileTree: FileTree = {
        stageName: stage.stageName,
        tree: [],
      };

      do {
        const resourceRes = await this.apiService.getServiceResources(
          accessToken,
          projectName,
          stage.stageName,
          serviceName,
          nextPage || undefined
        );
        nextPage = resourceRes.data.nextPageKey;
        resourceResponses = [...resourceResponses, ...resourceRes.data.resources];
      } while (parseInt(nextPage, 10) !== 0);

      fileTree.tree = this._getResourceFileTree(resourceResponses);
      fileTrees.push(fileTree);
    }

    return fileTrees;
  }

  private async getShipyard(accessToken: string | undefined, projectName: string): Promise<Shipyard> {
    const response = await this.apiService.getShipyard(accessToken, projectName);
    const shipyard = Buffer.from(response.data.resourceContent, 'base64').toString('utf-8');
    return parseYaml(shipyard);
  }

  public async createSubscription(
    accessToken: string | undefined,
    integrationId: string,
    subscription: IUniformSubscription,
    webhookConfig?: IWebhookConfigClient
  ): Promise<void> {
    const response = await this.apiService.createSubscription(accessToken, integrationId, subscription);
    if (webhookConfig) {
      await this.saveWebhookConfig(accessToken, webhookConfig, response.data.id, subscription.filter);
    }
  }

  public async updateSubscription(
    accessToken: string | undefined,
    integrationId: string,
    subscriptionId: string,
    subscription: IUniformSubscription,
    webhookConfig?: IWebhookConfigClient
  ): Promise<void> {
    await this.apiService.updateSubscription(accessToken, integrationId, subscriptionId, subscription);
    if (webhookConfig) {
      await this.saveWebhookConfig(accessToken, webhookConfig, subscriptionId, subscription.filter);
    }
  }

  private async getWebhookConfigYaml(
    accessToken: string | undefined,
    projectName: string,
    stageName?: string,
    serviceName?: string
  ): Promise<WebhookConfigYaml> {
    const response = await this.apiService.getWebhookConfig(accessToken, projectName, stageName, serviceName);

    try {
      const webhookConfigFile: IWebhookConfigYamlResult = parseYaml(
        Buffer.from(response.data.resourceContent, 'base64').toString('utf-8')
      );
      return WebhookConfigYaml.fromJSON(migrateWebhook(webhookConfigFile));
    } catch (error) {
      throw Error('Could not parse webhook.yaml');
    }
  }

  public async getWebhookConfig(
    accessToken: string | undefined,
    subscriptionId: string,
    projectName: string,
    stageName?: string,
    serviceName?: string
  ): Promise<IWebhookConfigClient> {
    const webhookConfigYaml: WebhookConfigYaml = await this.getWebhookConfigYaml(
      accessToken,
      projectName,
      stageName,
      serviceName
    );

    const config = parseToClientWebhookRequest(webhookConfigYaml, subscriptionId);
    if (!config) {
      throw Error('Could not parse webhook request');
    }
    if (config.secrets) {
      mapYamlSecretsToBridgeSecrets(config.webhookConfig, config.secrets);
    }
    return config.webhookConfig;
  }

  public async saveWebhookConfig(
    accessToken: string | undefined,
    webhookConfig: IWebhookConfigClient,
    subscriptionId: string,
    filter: IUniformSubscriptionFilter
  ): Promise<boolean> {
    const currentFilters = await this.getWebhookConfigFilter(accessToken, filter);

    if (webhookConfig.prevConfiguration) {
      const previousFilter = await this.getWebhookConfigFilter(accessToken, webhookConfig.prevConfiguration.filter);
      await this.removePreviousWebhooks(accessToken, previousFilter, subscriptionId);
    }

    const secrets = await this.parseAndReplaceWebhookSecret(accessToken, webhookConfig);

    for (const project of currentFilters.projects) {
      for (const stage of currentFilters.stages) {
        for (const service of currentFilters.services) {
          const previousWebhookConfig: WebhookConfigYaml = await this.getOrCreateWebhookConfigYaml(
            accessToken,
            project,
            stage,
            service
          );
          previousWebhookConfig.addWebhook(webhookConfig, subscriptionId, secrets);
          await this.apiService.saveWebhookConfig(accessToken, previousWebhookConfig.toYAML(), project, stage, service);
        }
      }
    }

    return true;
  }

  private async parseAndReplaceWebhookSecret(
    accessToken: string | undefined,
    webhookConfig: IWebhookConfigClient
  ): Promise<IWebhookSecret[]> {
    const secrets = await this.getSecretsForScope(accessToken, SecretScopeDefault.WEBHOOK);
    return mapBridgeSecretsToYamlSecrets(webhookConfig, secrets);
  }

  private async getOrCreateWebhookConfigYaml(
    accessToken: string | undefined,
    project: string,
    stage?: string,
    service?: string
  ): Promise<WebhookConfigYaml> {
    let previousWebhookConfig: WebhookConfigYaml;
    try {
      // fetch existing one
      previousWebhookConfig = await this.getWebhookConfigYaml(accessToken, project, stage, service);
    } catch (e: unknown) {
      if (!axios.isAxiosError(e) || e.response?.status !== 404) {
        throw e;
      } else {
        // if it does not exist, create one
        previousWebhookConfig = new WebhookConfigYaml();
      }
    }
    return previousWebhookConfig;
  }

  private async removePreviousWebhooks(
    accessToken: string | undefined,
    previousConfig: IWebhookConfigFilter,
    subscriptionId: string
  ): Promise<void> {
    for (const project of previousConfig.projects) {
      for (const stage of previousConfig.stages) {
        for (const service of previousConfig.services) {
          await this.removeWebhook(accessToken, subscriptionId, project, stage, service);
        }
      }
    }
  }

  private async getWebhookConfigFilter(
    accessToken: string | undefined,
    webhookConfig: IUniformSubscriptionFilter
  ): Promise<IWebhookConfigFilter> {
    return {
      projects: webhookConfig.projects?.length
        ? webhookConfig.projects
        : (await this.getProjects(accessToken)).map((project) => project.projectName),
      stages: webhookConfig.stages?.length ? webhookConfig.stages : [undefined],
      services: webhookConfig.services?.length ? webhookConfig.services : [undefined],
    };
  }

  public async deleteSubscription(
    accessToken: string | undefined,
    integrationId: string,
    subscriptionId: string,
    deleteWebhook: boolean
  ): Promise<void> {
    if (deleteWebhook) {
      const response = await this.apiService.getUniformSubscription(accessToken, integrationId, subscriptionId);
      const subscription = response.data;
      const projectName = subscription.filter.projects?.[0];

      if (projectName) {
        await this.removeWebhooks(
          accessToken,
          subscriptionId,
          projectName,
          subscription.filter.stages?.length ? subscription.filter.stages : [undefined],
          subscription.filter.services?.length ? subscription.filter.services : [undefined]
        );
      }
    }
    await this.apiService.deleteUniformSubscription(accessToken, integrationId, subscriptionId);
  }

  public async getSecretsForScope(accessToken: string | undefined, scope: SecretScope): Promise<ISecret[]> {
    const response = await this.apiService.getSecrets(accessToken);
    return response.data.Secrets.filter((secret) => secret.scope === scope);
  }

  private async removeWebhooks(
    accessToken: string | undefined,
    subscriptionId: string,
    projectName: string,
    stages: string[] | [undefined],
    services: string[] | [undefined]
  ): Promise<void> {
    for (const stage of stages) {
      for (const service of services) {
        await this.removeWebhook(accessToken, subscriptionId, projectName, stage, service);
      }
    }
  }

  private async removeWebhook(
    accessToken: string | undefined,
    subscriptionId: string,
    projectName: string,
    stage?: string,
    service?: string
  ): Promise<void> {
    try {
      const webhookConfig: WebhookConfigYaml = await this.getWebhookConfigYaml(
        accessToken,
        projectName,
        stage,
        service
      );
      if (webhookConfig.removeWebhook(subscriptionId)) {
        if (webhookConfig.hasWebhooks()) {
          await this.apiService.saveWebhookConfig(accessToken, webhookConfig.toYAML(), projectName, stage, service);
        } else {
          await this.apiService.deleteWebhookConfig(accessToken, projectName, stage, service);
        }
      }
    } catch (e: unknown) {
      // ignore if yaml was not found. e.g. on create
      if (!axios.isAxiosError(e) || e.response?.status !== 404) {
        throw e;
      }
    }
  }

  private _getResourceFileTree(resources: Resource[]): TreeEntry[] {
    const directory: TreeDirectory = { _: [] };

    for (const res of resources) {
      const parts = res.resourceURI.split('/').filter((item) => !!item);
      this._addToTreeDirectory(directory, parts);
    }

    return this._buildTree(directory, '').children || [];
  }

  private _addToTreeDirectory(currentDirectory: TreeDirectory, parts: string[]): void {
    let index = 0;
    for (; index < parts.length - 1; ++index) {
      const part = parts[index];
      // eslint-disable-next-line @typescript-eslint/ban-ts-comment
      // @ts-ignore
      currentDirectory[part] ??= { _: [] };
      // eslint-disable-next-line @typescript-eslint/ban-ts-comment
      // @ts-ignore
      currentDirectory = currentDirectory[part];
    }
    currentDirectory._.push(parts[index]);
  }

  private _buildTree(currentDirectory: TreeDirectory, fileName: string): TreeEntry {
    const tree: TreeEntry = { fileName, children: [] as TreeEntry[] };
    const dict: { [key: string]: boolean } = { _: true };
    const folders: TreeEntry[] = [];
    const files: TreeEntry[] = [];
    for (const key in currentDirectory) {
      if (dict[key]) {
        files.push(
          ...currentDirectory._.map(
            (item) =>
              ({
                fileName: item,
              } as TreeEntry)
          )
        );
      } else {
        // eslint-disable-next-line @typescript-eslint/ban-ts-comment
        // @ts-ignore
        folders.push(this._buildTree(currentDirectory[key] as TreeDirectory, key));
      }
    }
    folders.sort((a, b) => a.fileName.localeCompare(b.fileName));
    files.sort((a, b) => a.fileName.localeCompare(b.fileName));
    tree.children = [...folders, ...files];
    return tree;
  }

  public async getServiceStates(accessToken: string | undefined, projectName: string): Promise<ServiceState[]> {
    const projectResponse = await this.apiService.getProject(accessToken, projectName);
    const project = Project.fromJSON(projectResponse.data);
    const openRemediations = await this.getOpenRemediations(accessToken, projectName, false);
    const serviceStates: ServiceState[] = [];
    for (const stage of project.stages) {
      for (const service of stage.services) {
        const latestDeploymentEvent = service.latestDeploymentEvent;
        let serviceState = serviceStates.find((s) => s.name === service.serviceName);
        if (!serviceState) {
          serviceState = new ServiceState(service.serviceName);
          serviceStates.push(serviceState);
        }

        if (latestDeploymentEvent) {
          const serviceRemediations = openRemediations.filter(
            (remediation) =>
              remediation.service === service.serviceName &&
              remediation.stages.some((remediationStage) => remediationStage.name === stage.stageName)
          );
          const deploymentInformation = this.getOrCreateDeploymentInformation(
            serviceState,
            service,
            latestDeploymentEvent.keptnContext
          );
          const deploymentStage = {
            name: stage.stageName,
            hasOpenRemediations: serviceRemediations.length !== 0,
            time: new Date(+latestDeploymentEvent.time / 1_000_000).toISOString(),
          };
          deploymentInformation.stages.push(deploymentStage);
        }
      }
    }
    this.sortServiceStates(serviceStates);
    return serviceStates;
  }

  private sortServiceStates(serviceStates: ServiceState[]): void {
    serviceStates.sort((a, b) => a.name.localeCompare(b.name));
    for (const serviceState of serviceStates) {
      serviceState.deploymentInformation.sort((a, b) =>
        a.version &&
        b.version &&
        semver.valid(a.version) != null &&
        semver.valid(b.version) != null &&
        semver.gt(a.version, b.version, true)
          ? -1
          : 1
      );
    }
  }

  private getOrCreateDeploymentInformation(
    serviceState: ServiceState,
    service: Service,
    latestDeploymentContext: string
  ): ServiceDeploymentInformation {
    let deploymentInformation = serviceState.deploymentInformation.find(
      (deployment) => deployment.keptnContext === latestDeploymentContext
    );
    if (!deploymentInformation) {
      deploymentInformation = {
        stages: [],
        name: service.serviceName,
        image: service.getShortImageName(),
        version: service.getImageVersion(),
        keptnContext: latestDeploymentContext,
      };
      serviceState.deploymentInformation.push(deploymentInformation);
    }
    return deploymentInformation;
  }

  public async getServiceDeployment(
    accessToken: string | undefined,
    projectName: string,
    keptnContext: string,
    fromTimeString?: string
  ): Promise<Deployment | undefined> {
    const fromTime = fromTimeString ? new Date(fromTimeString) : undefined;
    const sequenceResponse = await this.apiService.getSequences(accessToken, projectName, {
      pageSize: '1',
      keptnContext,
    });
    let deployment: Deployment | undefined;
    const iSequence = sequenceResponse.data.states[0];
    if (iSequence) {
      const sequence = Sequence.fromJSON(iSequence);
      let openRemediations: Remediation[] | undefined;
      const project = await this.getPlainProject(accessToken, projectName);
      const traceResponse = await this.apiService.getTracesByContext(accessToken, keptnContext, projectName);
      const traces = Trace.traceMapper(traceResponse.data.events);
      deployment = {
        state: sequence.state,
        keptnContext: sequence.shkeptncontext,
        service: sequence.service,
        stages: [],
        labels:
          traces[traces.length - 1]?.getFinishedEvent()?.data.labels ??
          traces[0]?.getFinishedEvent()?.data.labels ??
          {},
      };
      for (const stage of sequence.stages) {
        const stageTraces = traces.filter((trace) => trace.data.stage === stage.name);
        const service = project.stages
          .find((st) => st.stageName === stage.name)
          ?.services.find((sv) => sv.serviceName === sequence.service);
        const latestDeploymentContext = service?.deploymentEvent?.keptnContext;
        const evaluationTrace = stageTraces.reduce(
          (event: Trace | undefined, trace) => event || trace.getEvaluationFinishedEvent(),
          undefined
        );
        const lastTimeUpdated = stageTraces[stageTraces.length - 1]?.getLastTrace()?.time;
        const approvalInformation = this.getApprovalInformation(stageTraces, service?.getShortImage());
        let deploymentURL: string | undefined;
        let stageRemediationInformation: StageRemediationInformation | undefined;
        deployment.image ??= service?.getShortImage();

        if (latestDeploymentContext === sequence.shkeptncontext) {
          deploymentURL = stageTraces.reduce(
            (url: string | undefined, tc) =>
              url || tc.findTrace((t) => t.type === EventTypes.DEPLOYMENT_FINISHED)?.getDeploymentUrl(),
            undefined
          );
          stageRemediationInformation = await this.getStageRemediationInformation(
            accessToken,
            projectName,
            stage.name,
            sequence.service,
            openRemediations
          );
          openRemediations = stageRemediationInformation.remediations;
        }

        deployment.stages.push({
          name: stage.name,
          state: stage.state,
          lastTimeUpdated: (lastTimeUpdated ? new Date(lastTimeUpdated) : new Date()).toISOString(),
          openRemediations: stageRemediationInformation?.remediationsForStage ?? [],
          remediationConfig: stageRemediationInformation?.config,
          approvalInformation,
          subSequences: this.getSubSequencesForStage(stageTraces, stage.name, fromTime),
          deploymentURL,
          hasEvaluation: !!evaluationTrace,
          latestEvaluation:
            evaluationTrace ??
            (await this.apiService.getEvaluationResults(accessToken, projectName, sequence.service, stage.name, 1)).data
              .events[0],
        });
      }
    }
    return deployment;
  }

  private getApprovalInformation(traces: Trace[], deployedImage?: string): IStageDeployment['approvalInformation'] {
    let approvalInformation: IStageDeployment['approvalInformation'];
    const approvalTrace = traces.reduce(
      (approval: Trace | undefined, trace) => approval || trace.findTrace((t) => !!t.isApproval()),
      undefined
    );
    if (approvalTrace?.isApprovalPending()) {
      approvalTrace.traces = []; // remove child traces
      approvalInformation = {
        trace: approvalTrace,
        deployedImage,
      };
    }
    return approvalInformation;
  }

  private getSubSequencesForStage(stageTraces: Trace[], stageName: string, fromTime?: Date): SubSequence[] {
    const subSequences = stageTraces.filter((trace) => {
      let status = trace.data.stage === stageName;
      if (status && fromTime) {
        const lastTraceTime = trace.getLastTrace().time;
        status = !!lastTraceTime && new Date(lastTraceTime) > fromTime;
      }
      return status;
    });
    return subSequences
      .map((seq) => {
        return {
          name: seq.getLabel(),
          type: seq.type,
          result: seq.getStatus(),
          time: (seq.time ? new Date(seq.time) : new Date()).toISOString(),
          state: seq.isFinished() ? SequenceState.FINISHED : SequenceState.STARTED,
          id: seq.id,
          message: seq.getMessage(),
          hasPendingApproval: !!seq.findTrace((t) => !!t.isApproval())?.isApprovalPending(),
        };
      })
      .reverse();
  }

  private async getStageRemediationInformation(
    accessToken: string | undefined,
    projectName: string,
    stageName: string,
    serviceName: string,
    openRemediations?: Remediation[]
  ): Promise<StageRemediationInformation> {
    if (!openRemediations) {
      openRemediations = await this.getOpenRemediations(accessToken, projectName, false, serviceName);
    }
    let remediationConfig: string | undefined;
    const openRemediationsForStage = openRemediations
      .filter((seq) => seq.stages.some((st) => st.name === stageName))
      .map((seq) => {
        const { stages, ...rest } = seq;
        return Sequence.fromJSON({
          ...rest,
          stages: stages.filter((st) => st.name === stageName),
        });
      });
    if (openRemediationsForStage.length) {
      const resourceResponse = await this.apiService.getServiceResource(
        accessToken,
        projectName,
        stageName,
        serviceName,
        'remediation.yaml'
      );
      remediationConfig = resourceResponse.data.resourceContent;
    }
    return {
      remediations: openRemediations,
      remediationsForStage: openRemediationsForStage,
      config: remediationConfig,
    };
  }

  public async getServiceRemediationInformation(
    accessToken: string | undefined,
    projectName: string,
    serviceName: string,
    includeConfig: boolean
  ): Promise<ServiceRemediationInformation> {
    const serviceRemediationInformation: ServiceRemediationInformation = { stages: [] };
    const openRemediations = await this.getOpenRemediations(accessToken, projectName, false, serviceName);
    const stageRemediations = openRemediations.reduce((stagesAcc: { [key: string]: Sequence[] }, remediation) => {
      const stageName = remediation.stages[0].name;
      if (!stagesAcc[stageName]) {
        stagesAcc[stageName] = [];
      }
      stagesAcc[stageName].push(remediation);
      return stagesAcc;
    }, {});
    for (const stage in stageRemediations) {
      let config: string | undefined;
      if (includeConfig) {
        const configResponse = await this.apiService.getServiceResource(
          accessToken,
          projectName,
          stage,
          serviceName,
          'remediation.yaml'
        );
        config = configResponse.data.resourceContent;
      }
      serviceRemediationInformation.stages.push({ name: stage, remediations: stageRemediations[stage], config });
    }
    return serviceRemediationInformation;
  }

  public async getSequencesFilter(accessToken: string | undefined, projectName: string): Promise<ISequencesFilter> {
    const res = await this.apiService.getStages(accessToken, projectName);
    const stages = res.data.stages;
    const stageNames: string[] = [];
    const serviceSet: Set<string> = new Set();

    for (const stage of stages) {
      for (const service of stage.services) {
        serviceSet.add(service.serviceName);
      }
      stageNames.push(stage.stageName);
    }

    return {
      stages: stageNames,
      services: Array.from(serviceSet),
    };
  }

  public async intersectEvents(
    accessToken: string | undefined,
    event: string,
    eventSuffix: EventState | '>',
    projectName: string,
    stages: string[],
    services: string[]
  ): Promise<Record<string, unknown>> {
    const objects = (await this.getMultipleLatestTracesOfMultipleServices(
      accessToken,
      event,
      eventSuffix,
      projectName,
      stages,
      services
    )) as unknown as Record<string, unknown>[];

    let result = objects[0] ?? {};
    for (let i = 1; i < objects.length; ++i) {
      result = this.intersectObjects(result, objects[i]);
    }

    return result;
  }

  public intersectObjects(object1: Record<string, unknown>, object2: Record<string, unknown>): Record<string, unknown> {
    return Object.assign(
      {},
      ...Object.keys(object1).map((k) => {
        if (!(k in object2)) {
          return {};
        }
        const child1 = object1[k];
        const child2 = object2[k];
        if (child1 instanceof Array && child2 instanceof Array) {
          const temp = this.intersectArrays(child1, child2);
          return temp.length ? { [k]: temp } : {};
        } else {
          return this.validateAndIntersectObjects(child1, child2, k);
        }
      })
    );
  }

  private validateAndIntersectObjects(child1: unknown, child2: unknown, k: string): Record<string, unknown> {
    const isOneArray = child1 instanceof Array || child2 instanceof Array; // without this condition, it could be the case that child1 is an Array and child2 is object and typeof array is object
    if (isOneArray) {
      // type mismatch
      return {};
    } else if (this.isObject(child1) && this.isObject(child2)) {
      const temp = this.intersectObjects(child1, child2);
      return Object.keys(temp).length ? { [k]: temp } : {};
    } else if (!this.isObject(child1) && !this.isObject(child2)) {
      // string, number, null, ... is accepted
      return { [k]: child1 };
    }
    return {};
  }

  private isObject(element: unknown): element is Record<string, unknown> {
    return element !== null && typeof element === 'object';
  }

  private intersectArrays(array1: Array<unknown>, array2: Array<unknown>): Array<unknown> {
    const maxLength = Math.min(array1.length, array2.length);
    const result = [];
    for (let i = 0; i < maxLength; ++i) {
      const child1 = array1[i];
      const child2 = array2[i];
      if (child1 instanceof Array && child2 instanceof Array) {
        const array = this.intersectArrays(child1, child2);
        if (array.length) {
          result.push(array);
        }
      } else if (this.isObject(child1) && this.isObject(child2)) {
        const obj = this.intersectObjects(child1, child2);
        if (Object.keys(obj).length) {
          result.push(obj);
        }
      } else if (!this.isObject(child1) && !this.isObject(child2)) {
        result.push(child1);
      }
    }
    return result;
  }

  private async getMultipleLatestTracesOfMultipleServices(
    accessToken: string | undefined,
    event: string,
    eventSuffix: EventState | '>',
    projectName: string,
    stages: string[],
    services: string[]
  ): Promise<Trace[]> {
    const suffixes =
      eventSuffix === '>' ? [EventState.TRIGGERED, EventState.STARTED, EventState.FINISHED] : [eventSuffix];
    const project = await this.getPlainProject(accessToken, projectName);
    const filteredStages = stages.length ? stages : project.stages.map((s) => s.stageName);
    const filteredServices = services.length ? services : project.stages[0].services.map((s) => s.serviceName);
    const eventIds = this.getLatestServiceEventIds(project, filteredStages, filteredServices, event, suffixes);
    const traces: Trace[] = [];

    for (const suffix of suffixes) {
      const array = eventIds[suffix];
      for (let i = 0; i < array.length; i += this.MAX_PAGE_SIZE) {
        const chunkIds = array.slice(i, i + this.MAX_PAGE_SIZE);
        const response = await this.apiService.getTracesOfMultipleServices(
          accessToken,
          projectName,
          `${event}.${suffix}` as EventTypes,
          chunkIds.join(',')
        );
        traces.push(...response.data.events);
      }
    }
    return traces;
  }

  private getLatestServiceEventIds(
    project: Project,
    stageFilter: string[],
    serviceFilter: string[],
    event: string,
    suffixes: EventState[]
  ): {
    [EventState.TRIGGERED]: string[];
    [EventState.STARTED]: string[];
    [EventState.FINISHED]: string[];
  } {
    const eventIds: {
      [EventState.TRIGGERED]: string[];
      [EventState.STARTED]: string[];
      [EventState.FINISHED]: string[];
    } = {
      triggered: [],
      started: [],
      finished: [],
    };

    for (const stage of project.stages) {
      if (stageFilter.includes(stage.stageName)) {
        for (const service of stage.services) {
          if (serviceFilter.includes(service.serviceName)) {
            for (const suffix of suffixes) {
              const id = service.lastEventTypes[`${event}.${suffix}`]?.eventId;
              if (id) {
                eventIds[suffix].push(id);
              }
            }
          }
        }
      }
    }
    return eventIds;
  }
}<|MERGE_RESOLUTION|>--- conflicted
+++ resolved
@@ -33,7 +33,6 @@
 import { ISequencesFilter } from '../../shared/interfaces/sequencesFilter';
 import { SecretScope, SecretScopeDefault } from '../../shared/interfaces/secret-scope';
 import { ICustomSequences } from '../../shared/interfaces/custom-sequences';
-<<<<<<< HEAD
 import { IWebhookConfigYamlResult, IWebhookSecret } from '../interfaces/webhook-config-yaml-result';
 import {
   mapBridgeSecretsToYamlSecrets,
@@ -43,9 +42,7 @@
 } from '../models/webhook-config.utils';
 import { IWebhookConfigClient } from '../../shared/interfaces/webhook-config';
 import { ISecret } from '../../shared/interfaces/secret';
-=======
 import { EnvType } from '../interfaces/configuration';
->>>>>>> a59d0a21
 
 type TreeDirectory = ({ _: string[] } & { [key: string]: TreeDirectory }) | { _: string[] };
 type StageRemediationInformation = {
