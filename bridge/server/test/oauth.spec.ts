import { CallbackParamsType, TokenSet } from 'openid-client';
import request from 'supertest';
import { Express, Request } from 'express';
import { init } from '../app';
<<<<<<< HEAD
import { Jest } from '@jest/environment';
// eslint-disable-next-line import/no-extraneous-dependencies
import { jest } from '@jest/globals';
=======
import { TestUtils } from '../.jest/test.utils';
>>>>>>> 11941fdc

// import { jest } from '@jest/globals';

interface OAuthParameters {
  OAUTH_CLIENT_ID: string | undefined;
  OAUTH_BASE_URL: string | undefined;
  OAUTH_DISCOVERY: string | undefined;
}

interface CachedStore {
  [state: string]: { _id: string; codeVerifier: string; nonce: string };
}

const authorizationUrl = `http://localhost/authorization`;
const endSessionEndpoint = 'http://localhost/end_session';
let sessionMock: Jest | undefined;
let store: CachedStore = {};
const idToken =
  'myHeader.' +
  Buffer.from(
    JSON.stringify({
      name: 'myName',
    })
  ).toString('base64');

describe('Test OAuth env variables', () => {
  it('should exit if insufficient parameters', async () => {
    const parameters: OAuthParameters[] = [
      {
        OAUTH_CLIENT_ID: 'myClientID',
        OAUTH_BASE_URL: 'http://localhost',
        OAUTH_DISCOVERY: undefined,
      },
      {
        OAUTH_CLIENT_ID: 'myClientID',
        OAUTH_BASE_URL: undefined,
        OAUTH_DISCOVERY: 'http://localhost/.well-known/openid-configuration',
      },
      {
        OAUTH_CLIENT_ID: undefined,
        OAUTH_BASE_URL: 'http://localhost',
        OAUTH_DISCOVERY: 'http://localhost/.well-known/openid-configuration',
      },
    ];
    for (const parameter of parameters) {
      process.env.OAUTH_ENABLED = 'true';
      setOrDeleteProperty(process.env, parameter, 'OAUTH_CLIENT_ID');
      setOrDeleteProperty(process.env, parameter, 'OAUTH_BASE_URL');
      setOrDeleteProperty(process.env, parameter, 'OAUTH_DISCOVERY');

      await expect(init()).rejects.toThrowError();
    }
  });

  it('should not register OAuth endpoints if OAuth is not enabled', async () => {
    delete process.env.OAUTH_ENABLED;
    process.env.OAUTH_CLIENT_ID = 'myClientID';
    process.env.OAUTH_BASE_URL = 'http://localhost';
    process.env.OAUTH_DISCOVERY = 'http://localhost/.well-known/openid-configuration';
    const app = await init();
    for (const endpoint of ['/login', '/oauth/redirect', '/logoutsession']) {
      const response = await request(app).get(endpoint);
      expect(response.status).toBe(500);
    }
    for (const endpoint of ['/logout']) {
      const response = await request(app).post(endpoint);
      expect(response.status).toBe(500);
    }
  });
});

describe('Test OAuth', () => {
  let app: Express;
  beforeAll(async () => {
    mockOpenId(true);
    app = await TestUtils.setupOAuthTest();
  });

  beforeEach(() => {
    store = {};
  });

  it('should redirect to authorizationUrl', async () => {
    const response = await request(app).get('/login');
    const state = response.headers.location?.split('state=').pop();
    expect(response.redirect).toBe(true);
    expect(response.headers['set-cookie']?.length ?? 0).toBe(0);
    expect(response.headers.location).toEqual(`${authorizationUrl}?state=${state}`);
  });

  it('should reject token gain if state is not provided', async () => {
    await request(app).get('/login');
    const response = await request(app).get(`/oauth/redirect?code=someCode`);
    expect(response.headers['set-cookie']?.length ?? 0).toBe(0);
    expect(response.status).toBe(500);
  });

  it('should reject token gain if code is not provided', async () => {
    await request(app).get('/login');
    const response = await request(app).get(`/oauth/redirect?state=someState`);
    expect(response.headers['set-cookie']?.length ?? 0).toBe(0);
    expect(response.status).toBe(500);
  });

  it('should reject token gain if state is invalid', async () => {
    await request(app).get('/login');
    const response = await request(app).get(`/oauth/redirect?state=invalidState?code=someCode`);
    expect(response.headers['set-cookie']?.length ?? 0).toBe(0);
    expect(response.status).toBe(500);
  });

  it('should authenticate successfully', async () => {
    const { response, cookies } = await login(app);
    expect(cookies?.[0]?.split('=')[0]).toBe('KTSESSION');
    expect(response.headers.location).toBe('/');
    expect(response.status).toBe(302);
  });

  it('should not be successful if state already used', async () => {
    const { state, cookies } = await login(app);
    const response = await request(app).get(`/oauth/redirect?state=${state}&code=someOtherCode`).set('Cookie', cookies);
    expect(response.headers['set-cookie']?.length ?? 0).toBe(0);
    expect(response.status).toBe(500);
  });

  it('should logout and return end session data', async () => {
    const { cookies } = await login(app);
    const logoutResponse = await request(app).get(`/logout`).set('Cookie', cookies);
    const { state, ...data } = logoutResponse.body;
    expect(state).not.toBeUndefined();
    expect(data).toEqual({
      id_token_hint: idToken,
      post_logout_redirect_uri: 'http://localhost/logoutsession',
      end_session_endpoint: endSessionEndpoint,
    });
  });

  it('should return nothing on logout if not authenticated', async () => {
    const response = await request(app).post(`/logout`);
    expect(response.body).toBe('');
  });

  it('should not be able to fetch data if not authenticated', async () => {
    const response = await request(app).get(`/api/bridgeInfo`);
    expect(response.status).toBe(401);
  });

  it('should be able to fetch data if authenticated', async () => {
    const { cookies } = await login(app);
    const dataResponse = await request(app).get('/api/bridgeInfo').set('Cookie', cookies);
    expect(dataResponse.status).not.toBe(401);
  });
});

describe('Test expired token', () => {
  beforeEach(() => {
    store = {};
  });

  it('should fail refresh of token and remove session', async () => {
    mockOpenId(true, true, true);
<<<<<<< HEAD
    const app = await setupOAuth();
    const { cookies } = await login(app);
    const dataResponse = await request(app).get('/api/bridgeInfo').set('Cookie', cookies);
=======
    const app = await TestUtils.setupOAuthTest();
    const { response } = await login(app);
    const dataResponse = await request(app).get('/api/bridgeInfo').set('Cookie', response.headers['set-cookie']);
>>>>>>> 11941fdc
    expect(dataResponse.status).toBe(302);
    expect(dataResponse.redirect).toBe(true);
    expect(dataResponse.headers['set-cookie']?.length ?? 0).toBe(0);
  });

  it('should refresh token if expired', async () => {
    mockOpenId(true, true);
<<<<<<< HEAD
    const app = await setupOAuth();
    const { cookies } = await login(app);
    const dataResponse = await request(app).get('/api/bridgeInfo').set('Cookie', cookies);
=======
    const app = await TestUtils.setupOAuthTest();
    const { response } = await login(app);
    const dataResponse = await request(app).get('/api/bridgeInfo').set('Cookie', response.headers['set-cookie']);
>>>>>>> 11941fdc
    expect(dataResponse.status).not.toBe(401);
  });
});

describe('Test OAuth logout without end session endpoint', () => {
  let app: Express;

  beforeAll(async () => {
    mockOpenId(false);
    app = await TestUtils.setupOAuthTest();
  });

  beforeEach(() => {
    store = {};
  });

  it('should logout and not return nothing', async () => {
    const { cookies } = await login(app);
    const logoutResponse = await request(app).get(`/logout`).set('Cookie', cookies);
    expect(logoutResponse.body).toBe('');
  });
});

function mockOpenId(includeEndSessionEndpoint: boolean, expiredToken = false, failRefresh = false): void {
  // jest currently does not really support mocking of ESM

  const issuer = {
    metadata: {
      issuer: 'http://localhost',
      authorization_endpoint: authorizationUrl,
      token_endpoint: 'http://localhost/token',
      ...(includeEndSessionEndpoint && { end_session_endpoint: endSessionEndpoint }),
    },
  };

  class MockBaseClient {
    issuer = issuer;
    callbackParams(req: Request): CallbackParamsType {
      return {
        state: req.query.state?.toString(),
        code: req.query.code?.toString(),
      };
    }
    async callback(): Promise<TokenSet> {
      return new TokenSet({
        access_token: 'myAccessToken',
        token_type: 'Bearer',
        id_token: idToken,
        refresh_token: 'myRefreshToken',
        scope: 'openid',
        expires_at: new Date().getTime() / 1000 + (expiredToken ? -1 : 10 * 60 * 1000),
      });
    }

    async refresh(tokenSet: TokenSet): Promise<TokenSet> {
      if (failRefresh) {
        throw new Error('Refresh failed');
      }
      tokenSet.expires_at = new Date().getTime() / 1000 + 10 * 60 * 1000;
      return tokenSet;
    }

    authorizationUrl({ state }: { state: string }): string {
      return `${authorizationUrl}?state=${state}`;
    }
  }

  global.issuer = {
    discover(): Promise<unknown> {
      return new Promise((resolve) => {
        resolve({ ...issuer, Client: MockBaseClient });
      });
    },
  };
}

<<<<<<< HEAD
async function setupOAuth(): Promise<Express> {
  process.env.OAUTH_ENABLED = 'true';
  process.env.OAUTH_CLIENT_ID = 'myClientID';
  process.env.OAUTH_BASE_URL = 'http://localhost';
  process.env.OAUTH_DISCOVERY = 'http://localhost/.well-known/openid-configuration';
  await mockSavingValidationData();
  return init();
}

=======
>>>>>>> 11941fdc
function setOrDeleteProperty(
  env: Record<string, string | undefined>,
  parameter: OAuthParameters,
  key: keyof OAuthParameters
): void {
  if (parameter[key]) {
    process.env[key] = parameter[key];
  } else {
    delete process.env[key];
  }
}

async function login(app: Express): Promise<{ state: string; response: request.Response; cookies: string[] }> {
  const authUrlResponse = await request(app).get('/login');
  const state = authUrlResponse.headers.location?.split('state=').pop();
  const response = await request(app).get(`/oauth/redirect?state=${state}&code=someCode`);
  return { state, response, cookies: response.headers['set-cookie'] };
}

async function mockSavingValidationData(): Promise<void> {
  const { saveValidationData, getAndRemoveValidationData, ...defaultSession } = await import('../user/session');
  sessionMock = jest.unstable_mockModule('../user/session', () => {
    return {
      ...defaultSession,
      async saveValidationData(state: string, codeVerifier: string, nonce: string): Promise<void> {
        store[state] = {
          _id: state,
          codeVerifier,
          nonce,
        };
      },
      async getAndRemoveValidationData(state: string): Promise<unknown | undefined> {
        const value = store[state];
        delete store[state];
        return { value };
      },
    };
  });
}<|MERGE_RESOLUTION|>--- conflicted
+++ resolved
@@ -2,13 +2,10 @@
 import request from 'supertest';
 import { Express, Request } from 'express';
 import { init } from '../app';
-<<<<<<< HEAD
 import { Jest } from '@jest/environment';
 // eslint-disable-next-line import/no-extraneous-dependencies
 import { jest } from '@jest/globals';
-=======
 import { TestUtils } from '../.jest/test.utils';
->>>>>>> 11941fdc
 
 // import { jest } from '@jest/globals';
 
@@ -170,15 +167,10 @@
 
   it('should fail refresh of token and remove session', async () => {
     mockOpenId(true, true, true);
-<<<<<<< HEAD
-    const app = await setupOAuth();
+    const app = await TestUtils.setupOAuthTest();
     const { cookies } = await login(app);
     const dataResponse = await request(app).get('/api/bridgeInfo').set('Cookie', cookies);
-=======
-    const app = await TestUtils.setupOAuthTest();
-    const { response } = await login(app);
-    const dataResponse = await request(app).get('/api/bridgeInfo').set('Cookie', response.headers['set-cookie']);
->>>>>>> 11941fdc
+
     expect(dataResponse.status).toBe(302);
     expect(dataResponse.redirect).toBe(true);
     expect(dataResponse.headers['set-cookie']?.length ?? 0).toBe(0);
@@ -186,15 +178,10 @@
 
   it('should refresh token if expired', async () => {
     mockOpenId(true, true);
-<<<<<<< HEAD
-    const app = await setupOAuth();
+    const app = await TestUtils.setupOAuthTest();
     const { cookies } = await login(app);
     const dataResponse = await request(app).get('/api/bridgeInfo').set('Cookie', cookies);
-=======
-    const app = await TestUtils.setupOAuthTest();
-    const { response } = await login(app);
-    const dataResponse = await request(app).get('/api/bridgeInfo').set('Cookie', response.headers['set-cookie']);
->>>>>>> 11941fdc
+
     expect(dataResponse.status).not.toBe(401);
   });
 });
@@ -271,18 +258,6 @@
   };
 }
 
-<<<<<<< HEAD
-async function setupOAuth(): Promise<Express> {
-  process.env.OAUTH_ENABLED = 'true';
-  process.env.OAUTH_CLIENT_ID = 'myClientID';
-  process.env.OAUTH_BASE_URL = 'http://localhost';
-  process.env.OAUTH_DISCOVERY = 'http://localhost/.well-known/openid-configuration';
-  await mockSavingValidationData();
-  return init();
-}
-
-=======
->>>>>>> 11941fdc
 function setOrDeleteProperty(
   env: Record<string, string | undefined>,
   parameter: OAuthParameters,
