export type Webhook = {
  subscriptionId: string,
  type: string, // type === event
  requests: string[]
};

export interface WebhookConfigYamlResult {
  apiVersion: 'webhookconfig.keptn.sh/v1alpha1';
  kind: 'WebhookConfig';
  metadata: {
    name: 'webhook-configuration';
  };
  spec: {
<<<<<<< HEAD
    webhooks: Webhook[]
=======
    webhooks: {
      type: string; // type === event
      requests: string[];
    }[];
>>>>>>> ba815415
  };
}<|MERGE_RESOLUTION|>--- conflicted
+++ resolved
@@ -11,13 +11,6 @@
     name: 'webhook-configuration';
   };
   spec: {
-<<<<<<< HEAD
     webhooks: Webhook[]
-=======
-    webhooks: {
-      type: string; // type === event
-      requests: string[];
-    }[];
->>>>>>> ba815415
   };
 }