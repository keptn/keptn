--- conflicted
+++ resolved
@@ -17,14 +17,7 @@
     name: 'webhook-configuration';
   };
   spec: {
-<<<<<<< HEAD
     webhooks: Webhook[]
-=======
-    webhooks: {
-      type: string; // type === event
-      requests: string[];
-    }[];
->>>>>>> ba815415
   };
 
   constructor() {
@@ -46,13 +39,8 @@
    * @params subscriptionId
    * @returns true if the webhooks have been changed
    */
-<<<<<<< HEAD
   public removeWebhook(subscriptionId: string): boolean {
     const index = this.getWebhookIndex(subscriptionId);
-=======
-  public removeWebhook(eventType: string): boolean {
-    const index = this.spec.webhooks.findIndex((webhook) => webhook.type === eventType);
->>>>>>> ba815415
     const changed = index !== -1;
     if (changed) {
       this.spec.webhooks[index].requests.splice(0, 1);
@@ -68,7 +56,6 @@
   }
 
   /**
-<<<<<<< HEAD
    * Either adds a webhook or updates it if there is already one for the given subscriptionId
    * @params eventType
    * @params curl
@@ -78,24 +65,10 @@
     if (!webhook) {
       this.spec.webhooks.push({type: eventType, requests: [curl], subscriptionId});
     } else { // overwrite
-=======
-   * Either adds a webhook or overwrites it if there is already one for the given eventType
-   *
-   * @params eventType
-   * @params curl
-   */
-  public addWebhook(eventType: string, curl: string): void {
-    const webhook = this.spec.webhooks.find((w) => w.type === eventType);
-    if (!webhook) {
-      this.spec.webhooks.push({ type: eventType, requests: [curl] });
-    } else {
-      // overwrite
->>>>>>> ba815415
       webhook.requests[0] = curl;
     }
   }
 
-<<<<<<< HEAD
   private getWebhook(subscriptionId: string): Webhook | undefined {
     return this.spec.webhooks.find(this.findWebhook(subscriptionId));
   }
@@ -111,10 +84,6 @@
   public parsedRequest(subscriptionId: string): WebhookConfig | undefined {
     const webhook = this.getWebhook(subscriptionId);
     const curl = webhook?.requests[0];
-=======
-  public parsedRequest(eventType: string): WebhookConfig | undefined {
-    const curl = this.spec.webhooks.find((w) => w.type === eventType)?.requests[0];
->>>>>>> ba815415
     return curl ? this.parseConfig(curl) : undefined;
   }
 
