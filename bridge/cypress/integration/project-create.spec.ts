/// <reference types="cypress" />
<<<<<<< HEAD
import { ProjectBoardPage } from '../support/pageobjects/ProjectBoardPage';
import NewProjectCreatePage from '../support/pageobjects/NewProjectCreatePage';

describe('Create new project test', () => {
  it('test new project create', () => {
    const basePage = new ProjectBoardPage();
    const newProjectCreatePage = new NewProjectCreatePage();
=======
import BasePage from '../support/pageobjects/BasePage';

describe('Create new project test', () => {
  it('test new project create', () => {
    const basePage = new BasePage();
>>>>>>> 4e71e1e7
    const GIT_USERNAME = 'carpe-github-username';
    const PROJECT_NAME = 'test-project-bycypress-001';
    const GIT_REMOTE_URL = 'https://git-repo.com';
    const GIT_TOKEN = 'testtoken';
    cy.fixture('get.project.json').as('initProjectJSON');
    cy.fixture('metadata.json').as('initmetadata');

    cy.intercept('/api/bridgeInfo', { fixture: 'bridgeInfo.mock' });
    cy.intercept('GET', 'api/v1/metadata', { fixture: 'metadata' }).as('metadataCmpl');
    cy.intercept('GET', 'api/controlPlane/v1/project?disableUpstreamSync=true&pageSize=50', {
      fixture: 'get.project.json',
    }).as('initProjects');

    cy.intercept('POST', 'api/controlPlane/v1/project', {
      statusCode: 200,
      body: {},
    }).as('createProjectUrl');

    // eslint-disable-next-line promise/catch-or-return,promise/always-return
    cy.fixture('create.project.request.body').then((reqBody) => {
      cy.intercept('POST', 'api/controlPlane/v1/project', (req) => {
        expect(req.body).to.deep.equal(reqBody);
        return { status: 200, body: {} };
      });
    });

    cy.intercept('GET', 'api/controlPlane/v1/sequence/dynatrace?pageSize=5', { fixture: 'project.sequences' });

    cy.intercept('GET', 'api/project/testproject?approval=true&remediation=true', {
      statusCode: 200,
    }).as('projectApproval');

    cy.intercept('GET', 'api/controlPlane/v1/project?disableUpstreamSync=true&pageSize=50', {
      statusCode: 200,
    }).as('disableUpstreamSync');

    cy.visit('/');
    cy.wait('@metadataCmpl');
    basePage
      .clickCreateNewProjectButton()
      .typeProjectName(PROJECT_NAME)
      .typeGitUrl(GIT_REMOTE_URL)
      .typeGitUsername(GIT_USERNAME)
      .typeGitToken(GIT_TOKEN)
      .setShipyardFile()
      .clickCreateProject();
  });
});<|MERGE_RESOLUTION|>--- conflicted
+++ resolved
@@ -1,5 +1,4 @@
 /// <reference types="cypress" />
-<<<<<<< HEAD
 import { ProjectBoardPage } from '../support/pageobjects/ProjectBoardPage';
 import NewProjectCreatePage from '../support/pageobjects/NewProjectCreatePage';
 
@@ -7,13 +6,6 @@
   it('test new project create', () => {
     const basePage = new ProjectBoardPage();
     const newProjectCreatePage = new NewProjectCreatePage();
-=======
-import BasePage from '../support/pageobjects/BasePage';
-
-describe('Create new project test', () => {
-  it('test new project create', () => {
-    const basePage = new BasePage();
->>>>>>> 4e71e1e7
     const GIT_USERNAME = 'carpe-github-username';
     const PROJECT_NAME = 'test-project-bycypress-001';
     const GIT_REMOTE_URL = 'https://git-repo.com';
