--- conflicted
+++ resolved
@@ -2,10 +2,7 @@
   beforeEach(() => {
     cy.intercept('/api/v1/metadata', { fixture: 'metadata' });
     cy.intercept('/api/controlPlane/v1/project?disableUpstreamSync=true&pageSize=50', { body: null });
-<<<<<<< HEAD
-=======
     cy.intercept('/api/bridgeInfo', { fixture: 'bridgeInfo.mock' });
->>>>>>> 17a7f7c5
   });
 
   it('should open the user menu validate api token', () => {
