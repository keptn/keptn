import { interceptIntegrations } from '../support/intercept';
import UniformPage from '../support/pageobjects/UniformPage';

describe('Integrations', () => {
  const uniformPage = new UniformPage();

  beforeEach(() => {
    interceptIntegrations();
    cy.visit('/project/sockshop/uniform/services');
  });

  it('should be on page uniform', () => {
    const buttons = cy.byTestId(uniformPage.UNIFORM_SUBMENU_LOC).find('button');
    buttons.first().should('have.class', 'active');
  });

  it('should select an integration and show related subscriptions', () => {
    // given, when
    cy.byTestId(uniformPage.UNIFORM_INTEGRATION_TABLE_LOC).get('dt-row').first().click();

    // then
    cy.get(uniformPage.SUBSCRIPTION_EXP_HEADER_LOC).first().should('have.text', 'Subscriptions');
    cy.get(uniformPage.SUBSCRIPTION_EXP_HEADER_LOC).last().should('have.text', 'Error events');
  });

  it('should have disabled buttons for a subscription, when subscription id is not given', () => {
    // given, when
    cy.intercept('/api/uniform/registration', { fixture: 'registration-old-format.mock' });
    cy.byTestId(uniformPage.UNIFORM_INTEGRATION_TABLE_LOC).find('dt-row').eq(1).click();
    const editButton = cy.get(uniformPage.SUBSCRIPTION_EXPANDABLE_LOC).first().byTestId('subscriptionEditButton');
    const deleteButton = cy.get(uniformPage.SUBSCRIPTION_EXPANDABLE_LOC).first().byTestId('subscriptionDeleteButton');

    // then
    editButton.should('be.disabled');
    deleteButton.should('be.disabled');
  });

  it('should add a simple subscription', () => {
    // given, when
    cy.byTestId(uniformPage.UNIFORM_INTEGRATION_TABLE_LOC).find('dt-row').eq(1).click();
    cy.get(uniformPage.SUBSCRIPTION_DETAILS_LOC).should('have.length', 1);
    cy.get(uniformPage.SUBSCRIPTION_EXPANDABLE_LOC)
      .first()
      .find('dt-expandable-panel')
      .byTestId('addSubscriptionButton')
      .click();

    // Fill in all form fields
    cy.byTestId(uniformPage.EDIT_SUBSCRIPTION_FIELD_GLOBAL_ID)
      .click()
      .find('dt-checkbox')
      .should('have.class', 'dt-checkbox-checked');
    cy.byTestId(uniformPage.EDIT_SUBSCRIPTION_FIELD_TASK_ID).find('dt-select').focus().type('dep');
    cy.byTestId(uniformPage.EDIT_SUBSCRIPTION_FIELD_SUFFIX_ID).find('dt-select').focus().type('fin');
    cy.byTestId('edit-subscription-field-filterStageService')
      .find('input')
      .focus()
      .type('St{enter}de{enter}Ser{enter}cart{enter}');
    cy.byTestId(uniformPage.UPDATE_SUBSCRIPTION_BUTTON_ID).click();

    // then
    // It should redirect after successfully sending the subscription
    cy.location('pathname').should(
      'eq',
      '/project/sockshop/uniform/services/355311a7bec3f35bf3abc2484ab09bcba8e2b297/subscriptions/add'
    );
  });

  it('should add a webhook subscription', () => {
    cy.byTestId(uniformPage.UNIFORM_INTEGRATION_TABLE_LOC).find('dt-row').eq(0).click();
    cy.get(uniformPage.SUBSCRIPTION_EXPANDABLE_LOC)
      .first()
      .find('dt-expandable-panel')
      .byTestId('addSubscriptionButton')
      .click();

    // then
    cy.get('h2').eq(1).should('have.text', 'Webhook configuration');
    cy.byTestId(uniformPage.EDIT_SUBSCRIPTION_FIELD_GLOBAL_ID).should('not.exist');

    cy.byTestId(uniformPage.EDIT_SUBSCRIPTION_FIELD_TASK_ID).find('dt-select').focus().type('dep');
    cy.byTestId(uniformPage.EDIT_SUBSCRIPTION_FIELD_SUFFIX_ID).find('dt-select').focus().type('fin');
    cy.byTestId('edit-webhook-field-method').find('dt-select').focus().type('GET');

    // URL: insert text, add secret and add event variable
    cy.byTestId(uniformPage.EDIT_WEBHOOK_FIELD_URL_ID).find('input').focus().type('https://example.com?secret=');
    cy.byTestId(uniformPage.EDIT_WEBHOOK_SECRET_SELECTOR_URL).find('button').click();
    selectFirstItemOfVariableSelector();
    cy.byTestId(uniformPage.EDIT_WEBHOOK_EVENT_SELECTOR_URL).find('button').click();
    selectFirstItemOfVariableSelector();
    cy.byTestId(uniformPage.EDIT_WEBHOOK_FIELD_URL_ID)
      .find('input')
      .should('have.value', 'https://example.com?secret={{.secret.SecretA.key1}}{{.event.data.project}}');

    // Payload: insert text, add secret and add event variable
    cy.byTestId(uniformPage.EDIT_WEBHOOK_PAYLOAD_ID).find('textarea').focus().type("{id: '123456789', secret: ");
    cy.byTestId(uniformPage.EDIT_WEBHOOK_SECRET_SELECTOR_PAYLOAD).find('button').click();
    selectFirstItemOfVariableSelector();
    cy.byTestId(uniformPage.EDIT_WEBHOOK_EVENT_SELECTOR_PAYLOAD).find('button').click();
    selectFirstItemOfVariableSelector();
    cy.byTestId(uniformPage.EDIT_WEBHOOK_PAYLOAD_ID).find('textarea').focus().type('}');
    cy.byTestId(uniformPage.EDIT_WEBHOOK_PAYLOAD_ID)
      .find('textarea')
      .should('have.value', "{id: '123456789', secret: {{.secret.SecretA.key1}}{{.event.data.project}}}");

    cy.byTestId('edit-webhook-field-proxy').find('input').focus().type('https://proxy.com');

    cy.byTestId(uniformPage.EDIT_WEBHOOK_FIELD_HEADER_NAME_ID).should('not.exist');
    cy.byTestId(uniformPage.EDIT_WEBHOOK_FIELD_HEADER_VALUE_ID).should('not.exist');
    cy.byTestId('ktb-webhook-settings-add-header-button').click();
    cy.byTestId(uniformPage.EDIT_WEBHOOK_FIELD_HEADER_NAME_ID).should('exist');
    cy.byTestId(uniformPage.EDIT_WEBHOOK_FIELD_HEADER_VALUE_ID).should('exist');
    cy.byTestId(uniformPage.EDIT_WEBHOOK_FIELD_HEADER_NAME_ID).find('input').focus().type('x-token');
    cy.byTestId(uniformPage.EDIT_WEBHOOK_FIELD_HEADER_VALUE_ID).find('input').focus().type('Bearer: ');
    cy.byTestId(uniformPage.EDIT_WEBHOOK_SECRET_SELECTOR_HEADER).find('button').click();
    selectFirstItemOfVariableSelector();
    cy.byTestId(uniformPage.EDIT_WEBHOOK_EVENT_SELECTOR_HEADER).find('button').click();
    selectFirstItemOfVariableSelector();
    cy.byTestId(uniformPage.EDIT_WEBHOOK_FIELD_HEADER_VALUE_ID)
      .find('input')
      .should('have.value', 'Bearer: {{.secret.SecretA.key1}}{{.event.data.project}}');

    cy.byTestId(uniformPage.UPDATE_SUBSCRIPTION_BUTTON_ID).click();
    // It should redirect after successfully sending the subscription
    cy.location('pathname').should(
      'eq',
      '/project/sockshop/uniform/services/0f2d35875bbaa72b972157260a7bd4af4f2826df/subscriptions/add'
    );
  });

<<<<<<< HEAD
  function selectFirstItemOfVariableSelector(): void {
=======
  it('should delete a subscription', () => {
    cy.byTestId(uniformPage.UNIFORM_INTEGRATION_TABLE_LOC).find('dt-row').eq(1).click();
    cy.get(uniformPage.SUBSCRIPTION_EXPANDABLE_LOC)
      .first()
      .find('dt-expandable-panel')
      .byTestId('subscriptionDeleteButton')
      .click();

    // Check if confirmation dialog pops up
    cy.byTestId('dialogWarningMessage').should(
      'have.text',
      'Deleting this subscription will affect all projects. Please be certain.'
    );
    cy.get('dt-confirmation-dialog-actions').should('exist');

    // Check if it was removed from the list
    cy.get('dt-confirmation-dialog-actions button').first().click();
    cy.get(uniformPage.SUBSCRIPTION_DETAILS_LOC).should('have.length', 0);
  });

  it('should edit a subscription', () => {
    // given
    cy.byTestId(uniformPage.UNIFORM_INTEGRATION_TABLE_LOC).find('dt-row').eq(1).click();
    cy.get(uniformPage.SUBSCRIPTION_EXPANDABLE_LOC)
      .first()
      .find('dt-expandable-panel')
      .byTestId('subscriptionEditButton')
      .click();

    cy.byTestId(uniformPage.EDIT_SUBSCRIPTION_FIELD_TASK_ID).find('dt-select').focus().type('eval');
    cy.byTestId(uniformPage.EDIT_SUBSCRIPTION_FIELD_SUFFIX_ID).find('dt-select').focus().type('fin');
    cy.byTestId('edit-subscription-field-filterStageService')
      .find('input')
      .focus()
      .type('St{enter}de{enter}Ser{enter}cart{enter}');
    cy.byTestId(uniformPage.UPDATE_SUBSCRIPTION_BUTTON_ID).click();

    // It should redirect to overview if edited successfully
    cy.location('pathname').should('eq', '/project/sockshop/uniform/services/355311a7bec3f35bf3abc2484ab09bcba8e2b297');
  });

  function addSecret(): void {
>>>>>>> 101e4728
    cy.get('ktb-tree-list-select dt-tree-table-toggle-cell').first().find('button').click();
    cy.get('ktb-tree-list-select dt-tree-table-toggle-cell').eq(1).click();
  }
});<|MERGE_RESOLUTION|>--- conflicted
+++ resolved
@@ -128,9 +128,6 @@
     );
   });
 
-<<<<<<< HEAD
-  function selectFirstItemOfVariableSelector(): void {
-=======
   it('should delete a subscription', () => {
     cy.byTestId(uniformPage.UNIFORM_INTEGRATION_TABLE_LOC).find('dt-row').eq(1).click();
     cy.get(uniformPage.SUBSCRIPTION_EXPANDABLE_LOC)
@@ -172,8 +169,7 @@
     cy.location('pathname').should('eq', '/project/sockshop/uniform/services/355311a7bec3f35bf3abc2484ab09bcba8e2b297');
   });
 
-  function addSecret(): void {
->>>>>>> 101e4728
+  function selectFirstItemOfVariableSelector(): void {
     cy.get('ktb-tree-list-select dt-tree-table-toggle-cell').first().find('button').click();
     cy.get('ktb-tree-list-select dt-tree-table-toggle-cell').eq(1).click();
   }
