--- conflicted
+++ resolved
@@ -14,16 +14,13 @@
        * @param status
        */
       dtCheck<E extends Node = HTMLElement>(status: boolean): Cypress.Chainable<JQuery<E>>;
-<<<<<<< HEAD
       dtSelect<E extends Node = HTMLElement>(element: string): Cypress.Chainable<JQuery<E>>;
-=======
       dtQuickFilterCheck<E extends Node = HTMLElement>(
         filterName: string,
         itemName: string,
         status: boolean
       ): Cypress.Chainable<JQuery<E>>;
       clearDtFilter<E extends Node = HTMLElement>(): Cypress.Chainable<JQuery<E>>;
->>>>>>> a90d39c3
       clickOutside<E extends Node = HTMLElement>(): Cypress.Chainable<JQuery<E>>;
     }
   }
@@ -41,11 +38,12 @@
     cy.wrap(subject).click();
   }
 });
-<<<<<<< HEAD
+
 Cypress.Commands.add('dtSelect', { prevSubject: 'element' }, (subject: JQuery<HTMLElement>, element: string) => {
   subject.trigger('click');
   cy.get('.dt-select-content dt-option').contains(element).click();
-=======
+});
+
 Cypress.Commands.add(
   'dtQuickFilterCheck',
   { prevSubject: 'element' },
@@ -63,5 +61,4 @@
 Cypress.Commands.add('clearDtFilter', { prevSubject: 'element' }, (subject: JQuery<HTMLElement>) => {
   subject.find('.dt-filter-field-clear-all-button').trigger('click');
   cy.wrap(subject).find('.dt-filter-field-input ').type('{esc}');
->>>>>>> a90d39c3
 });