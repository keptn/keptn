--- conflicted
+++ resolved
@@ -451,7 +451,6 @@
   }).as('heatmapEvaluations');
 }
 
-<<<<<<< HEAD
 export function interceptSubscription(
   integrationID: string,
   subscriptionID: string,
@@ -471,12 +470,12 @@
       id: subscriptionID,
     },
   });
-=======
+}
+
 export function interceptHeatmapComponentWithScores(score1: number, score2: number): void {
   interceptHeatmapComponent();
   cy.intercept('GET', 'api/mongodb-datastore/event/type/sh.keptn.event.evaluation.finished?*', {
     statusCode: 200,
     body: EvaluationFinishedScoredMock(score1, score2),
   }).as('heatmapEvaluations');
->>>>>>> 76c6f536
 }