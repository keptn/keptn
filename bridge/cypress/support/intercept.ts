import { EvaluationFinishedMock } from '../fixtures/typed/evaluationFinished.mock';
import { EvaluationFinishedScoredMock } from '../fixtures/typed/evaluationFinishedScoreMock';

export function interceptEmptyEnvironmentScreen(): void {
  interceptProjectBoard();
  cy.intercept('/api/project/dynatrace?approval=true&remediation=true', { fixture: 'project.empty.mock' }).as(
    'project'
  );
  cy.intercept('/api/controlPlane/v1/project?disableUpstreamSync=true&pageSize=50', {
    fixture: 'get.projects.empty.mock',
  }).as('projects');
  cy.intercept('GET', '/api/project/dynatrace/services', {
    statusCode: 200,
    body: [],
  });
  cy.intercept('POST', '/api/controlPlane/v1/project/dynatrace/service', {
    statusCode: 200,
    body: {},
  });
}

export function interceptEnvironmentScreen(): void {
  const project = 'sockshop';
  interceptProjectBoard();
  cy.intercept('/api/project/sockshop?approval=true&remediation=true', { fixture: 'project.mock' }).as('project');
  cy.intercept('/api/project/sockshop/customSequences', { fixture: 'custom-sequences.mock' }).as('customSequences');
  cy.intercept('POST', '/api/v1/event', { body: { keptnContext: '6c98fbb0-4c40-4bff-ba9f-b20556a57c8a' } });
  cy.intercept('POST', '/api/controlPlane/v1/project/sockshop/stage/dev/service/carts/evaluation', {
    body: { keptnContext: '6c98fbb0-4c40-4bff-ba9f-b20556a57c8a' },
  });

  cy.intercept('/api/controlPlane/v1/sequence/sockshop?pageSize=1&keptnContext=6c98fbb0-4c40-4bff-ba9f-b20556a57c8a', {
    fixture: 'eventByContext.mock',
  }).as('triggeredSequence');
  cy.intercept(
    '/api/controlPlane/v1/sequence/sockshop?pageSize=10&fromTime=2022-02-23T14:28:50.504Z&beforeTime=2021-07-06T09:22:56.433Z',
    {
      body: {
        states: [],
      },
    }
  ).as('betweenTriggeredSequence');
  cy.intercept('/api/mongodb-datastore/event?keptnContext=6c98fbb0-4c40-4bff-ba9f-b20556a57c8a&project=sockshop*', {
    body: {
      events: [],
      pageSize: 100,
      totalCount: 0,
    },
  }).as('triggeredSequenceEvents');

  setEvaluationUrls(project, 'carts');
  setEvaluationUrls(project, 'carts-db');
}

function setEvaluationUrls(project: string, service: string): void {
  for (const stage of ['dev', 'staging', 'production']) {
    for (const limit of [5, 6]) {
      cy.intercept(
        'GET',
        `/api/mongodb-datastore/event/type/sh.keptn.event.evaluation.finished?filter=data.project:${project}%20AND%20data.service:${service}%20AND%20data.stage:${stage}%20AND%20source:lighthouse-service&excludeInvalidated=true&limit=${limit}`,
        { body: { events: [] } }
      ).as(`evaluationHistory-${service}-${stage}-${limit}`);
    }
  }
}

export function interceptMainResourceEnabled(): void {
  cy.intercept('/api/v1/metadata', { fixture: 'metadata.ap-disabled.mock' }).as('metadata');
  cy.intercept('/api/bridgeInfo', { fixture: 'bridgeInfoEnableResourceService.mock' });
  cy.intercept('/api/controlPlane/v1/project?disableUpstreamSync=true&pageSize=50', { fixture: 'projects.mock' }).as(
    'projects'
  );
}

export function interceptMainResourceApEnabled(): void {
  cy.intercept('/api/v1/metadata', { fixture: 'metadata.ap-enabled.mock' }).as('metadata');
  cy.intercept('/api/bridgeInfo', { fixture: 'bridgeInfoEnableResourceService.mock' });
  cy.intercept('/api/controlPlane/v1/project?disableUpstreamSync=true&pageSize=50', { fixture: 'projects.mock' }).as(
    'projects'
  );
}

export function interceptMain(): void {
  cy.intercept('/api/v1/metadata', { fixture: 'metadata.mock' }).as('metadata');
  cy.intercept('/api/bridgeInfo', { fixture: 'bridgeInfo.mock' });
  cy.intercept('/api/controlPlane/v1/project?disableUpstreamSync=true&pageSize=50', { fixture: 'projects.mock' }).as(
    'projects'
  );
}

export function interceptFailedMetadata(): void {
  cy.intercept('/api/v1/metadata', { forceNetworkError: true }).as('metadata');
}

export function interceptCreateProject(): void {
  cy.intercept('POST', 'api/controlPlane/v1/project', {
    statusCode: 200,
    body: {},
  });
}

export function interceptProjectSettings(): void {
  cy.intercept('PUT', 'api/controlPlane/v1/project', {
    statusCode: 200,
    body: {},
  });
  cy.intercept('/api/project/sockshop', { fixture: 'project.mock' }).as('projectPlain');
  cy.intercept('DELETE', '/api/controlPlane/v1/project/sockshop', {
    statusCode: 200,
  });
}

export function interceptDashboard(): void {
  interceptMain();
  cy.intercept('/api/controlPlane/v1/sequence/sockshop?pageSize=5', { fixture: 'sequences.sockshop' }).as('sequences');
  cy.intercept('/api/controlPlane/v1/sequence/my-error-project?pageSize=5', { body: { states: [] } });
  cy.intercept('/api/controlPlane/v1/project?disableUpstreamSync=true&pageSize=50', { fixture: 'projects.mock' }).as(
    'projects'
  );
}

export function interceptProjectBoard(): void {
  interceptMain();
  cy.intercept('/api/hasUnreadUniformRegistrationLogs', { body: false });
}

export function interceptServicesPage(): void {
  cy.intercept('GET', '/api/project/sockshop/serviceStates', {
    statusCode: 200,
    fixture: 'get.sockshop.service.states.mock.json',
  }).as('serviceStates');
  cy.intercept('GET', '/api/project/sockshop/deployment/da740469-9920-4e0c-b304-0fd4b18d17c2', {
    statusCode: 200,
    fixture: 'get.sockshop.service.carts.deployment.mock.json',
  }).as('ServiceDeployment');
  cy.intercept('GET', 'api/mongodb-datastore/event/type/sh.keptn.event.evaluation.finished?*', {
    statusCode: 200,
    fixture: 'get.sockshop.service.carts.evaluations.mock.json',
  }).as('serviceDatastore');
}

export function interceptServicesPageWithLoadingSequences(): void {
  interceptServicesPage();
  cy.intercept('GET', '/api/project/sockshop/deployment/da740469-9920-4e0c-b304-0fd4b18d17c2', {
    statusCode: 200,
    fixture: 'get.sockshop.service.carts.deployment.running.mock.json',
  }).as('ServiceDeployment');
}

export function interceptServicesPageWithRemediation(): void {
  interceptServicesPage();
  cy.intercept('GET', '/api/project/sockshop/serviceStates', {
    statusCode: 200,
    fixture: 'get.sockshop.service.states.with.remediation.mock.json',
  }).as('serviceStates');

  cy.intercept('GET', '/api/project/sockshop/deployment/fa66eea5-53a8-45b6-aefe-ef03c08b61e4', {
    statusCode: 200,
    fixture: 'get.sockshop.service.carts.deployment.with.remediations.mock.json',
  }).as('ServiceDeployment');
}

export function interceptSequencesPage(): void {
  interceptProjectBoard();
  cy.intercept('/api/controlPlane/v1/sequence/sockshop?pageSize=25', { fixture: 'sequences.sockshop' }).as('Sequences');
  cy.intercept('/api/controlPlane/v1/sequence/sockshop?pageSize=10&beforeTime=2021-07-06T09:22:56.433Z', {
    fixture: 'sequences-page-2.sockshop',
  }).as('SequencesPage2');
  cy.intercept('/api/controlPlane/v1/sequence/sockshop?pageSize=10&beforeTime=2021-07-06T08:13:53.766Z', {
    fixture: 'sequences-page-3.sockshop',
  }).as('SequencesPage3');
  cy.intercept('/api/controlPlane/v1/sequence/sockshop?pageSize=25&fromTime=*', {
    body: {
      states: [],
    },
  }).as('SequencesUpdate');

  cy.intercept('/api/project/sockshop/sequences/filter', { fixture: 'sequence.filter.mock' }).as('SequencesMetadata');
  cy.intercept('/api/mongodb-datastore/event?keptnContext=62cca6f3-dc54-4df6-a04c-6ffc894a4b5e&project=sockshop', {
    fixture: 'sequence.traces.mock.json',
  });

  cy.intercept('/api/mongodb-datastore/event?keptnContext=99a20ef4-d822-4185-bbee-0d7a364c213b&project=sockshop', {
    fixture: 'sequence-traces/approval.mock.json',
  });

  cy.intercept('/api/controlPlane/v1/project/sockshop/stage/production/service/carts', {
    deployedImage: 'myImage:0.0.1',
  }).as('approvalImage');

  cy.intercept(
    '/api/mongodb-datastore/event?keptnContext=62cca6f3-dc54-4df6-a04c-6ffc894a4b5e&project=sockshop&fromTime=*',
    {
      body: [],
    }
  );
  interceptEvaluationOfApproval();
}

export function interceptEvaluationOfApproval(includeData = false, delay = 0): void {
  const data = includeData
    ? { fixture: 'get.approval-evaluation.mock.json' }
    : {
        body: {
          events: [],
        },
      };
  cy.intercept(
    '/api/mongodb-datastore/event?keptnContext=99a20ef4-d822-4185-bbee-0d7a364c213b&type=sh.keptn.event.evaluation.finished&source=lighthouse-service&stage=production&pageSize=1',
    {
      ...data,
      delay,
    }
  );
}

export function interceptSequencesPageWithSequenceThatIsNotLoaded(): void {
  interceptSequencesPage();
  const keptnContext = '1663de8a-a414-47ba-9566-10a9730f40ff';
  cy.intercept(`/api/mongodb-datastore/event?keptnContext=${keptnContext}&project=sockshop`, {
    fixture: 'sequence.traces.mock.json',
  }).as('sequenceTraces');

  cy.intercept(`/api/controlPlane/v1/sequence/sockshop?pageSize=1&keptnContext=${keptnContext}`, {
    fixture: 'get.sequence.mock.json',
  });

  cy.intercept(
    '/api/controlPlane/v1/sequence/sockshop?pageSize=10&fromTime=2021-07-06T08:13:53.766Z&beforeTime=2021-07-06T09:22:56.433Z',
    {
      fixture: 'get.sequence.mock.json',
    }
  );

  cy.intercept(`/api/mongodb-datastore/event?keptnContext=${keptnContext}&project=sockshop&fromTime=*`, {
    body: [],
  });
}

export function interceptIntegrations(): void {
  interceptProjectBoard();
  cy.intercept('/api/uniform/registration', { fixture: 'registration.mock' });
  // jmeter-service
  cy.intercept('/api/controlPlane/v1/log?integrationId=355311a7bec3f35bf3abc2484ab09bcba8e2b297&pageSize=100', {
    body: {
      logs: [],
    },
  });
  // approval-service
  cy.intercept('/api/controlPlane/v1/log?integrationId=4d57b2af3cdd66bce06625daafa9c5cbb474a6b8&pageSize=100', {
    body: {
      logs: [],
    },
  });
  // webhook-service
  cy.intercept('/api/controlPlane/v1/log?integrationId=0f2d35875bbaa72b972157260a7bd4af4f2826df&pageSize=100', {
    body: {
      logs: [
        {
          integrationid: '0f2d35875bbaa72b972157260a7bd4af4f2826df',
          message: 'my error',
          shkeptncontext: ' 7394b5b3-2fb3-4cb7-b435-d0e9d6f0cb87',
          task: 'my task',
          time: '2022-02-09T16:27:02.678Z',
          triggeredid: 'bd3bc477-6d0f-4d71-b15d-c33e953a74ba',
        },
      ],
    },
  });
  // jmeter-service uniform-info
  cy.intercept('/api/uniform/registration/355311a7bec3f35bf3abc2484ab09bcba8e2b297/info', {
    body: {
      isControlPlane: true,
      isWebhookService: false,
    },
  }).as('jmeterUniformInfo');
  cy.intercept('/api/uniform/registration/0f2d35875bbaa72b972157260a7bd4af4f2826df/info', {
    body: {
      isControlPlane: true,
      isWebhookService: true,
    },
  });
  cy.intercept('/api/uniform/registration/355311a7bec3f35bf3abc2484ab09bcba8e2b297/subscription', {
    body: {
      id: '0b77c90e-282d-4a7e-a96d-e23027265868',
    },
  });
  cy.intercept('/api/uniform/registration/0f2d35875bbaa72b972157260a7bd4af4f2826df/subscription', {
    body: {
      id: 'b5111b1c-446a-410d-bb6c-e1dcd409c890',
    },
  });
  cy.intercept('/api/uniform/registration/webhook-service/config', { body: true });
  cy.intercept('/api/project/sockshop/tasks', { fixture: 'tasks.mock' });
  cy.intercept('/api/secrets/scope/keptn-webhook-service', { fixture: 'secrets.mock' }).as('webhook-secrets');
  cy.intercept('/api/intersectEvents', { fixture: 'intersected-event.mock' });
  cy.intercept(
    'DELETE',
    '/api/uniform/registration/355311a7bec3f35bf3abc2484ab09bcba8e2b297/subscription/0e021b71-1533-4cfe-875a-b756aa6107ba?isWebhookService=false',
    {
      body: {},
    }
  );
  cy.intercept(
    '/api/controlPlane/v1/uniform/registration/355311a7bec3f35bf3abc2484ab09bcba8e2b297/subscription/0e021b71-1533-4cfe-875a-b756aa6107ba',
    { fixture: 'jmeter.mock' }
  );
  cy.intercept(
    '/api/uniform/registration/355311a7bec3f35bf3abc2484ab09bcba8e2b297/subscription/0e021b71-1533-4cfe-875a-b756aa6107ba',
    { body: {} }
  );

  cy.intercept('/api/project/sockshop/sequences/filter', { fixture: 'sequence.filter.mock' }).as('SequencesMetadata');
}

export function interceptNoWebhookSecrets(): void {
  cy.intercept('/api/secrets/scope/keptn-webhook-service', {
    body: [],
  }).as('webhook-secrets');
}

export function interceptSecrets(): void {
  interceptProjectBoard();

  cy.intercept('POST', 'api/secrets/v1/secret', {
    statusCode: 200,
  }).as('postSecrets');

  cy.intercept('GET', 'api/secrets/v1/secret', {
    statusCode: 200,
    body: {
      Secrets: [
        { name: 'dynatrace', scope: 'dynatrace-service', keys: ['DT_API_TOKEN', 'DT_TENANT'] },
        { name: 'dynatrace-prod', scope: 'dynatrace-service', keys: ['DT_API_TOKEN'] },
        { name: 'api', scope: 'keptn-default', keys: ['API_TOKEN'] },
        { name: 'webhook', scope: 'keptn-webhook-service', keys: ['webhook_url', 'webhook_secret', 'webhook_proxy'] },
      ],
    },
  }).as('getSecrets');

  cy.intercept('GET', 'api/project/sockshop', {
    statusCode: 200,
    fixture: 'get.approval.json',
  });

  cy.intercept('POST', 'api/hasUnreadUniformRegistrationLogs', {
    statusCode: 200,
  }).as('hasUnreadUniformRegistrationLogs');

  cy.intercept('POST', 'api/uniform/registration', {
    statusCode: 200,
    body: '[]',
  }).as('uniformRegPost');

  cy.intercept('DELETE', 'api/secrets/v1/secret?name=dynatrace-prod&scope=dynatrace-service', {
    statusCode: 200,
  }).as('deleteSecret');

  cy.intercept('GET', 'api/secrets/v1/scope', {
    statusCode: 200,
    body: {
      scopes: ['dynatrace-service', 'keptn-webhook-service'],
    },
  });
}

export function interceptEvaluationBoardDynatrace(): void {
  cy.intercept('api/mongodb-datastore/event?keptnContext=*&type=sh.keptn.event.evaluation.triggered&pageSize=1', {
    fixture: 'service/get.evaluation.triggered.mock.json',
  });

  cy.intercept(
    'api/mongodb-datastore/event?keptnContext=*&type=sh.keptn.event.evaluation.finished&source=lighthouse-service',
    {
      fixture: 'service/get.event2.data.json',
    }
  );
  cy.intercept('api/controlPlane/v1/project/dynatrace/stage/quality-gate/service/items', {
    fixture: 'get.service.items.mock.json',
  });
}

export function interceptEvaluationBoard(): void {
  interceptMain();
  cy.intercept('api/mongodb-datastore/event/type/sh.keptn.event.evaluation.finished?*', {
    fixture: 'service/get.eval.data.json',
  });

  cy.intercept('api/mongodb-datastore/event?keptnContext=*&type=sh.keptn.event.evaluation.triggered&pageSize=1', {
    fixture: 'service/get.evaluation.triggered-with-deployment.mock.json',
  });

  cy.intercept(
    'api/mongodb-datastore/event?keptnContext=*&type=sh.keptn.event.evaluation.finished&source=lighthouse-service',
    {
      fixture: 'service/get.event2.data.json',
    }
  );
  cy.intercept('api/controlPlane/v1/project/dynatrace/stage/quality-gate/service/items', {
    fixture: 'get.service.items.mock.json',
  });
}

export function interceptEvaluationBoardWithoutDeployment(): void {
  interceptEvaluationBoard();
  cy.intercept('api/mongodb-datastore/event?keptnContext=*&type=sh.keptn.event.evaluation.triggered&pageSize=1', {
    fixture: 'service/get.evaluation.triggered.mock.json',
  });
}

export function interceptD3(): void {
  cy.intercept('/api/bridgeInfo', { fixture: 'bridgeInfoEnableD3Heatmap.mock.json' });
}

export function interceptHeatmapComponent(): void {
  interceptD3();
  cy.intercept('/api/v1/metadata', { fixture: 'metadata.mock' });
  cy.intercept('/api/hasUnreadUniformRegistrationLogs', { body: false });
  cy.intercept('/api/controlPlane/v1/project?disableUpstreamSync=true&pageSize=50', { fixture: 'projects.mock' });
  cy.intercept('GET', '/api/project/sockshop/serviceStates', {
    statusCode: 200,
    fixture: 'get.sockshop.service.states.mock.json',
  }).as('serviceStates');
  cy.intercept('GET', '/api/project/sockshop/deployment/da740469-9920-4e0c-b304-0fd4b18d17c2', {
    statusCode: 200,
    fixture: 'get.sockshop.service.carts.deployment.mock.json',
  }).as('ServiceDeployment');
  cy.intercept('GET', 'api/mongodb-datastore/event/type/sh.keptn.event.evaluation.finished?*', {
    statusCode: 200,
    fixture: 'get.sockshop.service.carts.evaluations.heatmap.mock.json',
  }).as('heatmapEvaluations');
}

export function interceptHeatmapComponentWithSLO(slo?: string): void {
  interceptHeatmapComponent();
  cy.intercept('GET', 'api/mongodb-datastore/event/type/sh.keptn.event.evaluation.finished?*', {
    statusCode: 200,
    body: EvaluationFinishedMock(slo),
  }).as('heatmapEvaluations');
}

export function interceptServiceSettings(): void {
  interceptProjectBoard();
  cy.intercept('/api/project/sockshop', { fixture: 'project.mock' }).as('projectPlain');
  cy.intercept('/api/project/sockshop/service/carts/files', {
    body: [],
  });
}

export function interceptHeatmapWithKeySLI(): void {
  interceptHeatmapComponent();
  cy.intercept('GET', 'api/mongodb-datastore/event/type/sh.keptn.event.evaluation.finished?*', {
    statusCode: 200,
    fixture: 'get.sockshop.service.carts.evaluations.keysli.mock.json',
  }).as('heatmapEvaluations');
}

<<<<<<< HEAD
export function interceptSequenceExecution(
  project: string,
  returnKeptnContext: string,
  stage?: string,
  service?: string
): void {
  let url = `/api/controlPlane/v1/sequence-execution?project=${project}`;
  if (stage) url += `&stage=${stage}`;
  if (service) url += `&service=${service}`;
  url += '&status=started&pageSize=1';

  cy.intercept(url, {
    body: {
      sequenceExecutions: [
        {
          scope: {
            keptnContext: returnKeptnContext,
            stage: 'dev',
          },
        },
      ],
    },
  }).as('sequenceExecution');
=======
export function interceptHeatmapComponentWithScores(score1: number, score2: number): void {
  interceptHeatmapComponent();
  cy.intercept('GET', 'api/mongodb-datastore/event/type/sh.keptn.event.evaluation.finished?*', {
    statusCode: 200,
    body: EvaluationFinishedScoredMock(score1, score2),
  }).as('heatmapEvaluations');
>>>>>>> 55b3dea4
}<|MERGE_RESOLUTION|>--- conflicted
+++ resolved
@@ -455,7 +455,14 @@
   }).as('heatmapEvaluations');
 }
 
-<<<<<<< HEAD
+export function interceptHeatmapComponentWithScores(score1: number, score2: number): void {
+  interceptHeatmapComponent();
+  cy.intercept('GET', 'api/mongodb-datastore/event/type/sh.keptn.event.evaluation.finished?*', {
+    statusCode: 200,
+    body: EvaluationFinishedScoredMock(score1, score2),
+  }).as('heatmapEvaluations');
+}
+
 export function interceptSequenceExecution(
   project: string,
   returnKeptnContext: string,
@@ -479,12 +486,4 @@
       ],
     },
   }).as('sequenceExecution');
-=======
-export function interceptHeatmapComponentWithScores(score1: number, score2: number): void {
-  interceptHeatmapComponent();
-  cy.intercept('GET', 'api/mongodb-datastore/event/type/sh.keptn.event.evaluation.finished?*', {
-    statusCode: 200,
-    body: EvaluationFinishedScoredMock(score1, score2),
-  }).as('heatmapEvaluations');
->>>>>>> 55b3dea4
 }