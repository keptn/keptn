--- conflicted
+++ resolved
@@ -371,8 +371,7 @@
   cy.intercept('GET', 'api/mongodb-datastore/event/type/sh.keptn.event.evaluation.finished?*', {
     statusCode: 200,
     fixture: 'get.sockshop.service.carts.evaluations.heatmap.mock.json',
-<<<<<<< HEAD
-  });
+  }).as('heatmapEvaluations');
 }
 
 export function interceptHeatmapComponentWithSLO(slo?: string): void {
@@ -483,7 +482,4 @@
       ],
     },
   });
-=======
-  }).as('heatmapEvaluations');
->>>>>>> b4be4cac
 }