/// <reference types="cypress" />

import { Project } from '../../../client/app/_models/project';
import { interceptDashboard } from '../intercept';
import EnvironmentPage from './EnvironmentPage';
import ProjectSettingsPage from './ProjectSettingsPage';

class DashboardPage {
  private PROJECT_TILE_LOCATOR = 'dt-tile[id="proj_pattern"]';
  private STAGE_TAG_LOCATOR = 'dt';

  public intercept(): this {
    interceptDashboard();
    return this;
  }

  public visit(waitForProjects = true): this {
    cy.visit(`/`).wait('@metadata');
    if (waitForProjects) {
      this.waitForProjects();
    }
    return this;
  }

  public waitForProjects(): this {
    cy.wait('@projects');
    return this;
  }

  public clickProjectTile(projectName: string): EnvironmentPage {
    cy.get(this.PROJECT_TILE_LOCATOR.replace('proj_pattern', projectName)).click();
    return new EnvironmentPage();
  }

  public assertProjects(projects: Project[]): this {
    cy.get('ktb-project-tile').should('have.length', projects.length);
    projects.forEach((project, index) => {
      cy.get('ktb-project-tile').eq(index).find('dt-tile-title').should('contain.text', project.projectName);
      cy.get('ktb-project-tile')
        .eq(index)
        .byTestId('keptn-project-tile-numStagesServices')
        .should(
          'contain.text',
          `${project.stages.length} Stages, ${project.stages[0]?.services.length ?? 0} Services `
        );
    });
    return this;
  }

  public clickCreateNewProjectButton(): ProjectSettingsPage {
    cy.get('.dt-button-primary > span.dt-button-label').contains('Create a new project').click();
    return new ProjectSettingsPage();
  }

  public assertIsValidPath(): this {
    cy.location('pathname').should('eq', '/dashboard');
    return this;
  }

  public clickStageTag(projectName: string, stageName: string): EnvironmentPage {
    cy.byTestId(`ktb-project-${projectName}`).find('dt-tag a').contains(stageName).click();
    return new EnvironmentPage();
  }

<<<<<<< HEAD
  public assertPauseIconShown(): this {
    cy.byTestId('keptn-sequence-info-status')
      .contains('paused')
      .parentsUntil('ktb-sequence-state-info')
      .find('path')
      .should('have.attr', 'd', 'M112 64h104v384H112zM296 64h104v384H296z');
=======
  public assertEmptyGitRemoteUrl(projectName: string): this {
    cy.byTestId(`keptn-project-${projectName}-tile-gitRemoteUri-setUpstream`).should(
      'have.text',
      'Set the Git upstream of your project'
    );
>>>>>>> 71a9124e
    return this;
  }
}

export default DashboardPage;<|MERGE_RESOLUTION|>--- conflicted
+++ resolved
@@ -62,20 +62,20 @@
     return new EnvironmentPage();
   }
 
-<<<<<<< HEAD
+  public assertEmptyGitRemoteUrl(projectName: string): this {
+    cy.byTestId(`keptn-project-${projectName}-tile-gitRemoteUri-setUpstream`).should(
+      'have.text',
+      'Set the Git upstream of your project'
+    );
+    return this;
+  }
+
   public assertPauseIconShown(): this {
     cy.byTestId('keptn-sequence-info-status')
       .contains('paused')
       .parentsUntil('ktb-sequence-state-info')
       .find('path')
       .should('have.attr', 'd', 'M112 64h104v384H112zM296 64h104v384H296z');
-=======
-  public assertEmptyGitRemoteUrl(projectName: string): this {
-    cy.byTestId(`keptn-project-${projectName}-tile-gitRemoteUri-setUpstream`).should(
-      'have.text',
-      'Set the Git upstream of your project'
-    );
->>>>>>> 71a9124e
     return this;
   }
 }
