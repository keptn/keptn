<<<<<<< HEAD
import { interceptSequencesScreen } from '../intercept';
=======
import { interceptMain, interceptSequencesPage } from '../intercept';
import { EventTypes } from '../../../shared/interfaces/event-types';
>>>>>>> f99a95f6

export class SequencesPage {
  private readonly sequenceWaitingMessage = ' Sequence is waiting for previous sequences to finish. ';

<<<<<<< HEAD
  public intercept(): this {
    interceptSequencesScreen();
    return this;
=======
  public intercept(): void {
    interceptSequencesPage();
>>>>>>> f99a95f6
  }

  public visit(projectName: string): this {
    cy.visit(`/project/${projectName}/sequence`).wait('@metadata');
    return this;
  }

  public visitContext(projectName: string, keptnContext: string, stage?: string): this {
    let url = `/project/${projectName}/sequence/${keptnContext}`;
    if (stage) {
      url += `/stage/${stage}`;
    }
    cy.visit(url).wait('@metadata');
    return this;
  }

  public visitEvent(projectName: string, keptnContext: string, eventId: string): this {
    cy.visit(`/project/${projectName}/sequence/${keptnContext}/event/${eventId}`).wait('@metadata');
    return this;
  }

  public visitByContext(keptnContext: string, stage?: string): this {
    let url = `/trace/${keptnContext}`;
    if (stage) {
      url += `/${stage}`;
    }
    cy.visit(url).wait('@metadata');
    return this;
  }

  public visitByEventType(keptnContext: string, eventType: EventTypes | string): this {
    cy.visit(`/trace/${keptnContext}/${eventType}`).wait('@metadata');
    return this;
  }

  public interceptRemediationSequences(): this {
    interceptMain();
    cy.intercept('/api/project/sockshop?approval=true&remediation=true', {
      fixture: 'get.project.sockshop.remediation.mock',
    });
    cy.intercept('/api/hasUnreadUniformRegistrationLogs', { body: false });

    cy.intercept('/api/controlPlane/v1/project?disableUpstreamSync=true&pageSize=50', { fixture: 'projects.mock' });
    cy.intercept('/api/controlPlane/v1/sequence/sockshop?pageSize=25', {
      fixture: 'get.sequences.remediation.mock',
    }).as('Sequences');
    cy.intercept('/api/controlPlane/v1/sequence/sockshop?pageSize=25&fromTime=*', {
      body: {
        states: [],
      },
    });
    cy.intercept('/api/project/sockshop/sequences/metadata', { fixture: 'sequence.metadata.mock' }).as(
      'SequencesMetadata'
    );

    cy.intercept('/api/mongodb-datastore/event?keptnContext=cfaadbb1-3c47-46e5-a230-2e312cf1828a&project=sockshop', {
      fixture: 'get.events.cfaadbb1-3c47-46e5-a230-2e312cf1828a.mock.json',
    });
    cy.intercept('/api/mongodb-datastore/event?keptnContext=cfaadbb1-3c47-46e5-a230-d0f055f4f518&project=sockshop', {
      fixture: 'get.events.cfaadbb1-3c47-46e5-a230-d0f055f4f518.mock.json',
    });
    cy.intercept('/api/mongodb-datastore/event?keptnContext=29355a07-7b65-47fa-896e-06f656283c5d&project=sockshop', {
      fixture: 'get.events.29355a07-7b65-47fa-896e-06f656283c5d.mock.json',
    });

    return this;
  }

  public selectSequence(keptnContext: string): this {
    cy.byTestId(`keptn-root-events-list-${keptnContext}`).click();
    return this;
  }

  private setFilterForGroup(filterGroup: string, itemName: string, status: boolean): this {
    cy.byTestId('keptn-sequence-view-filter').find('dt-quick-filter').dtQuickFilterCheck(filterGroup, itemName, status);
    return this;
  }

  public checkServiceFilter(serviceName: string, status = true): this {
    return this.setFilterForGroup('Service', serviceName, status);
  }

  public checkStageFilter(stageName: string, status = true): this {
    return this.setFilterForGroup('Stage', stageName, status);
  }

  public checkSequenceFilter(sequenceName: string, status = true): this {
    return this.setFilterForGroup('Sequence', sequenceName, status);
  }

  public checkStatusFilter(statusName: string, status = true): this {
    return this.setFilterForGroup('Status', statusName, status);
  }

  public clearFilter(): this {
    cy.byTestId('keptn-sequence-view-filter').find('dt-quick-filter').clearDtFilter();
    return this;
  }

  public assertSequenceCount(count: number): this {
    cy.byTestId('keptn-sequence-view-roots').get('ktb-selectable-tile').should('have.length', count);
    return this;
  }

  public assertServiceNameOfSequences(serviceName: string): this {
    return this.assertSequenceTile('keptn-sequence-info-serviceName', serviceName);
  }

  public assertStageNameOfSequences(stageName: string): this {
    return this.assertStageNamesOfSequences([stageName], false);
  }

  public assertStageNamesOfSequences(stageNames: string[], validateLength = true): this {
    cy.byTestId('keptn-sequence-info-stageDetails').each((el) => {
      for (const stageName of stageNames) {
        cy.wrap(el).find('ktb-stage-badge').contains(stageName).should('exist');
      }
      if (validateLength) {
        cy.wrap(el).find('ktb-stage-badge').should('have.length', stageNames.length);
      }
    });
    return this;
  }

  public assertSequenceNameOfSequences(sequenceName: string): this {
    return this.assertSequenceTile('keptn-sequence-info-sequenceName', sequenceName);
  }

  public assertStatusOfSequences(status: string): this {
    return this.assertSequenceTile('keptn-sequence-info-status', status);
  }

  private assertSequenceTile(testId: string, expectedText: string): this {
    cy.byTestId(testId).each((el) => {
      cy.wrap(el).should('have.text', expectedText);
    });
    return this;
  }

  public assertNoSequencesMessageExists(status: boolean): this {
    cy.byTestId('keptn-noSequencesFiltered').should(status ? 'exist' : 'not.exist');
    return this;
  }

  public assertNoSequencesFilteredMessageExists(status: boolean): this {
    cy.byTestId('keptn-noSequencesFiltered').should(status ? 'exist' : 'not.exist');
    return this;
  }

  public assertLoadingOldSequencesButtonExists(status: boolean): this {
    cy.byTestId('keptn-loadingOldSequences').should(status ? 'exist' : 'not.exist');
    return this;
  }

  public assertIsLoadingSequences(status: boolean): this {
    cy.byTestId('keptn-loadingSequences').should(status ? 'exist' : 'not.exist');
    return this;
  }

  public assertIsWaitingSequence(keptnContext: string, status: boolean): this {
    cy.byTestId(`keptn-root-events-list-${keptnContext}`)
      .find('.ktb-selectable-tile-content')
      .should(status ? 'have.text' : 'not.have.text', this.sequenceWaitingMessage);
    return this;
  }

  public assertIsSelectedSequenceWaiting(status: boolean): this {
    cy.byTestId('keptn-sequence-view-sequenceDetails')
      .find('dt-alert')
      .should(status ? 'have.text' : 'not.have.text', this.sequenceWaitingMessage);
    return this;
  }

  public assertTaskFailed(taskName: string, isFailed: boolean): this {
    cy.byTestId(`keptn-task-item-${taskName}`)
      .find('ktb-expandable-tile')
      .eq(0)
      .should(isFailed ? 'have.class' : 'not.have.class', 'ktb-tile-error');
    return this;
  }

  public assertTaskSuccessful(taskName: string, isSuccess: boolean): this {
    cy.byTestId(`keptn-task-item-${taskName}`)
      .find('ktb-expandable-tile')
      .eq(0)
      .should(isSuccess ? 'have.class' : 'not.have.class', 'ktb-tile-success');
    return this;
  }

  public assertTimelineTime(stage: string, time: string): this {
    cy.get('.stage-info')
      .contains(stage)
      .parentsUntilTestId(`keptn-sequence-timeline-stage-${stage}`)
      .should('contain.text', time);
    return this;
  }

  public assertTimelineStageSelected(stageName: string, status: boolean): this {
    cy.byTestId(`keptn-sequence-timeline-stage-${stageName}`)
      .find('.stage-text')
      .should(status ? 'have.class' : 'not.have.class', 'focused');
    return this;
  }

  public assertTaskExpanded(eventId: string, status: boolean): this {
    cy.byTestId(`ktb-task-${eventId}`)
      .find('.ktb-expandable-tile-content')
      .should(status ? 'be.visible' : 'not.be.visible');
    return this;
  }

  public assertTimelineTimeLoading(stage: string, exists: boolean): this {
    cy.get('.stage-info')
      .contains(stage)
      .parentsUntilTestId(`keptn-sequence-timeline-stage-${stage}`)
      .find('dt-loading-spinner')
      .should(exists ? 'exist' : 'not.exist');
    return this;
  }

  public assertServiceName(name: string, tag?: string): this {
    const serviceName = tag ? `${name}:${tag}` : name;
    cy.byTestId('keptn-sequence-view-serviceName').should('have.text', serviceName);
    return this;
  }
}<|MERGE_RESOLUTION|>--- conflicted
+++ resolved
@@ -1,21 +1,12 @@
-<<<<<<< HEAD
-import { interceptSequencesScreen } from '../intercept';
-=======
 import { interceptMain, interceptSequencesPage } from '../intercept';
 import { EventTypes } from '../../../shared/interfaces/event-types';
->>>>>>> f99a95f6
 
 export class SequencesPage {
   private readonly sequenceWaitingMessage = ' Sequence is waiting for previous sequences to finish. ';
 
-<<<<<<< HEAD
   public intercept(): this {
-    interceptSequencesScreen();
-    return this;
-=======
-  public intercept(): void {
     interceptSequencesPage();
->>>>>>> f99a95f6
+    return this;
   }
 
   public visit(projectName: string): this {
