--- conflicted
+++ resolved
@@ -243,11 +243,7 @@
     return this;
   }
 
-<<<<<<< HEAD
-  public assertDtAlert(status: boolean): this {
-=======
   public assertDtAlertExists(status: boolean): this {
->>>>>>> 18450865
     cy.byTestId('keptn-sequence-view-sequenceDetails')
       .find('dt-alert')
       .should(status ? 'exist' : 'not.exist');
