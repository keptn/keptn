--- conflicted
+++ resolved
@@ -2,13 +2,11 @@
 import { EventTypes } from '../../../shared/interfaces/event-types';
 
 export class SequencesPage {
-<<<<<<< HEAD
+  private readonly sequenceWaitingMessage = ' Sequence is waiting for previous sequences to finish. ';
+
   public intercept(): void {
     interceptSequencesPage();
   }
-=======
-  private readonly sequenceWaitingMessage = ' Sequence is waiting for previous sequences to finish. ';
->>>>>>> f8a5bf0c
 
   public visit(projectName: string): this {
     cy.visit(`/project/${projectName}/sequence`).wait('@metadata');
