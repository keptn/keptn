--- conflicted
+++ resolved
@@ -1,7 +1,6 @@
 /// <reference types="cypress" />
 
 class EnvironmentPage {
-<<<<<<< HEAD
   public selectTriggerDelivery(): this {
     cy.byTestId('keptn-trigger-sequence-selection').children().first().click();
     this.selectTriggerServiceAndStage();
@@ -167,7 +166,7 @@
   public assertTriggerEvaluationDateErrorExists(exists: boolean): this {
     cy.byTestId('keptn-trigger-evaluation-date-error').should(exists ? 'exist' : 'not.exist');
     return this;
-=======
+
   public STAGE_HEADER_LOC = 'div > h2';
 
   public visit(project: string): this {
@@ -215,7 +214,6 @@
 
   private getServiceDetailsContainer(service: string): Cypress.Chainable<JQuery<HTMLElement>> {
     return cy.get('ktb-stage-details ktb-expandable-tile h2').contains(service).parentsUntil('ktb-expandable-tile');
->>>>>>> e2bd10ac
   }
 }
 export default EnvironmentPage;