{
  "nextPageKey": "0",
  "projects": [
    {
      "creationDate": "1631870924824247750",
      "gitRemoteURI": "https://github.com/laneli/sockshop",
      "gitUser": "laneli",
      "projectName": "sockshop",
      "shipyard": "apiVersion: spec.keptn.sh/0.2.2\nkind: Shipyard\nmetadata:\n    name: shipyard-sockshop\nspec:\n    stages:\n        - name: dev\n          sequences:\n            - name: delivery\n              tasks:\n                - name: deployment\n                  properties:\n                    deploymentstrategy: direct\n                - name: test\n                  properties:\n                    teststrategy: functional\n                - name: evaluation\n                  properties: null\n                - name: release\n                  properties: null\n            - name: delivery-direct\n              tasks:\n                - name: deployment\n                  properties:\n                    deploymentstrategy: direct\n                - name: release\n                  properties: null\n        - name: staging\n          sequences:\n            - name: delivery\n              triggeredOn:\n                - event: dev.delivery.finished\n              tasks:\n                - name: deployment\n                  properties:\n                    deploymentstrategy: blue_green_service\n                - name: test\n                  properties:\n                    teststrategy: performance\n                - name: evaluation\n                  properties: null\n                - name: release\n                  properties: null\n            - name: rollback\n              triggeredOn:\n                - event: staging.delivery.finished\n                  selector:\n                    match:\n                        result: fail\n              tasks:\n                - name: rollback\n                  properties: null\n            - name: delivery-direct\n              triggeredOn:\n                - event: dev.delivery-direct.finished\n              tasks:\n                - name: deployment\n                  properties:\n                    deploymentstrategy: direct\n                - name: release\n                  properties: null\n        - name: production\n          sequences:\n            - name: delivery\n              triggeredOn:\n                - event: staging.delivery.finished\n              tasks:\n                - name: deployment\n                  properties:\n                    deploymentstrategy: blue_green_service\n                - name: release\n                  properties: null\n            - name: rollback\n              triggeredOn:\n                - event: production.delivery.finished\n                  selector:\n                    match:\n                        result: fail\n              tasks:\n                - name: rollback\n                  properties: null\n            - name: delivery-direct\n              triggeredOn:\n                - event: staging.delivery-direct.finished\n              tasks:\n                - name: deployment\n                  properties:\n                    deploymentstrategy: direct\n                - name: release\n                  properties: null\n            - name: remediation\n              triggeredOn:\n                - event: production.remediation.finished\n                  selector:\n                    match:\n                        evaluation.result: fail\n              tasks:\n                - name: get-action\n                  properties: null\n                - name: action\n                  properties: null\n                - name: evaluation\n                  triggeredAfter: 15m\n                  properties:\n                    timeframe: 15m\n",
      "shipyardVersion": "spec.keptn.sh/0.2.2",
      "stages": [
        {
          "services": [
            {
              "creationDate": "1631871037137298801",
              "deployedImage": "docker.io/keptnexamples/carts:0.12.3",
              "lastEventTypes": {
                "sh.keptn.event.deployment.finished": {
                  "eventId": "01b2665e-b5b1-4d89-a862-8b3a798f634e",
                  "keptnContext": "6e3c1cd1-dd29-4fcd-bca6-291ed5d3b2db",
                  "time": "1632412691647399498"
                },
                "sh.keptn.event.deployment.started": {
                  "eventId": "2b309150-d323-49ae-904b-51452631ac05",
                  "keptnContext": "6e3c1cd1-dd29-4fcd-bca6-291ed5d3b2db",
                  "time": "1632412586444082520"
                },
                "sh.keptn.event.deployment.triggered": {
                  "eventId": "7ca18584-6231-4e10-9726-c028d1d80841",
                  "keptnContext": "6e3c1cd1-dd29-4fcd-bca6-291ed5d3b2db",
                  "time": "1632412586250552995"
                },
                "sh.keptn.event.dev.delivery.finished": {
                  "eventId": "a766ccaf-c2d7-4684-b1a9-6eac342c67db",
                  "keptnContext": "6e3c1cd1-dd29-4fcd-bca6-291ed5d3b2db",
                  "time": "1632412904945219782"
                },
                "sh.keptn.event.dev.delivery.triggered": {
                  "eventId": "eb39e4ef-06ec-488c-ab52-33090b0992c7",
                  "keptnContext": "6e3c1cd1-dd29-4fcd-bca6-291ed5d3b2db",
                  "time": "1632412318022063379"
                },
                "sh.keptn.event.evaluation.finished": {
                  "eventId": "dfc49f43-097f-462a-8b98-1b59a7b775e0",
                  "keptnContext": "6e3c1cd1-dd29-4fcd-bca6-291ed5d3b2db",
                  "time": "1632412902468998516"
                },
                "sh.keptn.event.evaluation.started": {
                  "eventId": "e201a53c-626c-442b-b168-e53bbbaa7d81",
                  "keptnContext": "6e3c1cd1-dd29-4fcd-bca6-291ed5d3b2db",
                  "time": "1632412765842634961"
                },
                "sh.keptn.event.evaluation.triggered": {
                  "eventId": "72619f05-788d-4eef-be25-d7cf9ab14c1f",
                  "keptnContext": "6e3c1cd1-dd29-4fcd-bca6-291ed5d3b2db",
                  "time": "1632412765747141054"
                },
                "sh.keptn.event.get-sli.finished": {
                  "eventId": "aa412cce-4707-4b06-806f-a1d187b28553",
                  "keptnContext": "6e3c1cd1-dd29-4fcd-bca6-291ed5d3b2db",
                  "time": "1632412898568442072"
                },
                "sh.keptn.event.get-sli.started": {
                  "eventId": "b0f77f77-b7e4-45e7-a9b0-8203bc6fc374",
                  "keptnContext": "6e3c1cd1-dd29-4fcd-bca6-291ed5d3b2db",
                  "time": "1632412773545742243"
                },
                "sh.keptn.event.get-sli.triggered": {
                  "eventId": "57c8eb56-35b5-42a0-8399-dd5fd098ef63",
                  "keptnContext": "6e3c1cd1-dd29-4fcd-bca6-291ed5d3b2db",
                  "time": "1632412773508712055"
                },
                "sh.keptn.event.release.finished": {
                  "eventId": "f8325d4b-0eef-4ab4-bd58-5da3c59eb888",
                  "keptnContext": "6e3c1cd1-dd29-4fcd-bca6-291ed5d3b2db",
                  "time": "1632412902849431853"
                },
                "sh.keptn.event.release.started": {
                  "eventId": "6ebdc6ca-7e1a-402e-945d-eff09927ba66",
                  "keptnContext": "6e3c1cd1-dd29-4fcd-bca6-291ed5d3b2db",
                  "time": "1632412902648037205"
                },
                "sh.keptn.event.release.triggered": {
                  "eventId": "c9c3cb36-afdb-4003-85a8-d873b10e1236",
                  "keptnContext": "6e3c1cd1-dd29-4fcd-bca6-291ed5d3b2db",
                  "time": "1632412902566208418"
                },
                "sh.keptn.event.test.finished": {
                  "eventId": "a8eb666a-00f8-48b5-9a32-bb23c5ad29b6",
                  "keptnContext": "6e3c1cd1-dd29-4fcd-bca6-291ed5d3b2db",
                  "time": "1632412765551745554"
                },
                "sh.keptn.event.test.started": {
                  "eventId": "fa139294-41eb-435a-b6bb-6fa056ed8f7f",
                  "keptnContext": "6e3c1cd1-dd29-4fcd-bca6-291ed5d3b2db",
                  "time": "1632412691957716288"
                },
                "sh.keptn.event.test.triggered": {
                  "eventId": "d7ca0685-cbf6-4681-9be2-2b4eb02806fc",
                  "keptnContext": "6e3c1cd1-dd29-4fcd-bca6-291ed5d3b2db",
                  "time": "1632412691947987901"
                },
                "sh.keptn.events.problem": {
                  "eventId": "277b0ad6-4907-48c9-8189-35930da2cee0",
                  "keptnContext": "34373931-3632-4734-b238-303231383235",
                  "time": "1632368517614731419"
                }
              },
              "openRemediations": null,
<<<<<<< HEAD
              "serviceName": "carts"
            },
=======
              "serviceName": "helloservice"
            }
          ],
          "stageName": "production",
          "parentStages": ["hardening"]
        }
      ]
    },
    {
      "gitRemoteURI": "https://github.com/keptn-public-demo/sockshop.git",
      "gitUser": "jetzlstorfer",
      "projectName": "sockshop",
      "shipyard": "apiVersion: spec.keptn.sh/0.2.0\nkind: Shipyard\nmetadata:\n    name: shipyard-sockshop\nspec:\n    stages:\n        - name: dev\n          sequences:\n            - name: delivery\n              tasks:\n                - name: deployment\n                  properties:\n                    deploymentstrategy: direct\n                - name: test\n                  properties:\n                    teststrategy: functional\n                - name: evaluation\n                  properties: null\n                - name: release\n                  properties: null\n            - name: delivery-direct\n              tasks:\n                - name: deployment\n                  properties:\n                    deploymentstrategy: direct\n                - name: release\n                  properties: null\n        - name: staging\n          sequences:\n            - name: delivery\n              triggeredOn:\n                - event: dev.delivery.finished\n              tasks:\n                - name: deployment\n                  properties:\n                    deploymentstrategy: blue_green_service\n                - name: test\n                  properties:\n                    teststrategy: performance\n                - name: evaluation\n                  properties: null\n                - name: release\n                  properties: null\n            - name: rollback\n              triggeredOn:\n                - event: staging.delivery.finished\n                  selector:\n                    match:\n                        result: fail\n              tasks:\n                - name: rollback\n                  properties: null\n            - name: delivery-direct\n              triggeredOn:\n                - event: dev.delivery-direct.finished\n              tasks:\n                - name: deployment\n                  properties:\n                    deploymentstrategy: direct\n                - name: release\n                  properties: null\n        - name: production\n          sequences:\n            - name: delivery\n              triggeredOn:\n                - event: staging.delivery.finished\n              tasks:\n                - name: deployment\n                  properties:\n                    deploymentstrategy: blue_green_service\n                - name: test\n                  properties:\n                    teststrategy: \"\"\n                - name: evaluation\n                  properties: null\n                - name: release\n                  properties: null\n            - name: rollback\n              triggeredOn:\n                - event: production.delivery.finished\n                  selector:\n                    match:\n                        result: fail\n              tasks:\n                - name: rollback\n                  properties: null\n            - name: delivery-direct\n              triggeredOn:\n                - event: staging.delivery-direct.finished\n              tasks:\n                - name: deployment\n                  properties:\n                    deploymentstrategy: direct\n                - name: release\n                  properties: null\n",
      "shipyardVersion": "spec.keptn.sh/0.2.0",
      "stages": [
        {
          "services": [
>>>>>>> ba815415
            {
              "creationDate": "1631871078194383243",
              "deployedImage": "docker.io/mongo:4.2.2",
              "lastEventTypes": {
                "sh.keptn.event.deployment.finished": {
                  "eventId": "0af88fa3-9f0f-4a35-bd69-194e5b5466c3",
                  "keptnContext": "7e2dca11-0baa-4a5c-be1d-6130a4954a9f",
                  "time": "1631871171451900176"
                },
                "sh.keptn.event.deployment.started": {
                  "eventId": "da783643-785b-4745-beb6-895829f33b37",
                  "keptnContext": "7e2dca11-0baa-4a5c-be1d-6130a4954a9f",
                  "time": "1631871125625931740"
                },
                "sh.keptn.event.deployment.triggered": {
                  "eventId": "01c36777-a5b2-4e1e-a3f0-bb11327d1008",
                  "keptnContext": "7e2dca11-0baa-4a5c-be1d-6130a4954a9f",
                  "time": "1631871125542832558"
                },
                "sh.keptn.event.dev.delivery-direct.finished": {
                  "eventId": "9ef2ea16-fa7e-489b-8463-49411bdae055",
                  "keptnContext": "7e2dca11-0baa-4a5c-be1d-6130a4954a9f",
                  "time": "1631871173826702128"
                },
                "sh.keptn.event.dev.delivery-direct.triggered": {
                  "eventId": "98ceb2c9-317e-4c66-9a64-030b0ab5de6b",
                  "keptnContext": "7e2dca11-0baa-4a5c-be1d-6130a4954a9f",
                  "time": "1631871124225400501"
                },
                "sh.keptn.event.release.finished": {
                  "eventId": "ce577ab0-7cfd-4d2a-a456-2d4750946b51",
                  "keptnContext": "7e2dca11-0baa-4a5c-be1d-6130a4954a9f",
                  "time": "1631871171831665990"
                },
                "sh.keptn.event.release.started": {
                  "eventId": "af6c5694-ad36-43c5-b4fa-77a05ea783bb",
                  "keptnContext": "7e2dca11-0baa-4a5c-be1d-6130a4954a9f",
                  "time": "1631871171926180646"
                },
                "sh.keptn.event.release.triggered": {
                  "eventId": "24c3bb40-c508-425c-ba57-fe31f4d1ba26",
                  "keptnContext": "7e2dca11-0baa-4a5c-be1d-6130a4954a9f",
                  "time": "1631871171727027810"
                }
              },
              "openRemediations": null,
              "serviceName": "carts-db"
            }
          ],
          "stageName": "dev"
        },
        {
          "services": [
            {
              "creationDate": "1631871040782610326",
              "deployedImage": "docker.io/keptnexamples/carts:0.12.3",
              "lastEventTypes": {
                "sh.keptn.event.deployment.finished": {
                  "eventId": "9a811a15-765a-43cb-bd28-abe9009d63f4",
                  "keptnContext": "6e3c1cd1-dd29-4fcd-bca6-291ed5d3b2db",
                  "time": "1632413115350342826"
                },
                "sh.keptn.event.deployment.started": {
                  "eventId": "8ca892a3-eb41-409f-9033-87bbaa799a99",
                  "keptnContext": "6e3c1cd1-dd29-4fcd-bca6-291ed5d3b2db",
                  "time": "1632413006544410467"
                },
                "sh.keptn.event.deployment.triggered": {
                  "eventId": "46446537-269f-4c82-8ec1-4f608799e558",
                  "keptnContext": "6e3c1cd1-dd29-4fcd-bca6-291ed5d3b2db",
                  "time": "1632413006452116517"
                },
                "sh.keptn.event.evaluation.finished": {
                  "eventId": "6831581e-27b9-4e13-8ffc-5a505e93e433",
                  "keptnContext": "6e3c1cd1-dd29-4fcd-bca6-291ed5d3b2db",
                  "time": "1632413334665718336"
                },
                "sh.keptn.event.evaluation.started": {
                  "eventId": "97b40582-81ee-4242-b548-27e1b63244ec",
                  "keptnContext": "6e3c1cd1-dd29-4fcd-bca6-291ed5d3b2db",
                  "time": "1632413253247026483"
                },
                "sh.keptn.event.evaluation.triggered": {
                  "eventId": "8fbd8331-6392-4be2-986c-d9e05a8e479a",
                  "keptnContext": "6e3c1cd1-dd29-4fcd-bca6-291ed5d3b2db",
                  "time": "1632413253156729386"
                },
                "sh.keptn.event.get-sli.finished": {
                  "eventId": "6e30aa6c-829d-480e-a06c-046cbf3bbb72",
                  "keptnContext": "6e3c1cd1-dd29-4fcd-bca6-291ed5d3b2db",
                  "time": "1632413329227045950"
                },
                "sh.keptn.event.get-sli.started": {
                  "eventId": "07501f40-4282-4696-84d3-dc3a6e723dc0",
                  "keptnContext": "6e3c1cd1-dd29-4fcd-bca6-291ed5d3b2db",
                  "time": "1632413258745571700"
                },
                "sh.keptn.event.get-sli.triggered": {
                  "eventId": "5b70109d-1d40-4e53-86fd-6c4a7ef784c7",
                  "keptnContext": "6e3c1cd1-dd29-4fcd-bca6-291ed5d3b2db",
                  "time": "1632413258673952778"
                },
                "sh.keptn.event.release.finished": {
                  "eventId": "e2cbf7b6-4c6a-48ff-b3ca-c05a4da3e43b",
                  "keptnContext": "6e3c1cd1-dd29-4fcd-bca6-291ed5d3b2db",
                  "time": "1632413463060533570"
                },
                "sh.keptn.event.release.started": {
                  "eventId": "3db27df8-b4b3-4d97-a550-d3312d94f914",
                  "keptnContext": "6e3c1cd1-dd29-4fcd-bca6-291ed5d3b2db",
                  "time": "1632413334947988180"
                },
                "sh.keptn.event.release.triggered": {
                  "eventId": "0d1ed426-d28b-4eba-81cf-71d5e7278071",
                  "keptnContext": "6e3c1cd1-dd29-4fcd-bca6-291ed5d3b2db",
                  "time": "1632413334944570939"
                },
                "sh.keptn.event.rollback.finished": {
                  "eventId": "9a081499-c530-4bc1-9878-e7980bb3f16a",
                  "keptnContext": "306b470a-5d98-4ae4-b305-a2ea0173cf99",
                  "time": "1632413500860560339"
                },
                "sh.keptn.event.rollback.started": {
                  "eventId": "85c8c551-5493-41ad-ac87-ad33e71d7cbc",
                  "keptnContext": "306b470a-5d98-4ae4-b305-a2ea0173cf99",
                  "time": "1632413466347459682"
                },
                "sh.keptn.event.rollback.triggered": {
                  "eventId": "aebc13ab-5a11-433e-9868-4c7596a96e3c",
                  "keptnContext": "306b470a-5d98-4ae4-b305-a2ea0173cf99",
                  "time": "1632413466343724677"
                },
                "sh.keptn.event.staging.delivery.finished": {
                  "eventId": "3d829419-2869-4a5e-83cd-1a9b3a6890c0",
                  "keptnContext": "6e3c1cd1-dd29-4fcd-bca6-291ed5d3b2db",
                  "time": "1632413463346488673"
                },
                "sh.keptn.event.staging.delivery.triggered": {
                  "eventId": "fd566cde-1367-45eb-85d8-9f88b583ff90",
                  "keptnContext": "6e3c1cd1-dd29-4fcd-bca6-291ed5d3b2db",
                  "time": "1632412904950879091"
                },
                "sh.keptn.event.staging.rollback.finished": {
                  "eventId": "b5e9ced4-6726-4124-87bb-2437738e23a3",
                  "keptnContext": "306b470a-5d98-4ae4-b305-a2ea0173cf99",
                  "time": "1632413501059881480"
                },
                "sh.keptn.event.staging.rollback.triggered": {
                  "eventId": "87e6e95f-2809-451b-a809-fc3e2aa79bd3",
                  "keptnContext": "306b470a-5d98-4ae4-b305-a2ea0173cf99",
                  "time": "1632413005243299302"
                },
                "sh.keptn.event.test.finished": {
                  "eventId": "64b4a6a0-b6c7-41ff-a844-6e7fa6f18fd6",
                  "keptnContext": "6e3c1cd1-dd29-4fcd-bca6-291ed5d3b2db",
                  "time": "1632413253070942812"
                },
                "sh.keptn.event.test.started": {
                  "eventId": "432b0c38-779c-4401-b1ad-530019c948f1",
                  "keptnContext": "6e3c1cd1-dd29-4fcd-bca6-291ed5d3b2db",
                  "time": "1632413115644960322"
                },
                "sh.keptn.event.test.triggered": {
                  "eventId": "55090cff-910b-4704-8e3a-e447ee0e05c9",
                  "keptnContext": "6e3c1cd1-dd29-4fcd-bca6-291ed5d3b2db",
                  "time": "1632413115544149756"
                },
                "sh.keptn.events.problem": {
                  "eventId": "ebaf40c5-7aa0-4b77-b7ba-41a1be124115",
                  "keptnContext": "2d383237-3734-4234-b732-363939343939",
                  "time": "1632368515361514225"
                }
              },
              "openRemediations": null,
              "serviceName": "carts"
            },
            {
              "creationDate": "1631871081704592529",
              "deployedImage": "docker.io/mongo:4.2.2",
              "lastEventTypes": {
<<<<<<< HEAD
=======
                "sh.keptn.event.configuration.change": {
                  "eventId": "e054ab8a-da82-4e8f-a145-cb8dec8401f0",
                  "keptnContext": "47cf2be7-93a7-4704-8c7a-b24059c62f0a",
                  "time": "1595935687479009225"
                },
                "sh.keptn.events.deployment-finished": {
                  "eventId": "515f5bbb-ac53-4695-93a9-24b98c9f36ed",
                  "keptnContext": "47cf2be7-93a7-4704-8c7a-b24059c62f0a",
                  "time": "1595935681680405471"
                },
                "sh.keptn.events.evaluation-done": {
                  "eventId": "10e4e4f0-4d1b-40ff-a0a7-a7a74acf0141",
                  "keptnContext": "47cf2be7-93a7-4704-8c7a-b24059c62f0a",
                  "time": "1595935686302042701"
                },
                "sh.keptn.events.tests-finished": {
                  "eventId": "52bcfc2a-1fdd-48be-b671-03a1bdad2a1a",
                  "keptnContext": "47cf2be7-93a7-4704-8c7a-b24059c62f0a",
                  "time": "1595935685558352031"
                }
              },
              "openRemediations": null,
              "serviceName": "carts-db"
            }
          ],
          "stageName": "staging",
          "parentStages": ["dev"]
        },
        {
          "services": [
            {
              "deployedImage": "docker.io/keptnexamples/carts:0.12.1",
              "lastEventTypes": {
                "sh.keptn.event.action.finished": {
                  "eventId": "c13df68f-e2a4-4d02-be34-b24ef939681f",
                  "keptnContext": "31393236-3532-4337-b236-363530333030",
                  "time": "1615557378298136721"
                },
                "sh.keptn.event.action.started": {
                  "eventId": "13df4313-953e-4ce3-8599-65e59cad1472",
                  "keptnContext": "31393236-3532-4337-b236-363530333030",
                  "time": "1615557378228908496"
                },
                "sh.keptn.event.action.triggered": {
                  "eventId": "dcecbc9f-ace1-4665-8a61-4728bef69141",
                  "keptnContext": "31393236-3532-4337-b236-363530333030",
                  "time": "1615557378212050252"
                },
                "sh.keptn.event.approval.finished": {
                  "eventId": "925e7a66-9330-499a-924a-de59a01adebe",
                  "keptnContext": "2a69a760-6289-4ffc-ac9d-48da0fc945b4",
                  "time": "1615364119035877155"
                },
                "sh.keptn.event.approval.started": {
                  "eventId": "46f6ded3-5aeb-466c-a073-13fc78388aa6",
                  "keptnContext": "2a69a760-6289-4ffc-ac9d-48da0fc945b4",
                  "time": "1615364118993681372"
                },
                "sh.keptn.event.approval.triggered": {
                  "eventId": "c83c00f7-b250-4566-85c5-f1c2d4c59450",
                  "keptnContext": "2a69a760-6289-4ffc-ac9d-48da0fc945b4",
                  "time": "1615364118968699341"
                },
                "sh.keptn.event.configuration.change": {
                  "eventId": "22c29d85-7a34-414a-8e7b-aefd93574020",
                  "keptnContext": "cf20e84a-4d2f-4d9c-bb84-202ea023c035",
                  "time": "1615191023114026967"
                },
>>>>>>> ba815415
                "sh.keptn.event.deployment.finished": {
                  "eventId": "a6492f90-f68a-408c-8816-085f09c1e033",
                  "keptnContext": "7e2dca11-0baa-4a5c-be1d-6130a4954a9f",
                  "time": "1631871210252470552"
                },
                "sh.keptn.event.deployment.started": {
                  "eventId": "f5718728-cb8f-4de8-b4a3-8810140d1f15",
                  "keptnContext": "7e2dca11-0baa-4a5c-be1d-6130a4954a9f",
                  "time": "1631871175526165668"
                },
                "sh.keptn.event.deployment.triggered": {
                  "eventId": "db3c509f-a58a-49a9-a751-5ac7eadb97dd",
                  "keptnContext": "7e2dca11-0baa-4a5c-be1d-6130a4954a9f",
                  "time": "1631871175345372892"
                },
                "sh.keptn.event.release.finished": {
                  "eventId": "7bac0188-ec19-4879-a622-541f43ae32ee",
                  "keptnContext": "7e2dca11-0baa-4a5c-be1d-6130a4954a9f",
                  "time": "1631871210524748841"
                },
                "sh.keptn.event.release.started": {
                  "eventId": "10100041-811c-4f60-9c34-ec8d525d70c1",
                  "keptnContext": "7e2dca11-0baa-4a5c-be1d-6130a4954a9f",
                  "time": "1631871210626135926"
                },
                "sh.keptn.event.release.triggered": {
                  "eventId": "5316f237-4f1b-48d8-a694-9b9ee3fc032b",
                  "keptnContext": "7e2dca11-0baa-4a5c-be1d-6130a4954a9f",
                  "time": "1631871210425341526"
                },
                "sh.keptn.event.staging.delivery-direct.finished": {
                  "eventId": "c465f8ee-c29f-4d9f-bd96-e9e1fbfd2e75",
                  "keptnContext": "7e2dca11-0baa-4a5c-be1d-6130a4954a9f",
                  "time": "1631871212533608787"
                },
                "sh.keptn.event.staging.delivery-direct.triggered": {
                  "eventId": "8a7c9754-4c3c-410b-ad01-4a2a8f6a5f72",
                  "keptnContext": "7e2dca11-0baa-4a5c-be1d-6130a4954a9f",
                  "time": "1631871173926851394"
                }
              },
              "openRemediations": null,
              "serviceName": "carts-db"
            }
          ],
<<<<<<< HEAD
          "stageName": "staging",
          "parentStages": [
            "dev"
          ]
        },
=======
          "stageName": "production",
          "parentStages": ["staging"]
        }
      ]
    },
    {
      "creationDate": "1615306533409865550",
      "gitRemoteURI": "https://github.com/keptn-public-demo/unleash.git",
      "gitUser": "jetzlstorfer",
      "projectName": "unleash",
      "shipyard": "apiVersion: spec.keptn.sh/0.2.0\nkind: Shipyard\nmetadata:\n  name: shipyard-unleash-server\nspec:\n  stages:\n  - name: production\n    sequences:\n    - name: delivery\n      tasks:\n      - name: deployment\n        properties:\n          deploymentstrategy: direct\n      - name: release\n        properties: null\n",
      "shipyardVersion": "spec.keptn.sh/0.2.0",
      "stages": [
>>>>>>> ba815415
        {
          "services": [
            {
              "creationDate": "1631871045325595808",
              "deployedImage": "docker.io/keptnexamples/carts:0.12.3",
              "lastEventTypes": {
                "sh.keptn.event.deployment.finished": {
                  "eventId": "717a6fb0-8e8d-46ad-909c-6d219bd8e7f3",
                  "keptnContext": "6e3c1cd1-dd29-4fcd-bca6-291ed5d3b2db",
                  "time": "1632413574151690370"
                },
                "sh.keptn.event.deployment.started": {
                  "eventId": "5a1a638d-aa39-4f3e-a379-3a376469a3e5",
                  "keptnContext": "6e3c1cd1-dd29-4fcd-bca6-291ed5d3b2db",
                  "time": "1632413466746202699"
                },
                "sh.keptn.event.deployment.triggered": {
                  "eventId": "a6f6cae7-b854-4cd6-aafb-36b35326248f",
                  "keptnContext": "6e3c1cd1-dd29-4fcd-bca6-291ed5d3b2db",
                  "time": "1632413466742486554"
                },
                "sh.keptn.event.production.delivery.finished": {
                  "eventId": "3a814dc1-0908-4e89-9ef9-ad3025fed821",
                  "keptnContext": "6e3c1cd1-dd29-4fcd-bca6-291ed5d3b2db",
                  "time": "1632413691846986469"
                },
                "sh.keptn.event.production.delivery.triggered": {
                  "eventId": "9e8eb14e-2c5a-4d97-bfae-4c20afc9585b",
                  "keptnContext": "6e3c1cd1-dd29-4fcd-bca6-291ed5d3b2db",
                  "time": "1632413463444649627"
                },
                "sh.keptn.event.release.finished": {
                  "eventId": "1ef7d79f-e6ea-4a1e-a1d9-cebf787142f4",
                  "keptnContext": "6e3c1cd1-dd29-4fcd-bca6-291ed5d3b2db",
                  "time": "1632413691549614671"
                },
                "sh.keptn.event.release.started": {
                  "eventId": "3212ba34-81a0-4242-a84c-40b7ffb2973c",
                  "keptnContext": "6e3c1cd1-dd29-4fcd-bca6-291ed5d3b2db",
                  "time": "1632413574346684570"
                },
                "sh.keptn.event.release.triggered": {
                  "eventId": "cd110698-41de-46e5-a417-ecf95771b82f",
                  "keptnContext": "6e3c1cd1-dd29-4fcd-bca6-291ed5d3b2db",
                  "time": "1632413574342735236"
                }
              },
              "openRemediations": null,
              "serviceName": "carts"
            },
            {
              "creationDate": "1631871085384755454",
              "deployedImage": "docker.io/mongo:4.2.2",
              "lastEventTypes": {
                "sh.keptn.event.deployment.finished": {
                  "eventId": "91a6f4e5-2b50-43e7-b080-f7ba64e75822",
                  "keptnContext": "7e2dca11-0baa-4a5c-be1d-6130a4954a9f",
                  "time": "1631871257436351332"
                },
                "sh.keptn.event.deployment.started": {
                  "eventId": "756112be-1e98-4697-b598-cbed4b56d40c",
                  "keptnContext": "7e2dca11-0baa-4a5c-be1d-6130a4954a9f",
                  "time": "1631871214226891368"
                },
                "sh.keptn.event.deployment.triggered": {
                  "eventId": "5cc112df-1efa-481c-9f88-7b79a9ab80ae",
                  "keptnContext": "7e2dca11-0baa-4a5c-be1d-6130a4954a9f",
                  "time": "1631871214229922556"
                },
                "sh.keptn.event.production.delivery-direct.finished": {
                  "eventId": "483795ab-b4de-4330-a92d-45870d458e83",
                  "keptnContext": "7e2dca11-0baa-4a5c-be1d-6130a4954a9f",
                  "time": "1631871259832069754"
                },
                "sh.keptn.event.production.delivery-direct.triggered": {
                  "eventId": "25f2ee91-60f2-41f1-8095-6e33b1e6f258",
                  "keptnContext": "7e2dca11-0baa-4a5c-be1d-6130a4954a9f",
                  "time": "1631871212625961435"
                },
                "sh.keptn.event.release.finished": {
                  "eventId": "b93252b5-4094-417f-b5d4-96d6b422c61f",
                  "keptnContext": "7e2dca11-0baa-4a5c-be1d-6130a4954a9f",
                  "time": "1631871257729443496"
                },
                "sh.keptn.event.release.started": {
                  "eventId": "29d4a407-8d9a-49cd-8da0-7fca0feca5ab",
                  "keptnContext": "7e2dca11-0baa-4a5c-be1d-6130a4954a9f",
                  "time": "1631871257732327623"
                },
                "sh.keptn.event.release.triggered": {
                  "eventId": "037438b1-6fd5-4c89-ad4d-cffab32832c3",
                  "keptnContext": "7e2dca11-0baa-4a5c-be1d-6130a4954a9f",
                  "time": "1631871257725498444"
                }
              },
              "openRemediations": null,
              "serviceName": "carts-db"
            }
          ],
          "stageName": "production",
          "parentStages": [
            "staging"
          ]
        }
      ]
    }
  ],
  "totalCount": 1
}<|MERGE_RESOLUTION|>--- conflicted
+++ resolved
@@ -107,28 +107,8 @@
                 }
               },
               "openRemediations": null,
-<<<<<<< HEAD
               "serviceName": "carts"
             },
-=======
-              "serviceName": "helloservice"
-            }
-          ],
-          "stageName": "production",
-          "parentStages": ["hardening"]
-        }
-      ]
-    },
-    {
-      "gitRemoteURI": "https://github.com/keptn-public-demo/sockshop.git",
-      "gitUser": "jetzlstorfer",
-      "projectName": "sockshop",
-      "shipyard": "apiVersion: spec.keptn.sh/0.2.0\nkind: Shipyard\nmetadata:\n    name: shipyard-sockshop\nspec:\n    stages:\n        - name: dev\n          sequences:\n            - name: delivery\n              tasks:\n                - name: deployment\n                  properties:\n                    deploymentstrategy: direct\n                - name: test\n                  properties:\n                    teststrategy: functional\n                - name: evaluation\n                  properties: null\n                - name: release\n                  properties: null\n            - name: delivery-direct\n              tasks:\n                - name: deployment\n                  properties:\n                    deploymentstrategy: direct\n                - name: release\n                  properties: null\n        - name: staging\n          sequences:\n            - name: delivery\n              triggeredOn:\n                - event: dev.delivery.finished\n              tasks:\n                - name: deployment\n                  properties:\n                    deploymentstrategy: blue_green_service\n                - name: test\n                  properties:\n                    teststrategy: performance\n                - name: evaluation\n                  properties: null\n                - name: release\n                  properties: null\n            - name: rollback\n              triggeredOn:\n                - event: staging.delivery.finished\n                  selector:\n                    match:\n                        result: fail\n              tasks:\n                - name: rollback\n                  properties: null\n            - name: delivery-direct\n              triggeredOn:\n                - event: dev.delivery-direct.finished\n              tasks:\n                - name: deployment\n                  properties:\n                    deploymentstrategy: direct\n                - name: release\n                  properties: null\n        - name: production\n          sequences:\n            - name: delivery\n              triggeredOn:\n                - event: staging.delivery.finished\n              tasks:\n                - name: deployment\n                  properties:\n                    deploymentstrategy: blue_green_service\n                - name: test\n                  properties:\n                    teststrategy: \"\"\n                - name: evaluation\n                  properties: null\n                - name: release\n                  properties: null\n            - name: rollback\n              triggeredOn:\n                - event: production.delivery.finished\n                  selector:\n                    match:\n                        result: fail\n              tasks:\n                - name: rollback\n                  properties: null\n            - name: delivery-direct\n              triggeredOn:\n                - event: staging.delivery-direct.finished\n              tasks:\n                - name: deployment\n                  properties:\n                    deploymentstrategy: direct\n                - name: release\n                  properties: null\n",
-      "shipyardVersion": "spec.keptn.sh/0.2.0",
-      "stages": [
-        {
-          "services": [
->>>>>>> ba815415
             {
               "creationDate": "1631871078194383243",
               "deployedImage": "docker.io/mongo:4.2.2",
@@ -309,8 +289,6 @@
               "creationDate": "1631871081704592529",
               "deployedImage": "docker.io/mongo:4.2.2",
               "lastEventTypes": {
-<<<<<<< HEAD
-=======
                 "sh.keptn.event.configuration.change": {
                   "eventId": "e054ab8a-da82-4e8f-a145-cb8dec8401f0",
                   "keptnContext": "47cf2be7-93a7-4704-8c7a-b24059c62f0a",
@@ -379,7 +357,6 @@
                   "keptnContext": "cf20e84a-4d2f-4d9c-bb84-202ea023c035",
                   "time": "1615191023114026967"
                 },
->>>>>>> ba815415
                 "sh.keptn.event.deployment.finished": {
                   "eventId": "a6492f90-f68a-408c-8816-085f09c1e033",
                   "keptnContext": "7e2dca11-0baa-4a5c-be1d-6130a4954a9f",
@@ -425,27 +402,11 @@
               "serviceName": "carts-db"
             }
           ],
-<<<<<<< HEAD
           "stageName": "staging",
           "parentStages": [
             "dev"
           ]
         },
-=======
-          "stageName": "production",
-          "parentStages": ["staging"]
-        }
-      ]
-    },
-    {
-      "creationDate": "1615306533409865550",
-      "gitRemoteURI": "https://github.com/keptn-public-demo/unleash.git",
-      "gitUser": "jetzlstorfer",
-      "projectName": "unleash",
-      "shipyard": "apiVersion: spec.keptn.sh/0.2.0\nkind: Shipyard\nmetadata:\n  name: shipyard-unleash-server\nspec:\n  stages:\n  - name: production\n    sequences:\n    - name: delivery\n      tasks:\n      - name: deployment\n        properties:\n          deploymentstrategy: direct\n      - name: release\n        properties: null\n",
-      "shipyardVersion": "spec.keptn.sh/0.2.0",
-      "stages": [
->>>>>>> ba815415
         {
           "services": [
             {
