@import 'variables';
@import '~normalize.css';

@import '~@dynatrace/barista-components/style/main';
@import '~@dynatrace/barista-components/style/index';

html {
  box-sizing: border-box;
}

pre, code {
  font-family: monospace;
}

*, *:before, *:after {
  box-sizing: inherit;
}

.container {
  padding: 1rem;
  overflow: auto;
}
.container.dark {
  background-color: $gray-100;
}

app-root {
  width: 100%;
  height: 100%;
  position: absolute;

  display: flex;
  flex-direction: column;
  place-content: stretch stretch;
}

.nobreak {
  white-space: nowrap;
}

p.small,
span.small {
  font-family: BerninaSansWeb,OpenSans,sans-serif;
  font-weight: 400;
  font-size: 12px;
  line-height: 28px;
  color: $gray-700;
}

p.error,
span.error {
  color: $error-color;
}

p.error-line,
span.error-line {
  text-decoration: line-through;
}

.m-0 {
  margin: 0;
}
.mb-0 {
  margin-bottom: 0;
}
.mr-0 {
  margin-right: 0;
}
.ml-0 {
  margin-left: 0;
}
.mt-0 {
  margin-top: 0;
}

.m-1 {
  margin: .3em;
}
.mr-1 {
  margin-right: .3em;
}
.ml-1 {
  margin-left: .3em;
}
.mt-1 {
  margin-top: .3em;
}
.mb-1 {
  margin-bottom: .3em;
}

<<<<<<< HEAD
=======
.m-2 {
  margin: .6em;
}
>>>>>>> 1d98a90d
.mr-2 {
  margin-right: .6em;
}
.ml-2 {
  margin-left: .6em;
}
.mt-2 {
  margin-top: .6em;
}
.mb-2 {
  margin-bottom: .6em;
}

.mr-3 {
  margin-right: 2em;
}
.ml-3 {
  margin-left: 2em;
}
.mt-3 {
  margin-top: 2em;
}
.mb-3 {
  margin-bottom: 2em;
}

.mr-minus-15 {
  margin-right: -15px;
}


.p-0 {
  padding: 0;
}
.p-1 {
  padding: .3em;
}
.p-2 {
  padding: .6em;
}
.p-3 {
  padding: 1.2em;
}
.p-4 {
  padding: 2.5em;
}

.pr-1 {
  padding-right: .3em;
}
.pl-1 {
  padding-left: .3em;
}
.pt-1 {
  padding-top: .3em;
}
.pb-1 {
  padding-bottom: .3em;
}

.pr-4 {
  padding-right: 2.5em;
}
.pl-4 {
  padding-left: 2.5em;
}
.pt-4 {
  padding-top: 2.5em;
}
.pb-4 {
  padding-bottom: 2.5em;
}

.bold {
  font-weight: bold;
}

[fxFLex] {
  min-height: 0;
}<|MERGE_RESOLUTION|>--- conflicted
+++ resolved
@@ -89,12 +89,9 @@
   margin-bottom: .3em;
 }
 
-<<<<<<< HEAD
-=======
 .m-2 {
   margin: .6em;
 }
->>>>>>> 1d98a90d
 .mr-2 {
   margin-right: .6em;
 }
