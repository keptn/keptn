import { NgModule } from '@angular/core';
import { ExtraOptions, RouterModule, Routes } from '@angular/router';
import { DashboardLegacyComponent } from './dashboard-legacy/dashboard-legacy.component';
import { ProjectBoardComponent } from './project-board/project-board.component';
import { EvaluationBoardComponent } from './evaluation-board/evaluation-board.component';
import { KtbSettingsViewComponent } from './_views/ktb-settings-view/ktb-settings-view.component';
<<<<<<< HEAD
import { KtbEnvironmentViewComponent } from './_views/ktb-environment-view/ktb-environment-view.component';
=======
import { KtbServiceViewComponent } from './_views/ktb-service-view/ktb-service-view.component';
>>>>>>> 7bb41221
import { KtbSecretsListComponent } from './_components/ktb-secrets-list/ktb-secrets-list.component';
import { KtbCreateSecretFormComponent } from './_components/ktb-create-secret-form/ktb-create-secret-form.component';
import { KtbProjectSettingsComponent } from './_components/ktb-project-settings/ktb-project-settings.component';
import { KtbCreateServiceComponent } from './_components/ktb-create-service/ktb-create-service.component';
import { KtbServiceSettingsOverviewComponent } from './_components/ktb-service-settings/ktb-service-settings-overview/ktb-service-settings-overview.component';
import { KtbServiceSettingsComponent } from './_components/ktb-service-settings/ktb-service-settings.component';
import { KtbEditServiceComponent } from './_components/ktb-edit-service/ktb-edit-service.component';
import { NotFoundComponent } from './not-found/not-found.component';
import { PendingChangesGuard } from './_guards/pending-changes.guard';
import { KtbErrorViewComponent } from './_views/ktb-error-view/ktb-error-view.component';
import { AppComponent } from './app.component';

const routingConfiguration: ExtraOptions = {
  paramsInheritanceStrategy: 'always',
};

const lazyLoadEnvironmentView = (): Promise<unknown> =>
  import('./_views/ktb-environment-view/ktb-environment-view.module').then((m) => m.KtbEnvironmentViewModule);

const routes: Routes = [
  { path: 'error', component: KtbErrorViewComponent },
  {
    path: 'logoutsession',
    loadChildren: () => import('./_views/ktb-logout-view/ktb-logout-view.module').then((m) => m.KtbLogoutViewModule),
  },
  {
    path: '',
    component: AppComponent,
    children: [
      { path: '', pathMatch: 'full', redirectTo: 'dashboard' },
      { path: 'dashboard', component: DashboardLegacyComponent },
      {
        path: 'create',
        component: ProjectBoardComponent,
        children: [{ path: 'project', component: KtbProjectSettingsComponent, canDeactivate: [PendingChangesGuard] }],
      },
      {
        path: 'project/:projectName',
        component: ProjectBoardComponent,
        children: [
          { path: '', pathMatch: 'full', loadChildren: lazyLoadEnvironmentView },
          { path: 'environment', pathMatch: 'full', loadChildren: lazyLoadEnvironmentView },
          { path: 'environment/stage/:stageName', loadChildren: lazyLoadEnvironmentView },
          {
            path: 'settings',
            component: KtbSettingsViewComponent,
            children: [
              { path: 'project', component: KtbProjectSettingsComponent, canDeactivate: [PendingChangesGuard] },
              {
                path: 'services',
                component: KtbServiceSettingsComponent,
                children: [
                  { path: 'create', component: KtbCreateServiceComponent },
                  { path: 'edit/:serviceName', component: KtbEditServiceComponent },
                  { path: '', pathMatch: 'full', component: KtbServiceSettingsOverviewComponent },
                ],
              },
              {
                path: 'uniform',
                children: [
                  {
                    path: 'integrations',
                    loadChildren: () =>
                      import('./_views/ktb-integration-view/ktb-integration-view.module').then(
                        (m) => m.KtbIntegrationViewModule
                      ),
                  },
                  {
                    path: 'secrets',
                    component: KtbSecretsListComponent,
                  },
                  { path: 'secrets/add', component: KtbCreateSecretFormComponent },
                  { path: '', pathMatch: 'full', redirectTo: 'integrations' },
                ],
              },
              {
                path: 'support',
                children: [
                  {
                    path: 'common-use-cases',
                    loadChildren: () =>
                      import('./_views/ktb-common-use-cases-view/ktb-common-use-cases-view.module').then(
                        (m) => m.KtbCommonUseCasesViewModule
                      ),
                  },
                  { path: '', pathMatch: 'full', redirectTo: 'common-use-cases' },
                ],
              },
              { path: '', pathMatch: 'full', redirectTo: 'project' },
            ],
          },
<<<<<<< HEAD
          { path: 'environment', component: KtbEnvironmentViewComponent },
          { path: 'environment/stage/:stageName', component: KtbEnvironmentViewComponent },
          {
            path: 'service',
            loadChildren: () =>
              import('./_views/ktb-service-view/ktb-service-view.module').then((m) => m.KtbServiceViewModule),
          },
=======
          { path: 'service', component: KtbServiceViewComponent },
          { path: 'service/:serviceName', component: KtbServiceViewComponent },
          { path: 'service/:serviceName/context/:shkeptncontext', component: KtbServiceViewComponent },
          { path: 'service/:serviceName/context/:shkeptncontext/stage/:stage', component: KtbServiceViewComponent },
>>>>>>> 7bb41221
          {
            path: 'sequence',
            loadChildren: () =>
              import('./_views/ktb-sequence-view/ktb-sequence-view.module').then((m) => m.KtbSequenceViewModule),
          },
        ],
      },
      { path: 'trace/:shkeptncontext', component: ProjectBoardComponent },
      { path: 'trace/:shkeptncontext/:eventselector', component: ProjectBoardComponent },
      { path: 'evaluation/:shkeptncontext', component: EvaluationBoardComponent },
      { path: 'evaluation/:shkeptncontext/:eventselector', component: EvaluationBoardComponent },
      { path: '**', component: NotFoundComponent },
    ],
  },
];

@NgModule({
  imports: [RouterModule.forRoot(routes, routingConfiguration)],
  exports: [RouterModule],
})
class AppRouting {}

export { AppRouting, routes };<|MERGE_RESOLUTION|>--- conflicted
+++ resolved
@@ -4,11 +4,6 @@
 import { ProjectBoardComponent } from './project-board/project-board.component';
 import { EvaluationBoardComponent } from './evaluation-board/evaluation-board.component';
 import { KtbSettingsViewComponent } from './_views/ktb-settings-view/ktb-settings-view.component';
-<<<<<<< HEAD
-import { KtbEnvironmentViewComponent } from './_views/ktb-environment-view/ktb-environment-view.component';
-=======
-import { KtbServiceViewComponent } from './_views/ktb-service-view/ktb-service-view.component';
->>>>>>> 7bb41221
 import { KtbSecretsListComponent } from './_components/ktb-secrets-list/ktb-secrets-list.component';
 import { KtbCreateSecretFormComponent } from './_components/ktb-create-secret-form/ktb-create-secret-form.component';
 import { KtbProjectSettingsComponent } from './_components/ktb-project-settings/ktb-project-settings.component';
@@ -100,20 +95,11 @@
               { path: '', pathMatch: 'full', redirectTo: 'project' },
             ],
           },
-<<<<<<< HEAD
-          { path: 'environment', component: KtbEnvironmentViewComponent },
-          { path: 'environment/stage/:stageName', component: KtbEnvironmentViewComponent },
           {
             path: 'service',
             loadChildren: () =>
               import('./_views/ktb-service-view/ktb-service-view.module').then((m) => m.KtbServiceViewModule),
           },
-=======
-          { path: 'service', component: KtbServiceViewComponent },
-          { path: 'service/:serviceName', component: KtbServiceViewComponent },
-          { path: 'service/:serviceName/context/:shkeptncontext', component: KtbServiceViewComponent },
-          { path: 'service/:serviceName/context/:shkeptncontext/stage/:stage', component: KtbServiceViewComponent },
->>>>>>> 7bb41221
           {
             path: 'sequence',
             loadChildren: () =>
