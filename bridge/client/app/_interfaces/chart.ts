--- conflicted
+++ resolved
@@ -3,10 +3,6 @@
 export interface ChartItemPoint {
   x: number;
   y: number;
-<<<<<<< HEAD
-  identifier: string; //TODO: why do we need this?
-=======
->>>>>>> 3bc50fee
   color?: string;
 }
 
