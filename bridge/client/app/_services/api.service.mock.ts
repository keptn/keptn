/* eslint-disable @typescript-eslint/no-unused-vars */
import { Injectable } from '@angular/core';
import { ApiService } from './api.service';
import { Observable, of } from 'rxjs';
import { KeptnInfoResult } from '../../../shared/interfaces/keptn-info-result';
import moment from 'moment';
import { KeptnVersions } from '../../../shared/interfaces/keptn-versions';
import { Project } from '../_models/project';
import { UniformRegistrationResult } from '../../../shared/interfaces/uniform-registration-result';
import { UniformRegistrationInfo } from '../../../shared/interfaces/uniform-registration-info';
import { UniformSubscription } from '../_models/uniform-subscription';
import { IWebhookConfigClient, WebhookConfigMethod } from '../../../shared/interfaces/webhook-config';
import { UniformRegistrationLogResponse } from '../../../shared/interfaces/uniform-registration-log';
import { SecretScope } from '../../../shared/interfaces/secret-scope';
import { IMetadata } from '../_interfaces/metadata';
import { FileTree } from '../../../shared/interfaces/resourceFileTree';
import { HttpResponse } from '@angular/common/http';
import { SequenceResult } from '../_models/sequence-result';
import { EventResult } from '../_interfaces/event-result';
import { EventTypes } from '../../../shared/interfaces/event-types';
import { Trace } from '../_models/trace';
import { ServiceState } from '../../../shared/models/service-state';
import { Deployment } from '../../../shared/interfaces/deployment';
import { IServiceRemediationInformation } from '../_interfaces/service-remediation-information';
import { VersionResponseMock } from './_mockData/api-responses/version-response.mock';
import { ProjectsMock } from './_mockData/projects.mock';
import { UniformRegistrationsMock } from './_mockData/uniform-registrations.mock';
import { UniformRegistrationLogsMock } from './_mockData/uniform-registrations-logs.mock';
import { SecretsResponseMock } from './_mockData/api-responses/secrets-response.mock';
import { BridgeInfoResponseMock } from './_mockData/api-responses/bridgeInfo-response.mock';
import { MetadataResponseMock } from './_mockData/api-responses/metadata-response.mock';
import { FileTreeMock } from './_mockData/fileTree.mock';
import { SequencesMock } from './_mockData/sequences.mock';
import { TracesResponseMock } from './_mockData/api-responses/traces-response.mock';
import { EvaluationResultsResponseDataMock } from './_mockData/api-responses/evaluation-results-response.mock';
import { EventResultResponseMock } from './_mockData/api-responses/event-result-response.mock';
import { ServiceStatesResultResponseMock } from './_mockData/api-responses/service-states-results-response.mock';
import { DeploymentResponseMock } from './_mockData/api-responses/deployment-response.mock';
import { ISequencesFilter } from '../../../shared/interfaces/sequencesFilter';
import { SequenceFilterMock } from './_mockData/sequence-filter.mock';
import { TriggerResponse, TriggerSequenceData } from '../_models/trigger-sequence';
import { IService } from '../../../shared/interfaces/service';
import { IProjectResult } from '../../../shared/interfaces/project-result';
import { IGitDataExtended } from '../../../shared/interfaces/project';
import { IClientSecret, IServiceSecret } from '../../../shared/interfaces/secret';
import { SequenceExecutionResult } from '../../../shared/interfaces/sequence-execution-result';
import { SequenceExecutionResultMock } from './_mockData/sequence-execution-result.mock';

@Injectable({
  providedIn: null,
})
export class ApiServiceMock extends ApiService {
  private localStoreMock: Map<string, string> = new Map();

  public get environmentFilter(): { [projectName: string]: { services: string[] } } {
    const item = this.localStoreMock.get(this.ENVIRONMENT_FILTER_COOKIE);
    return item ? JSON.parse(item) : {};
  }

  public set environmentFilter(filter: { [projectName: string]: { services: string[] } }) {
    this.localStoreMock.set(this.ENVIRONMENT_FILTER_COOKIE, JSON.stringify(filter));
  }

  public get uniformLogDates(): { [key: string]: string } {
    const data = this.localStoreMock.get(this.INTEGRATION_DATES);
    return data ? JSON.parse(data) : {};
  }

  public set uniformLogDates(dates: { [key: string]: string }) {
    this.localStoreMock.set(this.INTEGRATION_DATES, JSON.stringify(dates));
  }

  public getKeptnInfo(): Observable<KeptnInfoResult> {
    return of(BridgeInfoResponseMock);
  }

  public getIntegrationsPage(): Observable<string> {
    const page =
      '<h2>Custom Integrations on Keptn Sandbox</h2><ul><li><p>GitLab: <a href="https://github.com/keptn-sandbox/gitlab-service">GitHub</a></p></ul>';
    return of(page);
  }

  public isVersionCheckEnabled(): boolean | undefined {
    const item = this.localStoreMock.get(this.VERSION_CHECK_COOKIE);
    const versionInfo = item ? JSON.parse(item) : undefined;
    let enabled = versionInfo?.enabled;
    if (!enabled && (!versionInfo?.time || moment().subtract(5, 'days').isAfter(versionInfo.time))) {
      enabled = undefined;
    }
    return enabled;
  }

  public setVersionCheck(enabled: boolean): void {
    this.localStoreMock.set(this.VERSION_CHECK_COOKIE, JSON.stringify({ enabled, time: moment().valueOf() }));
  }

  public getAvailableVersions(): Observable<KeptnVersions | undefined> {
    return of(VersionResponseMock);
  }

  public deleteProject(projectName: string): Observable<Record<string, unknown>> {
    return of({
      message: 'ok',
    });
  }

  public createProjectExtended(projectName: string, shipyard: string, data?: IGitDataExtended): Observable<unknown> {
    return of({});
  }

  public createService(projectName: string, serviceName: string): Observable<Record<string, unknown>> {
    return of({});
  }

  public deleteService(projectName: string, serviceName: string): Observable<Record<string, unknown>> {
    return of({
      message: 'ok',
    });
  }

  public getProject(projectName: string): Observable<Project> {
    const projects = [...ProjectsMock];
    return of(projects[0]);
  }

  public getService(projectName: string, stageName: string, serviceName: string): Observable<IService> {
    return of(ProjectsMock[0].stages[0].services[0]);
  }

  public getPlainProject(projectName: string): Observable<Project> {
    return this.getProject(projectName);
  }

  public getProjects(pageSize?: number): Observable<IProjectResult> {
    const projects = [...ProjectsMock];
    const result: IProjectResult = {
      projects: projects,
      totalCount: projects.length,
    };
    return of(result);
  }

  public getUniformRegistrations(uniformDates: { [key: string]: string }): Observable<UniformRegistrationResult[]> {
    return of(UniformRegistrationsMock);
  }

  public getUniformRegistrationInfo(integrationId: string): Observable<UniformRegistrationInfo> {
    return of({
      isControlPlane: true,
      isWebhookService: false,
    });
  }

  public getUniformSubscription(integrationId: string, subscriptionId: string): Observable<UniformSubscription> {
    const subscription = UniformSubscription.fromJSON({
      id: 'df9c0116-28ea-4ee2-8ad7-1fa6f03a8655',
      event: 'sh.keptn.event.deployment.triggered',
      filter: {
        projects: [],
        stages: [],
        services: [],
      },
    });
    return of(subscription);
  }

  public updateUniformSubscription(
    integrationId: string,
    subscription: Partial<UniformSubscription>,
    webhookConfig?: IWebhookConfigClient
  ): Observable<Record<string, unknown>> {
    return of({});
  }

  public createUniformSubscription(
    integrationId: string,
    subscription: Partial<UniformSubscription>,
    webhookConfig?: IWebhookConfigClient
  ): Observable<Record<string, unknown>> {
    return of({});
  }

  public getUniformRegistrationLogs(
    uniformRegistrationId: string,
    pageSize = 100
  ): Observable<UniformRegistrationLogResponse> {
    return of({ logs: UniformRegistrationLogsMock });
  }

  public hasUnreadUniformRegistrationLogs(uniformDates: { [key: string]: string }): Observable<boolean> {
    return of(false);
  }

  public getSecrets(): Observable<{ Secrets: IClientSecret[] }> {
    const secrets = SecretsResponseMock;
    return of(secrets);
  }

  public getSecretsForScope(scope: SecretScope): Observable<IClientSecret[]> {
    const secrets = SecretsResponseMock.Secrets.filter((s) => s.scope === scope);
    return of(secrets);
  }

  public addSecret(secret: IServiceSecret): Observable<Record<string, unknown>> {
    return of({});
  }

  public deleteSecret(name: string, scope: string): Observable<Record<string, unknown>> {
    return of({});
  }

  public deleteSubscription(
    integrationId: string,
    subscriptionId: string,
    isWebhookService: boolean
  ): Observable<Record<string, unknown>> {
    return of({});
  }

  public getMetadata(): Observable<IMetadata> {
    return of(MetadataResponseMock);
  }

  public getFileTreeForService(projectName: string, serviceName: string): Observable<FileTree[]> {
    return of(FileTreeMock);
  }

  public getTaskNames(projectName: string): Observable<string[]> {
    return of(['evaluation', 'deployment', 'test', 'release', 'approval', 'rollback', 'get-action', 'action']);
  }

  public getServiceNames(projectName: string): Observable<string[]> {
    return of(['carts', 'carts-db']);
  }

  public getSequences(
    projectName: string,
    pageSize: number,
    sequenceName?: string,
    state?: string,
    fromTime?: string,
    beforeTime?: string,
    keptnContext?: string
  ): Observable<HttpResponse<SequenceResult>> {
    let data = SequencesMock;
    let totalCount = data.length;

    if (pageSize) {
      data = SequencesMock.slice(0, pageSize);
    }

    if (beforeTime) {
      data = SequencesMock.slice(totalCount - 9);
      totalCount = 9;
    }

    const body = {
      totalCount,
      states: data,
    };

    const res = new HttpResponse<SequenceResult>({ body });
    return of(res);
  }

  public getTraces(
    keptnContext: string,
    projectName?: string,
    fromTime?: string
  ): Observable<HttpResponse<EventResult>> {
    const body = {
      pageSize: 100,
      totalCount: 42,
      nextPageKey: 0,
      events: TracesResponseMock,
    };
    const res = new HttpResponse<EventResult>({ body });
    return of(res);
  }

  public getEvaluationResults(
    projectName: string,
    serviceName: string,
    stageName: string,
    fromTime?: string
  ): Observable<EventResult> {
    const result = {
      pageSize: 100,
      totalCount: 5,
      nextPageKey: 0,
      events: EvaluationResultsResponseDataMock,
    };
    return of(result);
  }

  public updateGitUpstreamExtended(projectName: string, data: IGitDataExtended): Observable<unknown> {
    return of({});
  }

  public sendApprovalEvent(
    approval: Trace,
    approve: boolean,
    eventType: EventTypes,
    source: string
  ): Observable<unknown> {
    return of({ keptnContext: '77baf26f-f64d-4a68-9ab5-efde9276ee73' });
  }

  public sendEvaluationInvalidated(evaluation: Trace, reason: string): Observable<unknown> {
    return of({ keptnContext: '77baf26f-f64d-4a68-9ab5-efde9276ee73' });
  }

  public getEvent(type?: string, project?: string, stage?: string, service?: string): Observable<EventResult> {
    const result = {
      pageSize: 1,
      totalCount: 1,
      nextPageKey: 0,
      events: EventResultResponseMock,
    };

    return of(result);
  }

  public sendSequenceControl(project: string, keptnContext: string, state: string): Observable<unknown> {
    return of({});
  }

  public getWebhookConfig(
    subscriptionId: string,
    projectName: string,
    stageName?: string,
    serviceName?: string
  ): Observable<IWebhookConfigClient> {
    const config = {
      type: '',
      method: 'POST' as WebhookConfigMethod,
      url: 'https://webhook.site/123456798',
      payload: '{"id":{{.id}}, "shkeptncontext": {{.shkeptncontext}}, "project": {{.data.project}}}',
      header: [],
      sendFinished: false,
      sendStarted: false,
      proxy: '',
      filter: {
        projects: null,
        stages: null,
        services: null,
      },
    };
    return of(config);
  }

  public getServiceStates(projectName: string): Observable<ServiceState[]> {
    return of(ServiceStatesResultResponseMock);
  }

  public getServiceDeployment(projectName: string, keptnContext: string, fromTime?: string): Observable<Deployment> {
    return of(DeploymentResponseMock);
  }

  public getOpenRemediationsOfService(
    projectName: string,
    serviceName: string
  ): Observable<IServiceRemediationInformation> {
    return of({
      stages: [],
    });
  }

  public getIntersectedEvent(
    event: string,
    eventSuffix: string,
    projectName: string,
    stages: string[],
    services: string[]
  ): Observable<Record<string, unknown>> {
    return of({
      data: {},
    });
  }

  public getSequencesFilter(projectName: string): Observable<ISequencesFilter> {
    return of(SequenceFilterMock);
  }

  public triggerSequence(type: string, data: TriggerSequenceData): Observable<TriggerResponse> {
    return of({ keptnContext: '6c98fbb0-4c40-4bff-ba9f-b20556a57c8a' });
  }

<<<<<<< HEAD
  public getSequenceExecution(params: {
    project: string;
    stage?: string;
    service?: string;
    name?: string;
    status?: string;
    keptnContext?: string;
    pageSize?: number;
    nextPageKey?: number;
  }): Observable<SequenceExecutionResult> {
    return of(SequenceExecutionResultMock);
=======
  public getTracesByIds(projectName: string, ids: string[]): Observable<EventResult> {
    return of({
      events: [
        {
          data: {
            project: 'myProject',
            stage: 'myStage',
            service: 'myService',
          },
        } as Trace,
      ],
      nextPageKey: 0,
      pageSize: 1,
      totalCount: 1,
    });
>>>>>>> b0f4364b
  }
}

/* eslint-enable @typescript-eslint/no-unused-vars */<|MERGE_RESOLUTION|>--- conflicted
+++ resolved
@@ -386,19 +386,6 @@
     return of({ keptnContext: '6c98fbb0-4c40-4bff-ba9f-b20556a57c8a' });
   }
 
-<<<<<<< HEAD
-  public getSequenceExecution(params: {
-    project: string;
-    stage?: string;
-    service?: string;
-    name?: string;
-    status?: string;
-    keptnContext?: string;
-    pageSize?: number;
-    nextPageKey?: number;
-  }): Observable<SequenceExecutionResult> {
-    return of(SequenceExecutionResultMock);
-=======
   public getTracesByIds(projectName: string, ids: string[]): Observable<EventResult> {
     return of({
       events: [
@@ -414,7 +401,19 @@
       pageSize: 1,
       totalCount: 1,
     });
->>>>>>> b0f4364b
+  }
+
+  public getSequenceExecution(params: {
+    project: string;
+    stage?: string;
+    service?: string;
+    name?: string;
+    status?: string;
+    keptnContext?: string;
+    pageSize?: number;
+    nextPageKey?: number;
+  }): Observable<SequenceExecutionResult> {
+    return of(SequenceExecutionResultMock);
   }
 }
 
