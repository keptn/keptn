import {Injectable} from '@angular/core';

import {DataService} from "./data.service";
import {ApiService} from "./api.service";

import {Root} from "../_models/root";
import {Project} from "../_models/project";
import {DateUtil} from "../_utils/date.utils";

import {KeptnInfo} from "./_mockData/keptnInfo.mock";
import {Projects} from "./_mockData/projects.mock";
import {RootEvents} from "./_mockData/roots.mock";
import {Traces} from "./_mockData/traces.mock";
import {Evaluations} from "./_mockData/evaluations.mock";
import {Trace} from "../_models/trace";
<<<<<<< HEAD
import {map} from "rxjs/operators";
import {Observable, of} from "rxjs";
=======
import {Sequence} from '../_models/sequence';
>>>>>>> acdb7dd2

@Injectable({
  providedIn: 'root'
})
export class DataServiceMock extends DataService {

  constructor(apiService: ApiService) {
    super(apiService);
  }

  public loadKeptnInfo() {
    this._keptnInfo.next(KeptnInfo);
  }

  public loadProjects() {
    this._projects.next(Projects);
  }

  public loadProject(projectName) {
    this._projects.next([...Projects]);
  }

  public getProject(projectName): Observable<Project> {
    this.loadProjects();
    return this._projects.pipe(map(projects => {
      return projects.find(project => project.projectName === projectName);
    }));
  }

  public loadRoots(project: Project) {
    project.roots = [...RootEvents || [], ...project.roots || []].sort(DateUtil.compareTraceTimesAsc);
    project.stages.forEach(stage => {
      stage.services.forEach(service => {
        service.roots = project.roots.filter(s => s.getService() == service.serviceName && s.getStages().includes(stage.stageName));
        service.openApprovals = service.roots.reduce((openApprovals, root) => {
          const approval = root.getPendingApproval(stage.stageName);
          if(approval) {
            openApprovals.push(approval);
          }
          return openApprovals;
        }, []);
      });
    });
    this._roots.next(project.roots);
  }

  public loadTraces(sequence: Sequence) {
    sequence.traces = [...Traces || [], ...sequence.traces || []];
    this._sequences.next([...this._sequences.getValue()]);
  }

  public loadTracesByContext(shkeptncontext: string) {
    this._traces.next(Traces.filter(t => t.shkeptncontext === shkeptncontext));
  }

  public loadEvaluationResults(event: Trace) {
    this._evaluationResults.next({
      type: 'evaluationHistory',
      triggerEvent: event,
      traces: Evaluations
    });
  }

  public setGitUpstreamUrl(projectName: string, gitUrl: string, gitUser: string, gitToken: string): Observable<boolean> {
    this.loadProjects();
    return of(true);
  }
}
<|MERGE_RESOLUTION|>--- conflicted
+++ resolved
@@ -13,12 +13,9 @@
 import {Traces} from "./_mockData/traces.mock";
 import {Evaluations} from "./_mockData/evaluations.mock";
 import {Trace} from "../_models/trace";
-<<<<<<< HEAD
 import {map} from "rxjs/operators";
 import {Observable, of} from "rxjs";
-=======
 import {Sequence} from '../_models/sequence';
->>>>>>> acdb7dd2
 
 @Injectable({
   providedIn: 'root'
