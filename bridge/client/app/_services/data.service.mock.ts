--- conflicted
+++ resolved
@@ -1,21 +1,3 @@
-<<<<<<< HEAD
-import {Injectable} from '@angular/core';
-import {DataService} from './data.service';
-import {ApiService} from './api.service';
-import {Root} from '../_models/root';
-import {Project} from '../_models/project';
-import {DateUtil} from '../_utils/date.utils';
-import {KeptnInfo} from './_mockData/keptnInfo.mock';
-import {Projects} from './_mockData/projects.mock';
-import {RootEvents} from './_mockData/roots.mock';
-import {Traces} from './_mockData/traces.mock';
-import {Evaluations} from './_mockData/evaluations.mock';
-import {Trace} from '../_models/trace';
-import { map } from 'rxjs/operators';
-import {Observable, of} from 'rxjs';
-import {Sequence} from '../_models/sequence';
-import { SequencesData } from './_mockData/sequences.mock';
-=======
 import { Injectable } from '@angular/core';
 import { DataService } from './data.service';
 import { ApiService } from './api.service';
@@ -28,7 +10,7 @@
 import { map } from 'rxjs/operators';
 import { Observable, of } from 'rxjs';
 import { Sequence } from '../_models/sequence';
->>>>>>> a3165866
+import { SequencesData } from './_mockData/sequences.mock';
 
 @Injectable({
   providedIn: 'root'
