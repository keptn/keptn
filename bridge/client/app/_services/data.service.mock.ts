import {Injectable} from '@angular/core';
<<<<<<< HEAD

import {DataService} from './data.service';
import {ApiService} from './api.service';

import {Project} from '../_models/project';
import {DateUtil} from '../_utils/date.utils';

=======
import {DataService} from './data.service';
import {ApiService} from './api.service';
import {Root} from '../_models/root';
import {Project} from '../_models/project';
import {DateUtil} from '../_utils/date.utils';
>>>>>>> 1e9d3509
import {KeptnInfo} from './_mockData/keptnInfo.mock';
import {Projects} from './_mockData/projects.mock';
import {RootEvents} from './_mockData/roots.mock';
import {Traces} from './_mockData/traces.mock';
import {Evaluations} from './_mockData/evaluations.mock';
import {Trace} from '../_models/trace';
import {map} from 'rxjs/operators';
import {Observable, of} from 'rxjs';
import {Sequence} from '../_models/sequence';

@Injectable({
  providedIn: 'root'
})
export class DataServiceMock extends DataService {

  constructor(apiService: ApiService) {
    super(apiService);
  }

  public loadKeptnInfo() {
    this._keptnInfo.next(KeptnInfo);
  }

  public loadProjects() {
    this._projects.next(Projects);
  }

  public loadProject(projectName: string) {
    this._projects.next([...Projects]);
  }

  public getProject(projectName: string): Observable<Project | undefined> {
    this.loadProjects();
    return this._projects.pipe(map(projects => {
      return projects?.find(project => project.projectName === projectName);
    }));
  }

  public deleteProject(projectName: string): Observable<object> {
    return of({});
  }

  public loadRoots(project: Project) {
    project.roots = [...RootEvents || [], ...project.roots || []].sort(DateUtil.compareTraceTimesAsc);
    project.stages.forEach(stage => {
      stage.services.forEach(service => {
<<<<<<< HEAD
        service.roots = project.roots.filter(s => s.getService() === service.serviceName && s.getStages().includes(stage.stageName));
        service.openApprovals = service.roots.reduce((openApprovals, root) => {
=======
        service.roots = project.roots.filter(s => s.service === service.serviceName && s.getStages().includes(stage.stageName));
        service.openApprovals = service.roots.reduce((openApprovals: Trace[], root: Root) => {
>>>>>>> 1e9d3509
          const approval = root.getPendingApproval(stage.stageName);
          if (approval) {
            openApprovals.push(approval);
          }
          return openApprovals;
        }, []);
      });
    });
    this._roots.next(project.roots);
  }

  public loadTraces(sequence: Sequence) {
    sequence.traces = [...Traces || [], ...sequence.traces || []];
    this._sequences.next([...this._sequences.getValue() || []]);
  }

  public loadTracesByContext(shkeptncontext: string) {
    this._traces.next(Traces.filter(t => t.shkeptncontext === shkeptncontext));
  }

  public loadEvaluationResults(event: Trace) {
    this._evaluationResults.next({
      type: 'evaluationHistory',
      triggerEvent: event,
      traces: [Evaluations]
    });
  }

  public setGitUpstreamUrl(projectName: string, gitUrl: string, gitUser: string, gitToken: string): Observable<boolean> {
    this.loadProjects();
    return of(true);
  }
}
<|MERGE_RESOLUTION|>--- conflicted
+++ resolved
@@ -1,19 +1,9 @@
 import {Injectable} from '@angular/core';
-<<<<<<< HEAD
-
-import {DataService} from './data.service';
-import {ApiService} from './api.service';
-
-import {Project} from '../_models/project';
-import {DateUtil} from '../_utils/date.utils';
-
-=======
 import {DataService} from './data.service';
 import {ApiService} from './api.service';
 import {Root} from '../_models/root';
 import {Project} from '../_models/project';
 import {DateUtil} from '../_utils/date.utils';
->>>>>>> 1e9d3509
 import {KeptnInfo} from './_mockData/keptnInfo.mock';
 import {Projects} from './_mockData/projects.mock';
 import {RootEvents} from './_mockData/roots.mock';
@@ -60,13 +50,8 @@
     project.roots = [...RootEvents || [], ...project.roots || []].sort(DateUtil.compareTraceTimesAsc);
     project.stages.forEach(stage => {
       stage.services.forEach(service => {
-<<<<<<< HEAD
-        service.roots = project.roots.filter(s => s.getService() === service.serviceName && s.getStages().includes(stage.stageName));
-        service.openApprovals = service.roots.reduce((openApprovals, root) => {
-=======
         service.roots = project.roots.filter(s => s.service === service.serviceName && s.getStages().includes(stage.stageName));
         service.openApprovals = service.roots.reduce((openApprovals: Trace[], root: Root) => {
->>>>>>> 1e9d3509
           const approval = root.getPendingApproval(stage.stageName);
           if (approval) {
             openApprovals.push(approval);
