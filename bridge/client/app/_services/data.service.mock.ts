import {Injectable} from '@angular/core';
<<<<<<< HEAD
import {DataService} from './data.service';
import {ApiService} from './api.service';
import {Root} from '../_models/root';
import {Project} from '../_models/project';
import {DateUtil} from '../_utils/date.utils';
import {KeptnInfo} from './_mockData/keptnInfo.mock';
import {Projects} from './_mockData/projects.mock';
import {RootEvents} from './_mockData/roots.mock';
import {Traces} from './_mockData/traces.mock';
import {Evaluations} from './_mockData/evaluations.mock';
import {Trace} from '../_models/trace';
=======

import {DataService} from "./data.service";
import {ApiService} from "./api.service";

import {Root} from "../_models/root";
import {Project} from "../_models/project";
import {DateUtil} from "../_utils/date.utils";

import {KeptnInfo} from "./_mockData/keptnInfo.mock";
import {Projects} from "./_mockData/projects.mock";
import {RootEvents} from "./_mockData/roots.mock";
import {Traces} from "./_mockData/traces.mock";
import {Evaluations} from "./_mockData/evaluations.mock";
import {Trace} from "../_models/trace";
import {map} from "rxjs/operators";
import {Observable, of} from "rxjs";
>>>>>>> 4b8ed50e
import {Sequence} from '../_models/sequence';

@Injectable({
  providedIn: 'root'
})
export class DataServiceMock extends DataService {

  constructor(apiService: ApiService) {
    super(apiService);
  }

  public loadKeptnInfo() {
    this._keptnInfo.next(KeptnInfo);
  }

  public loadProjects() {
    this._projects.next(Projects);
  }

  public loadProject(projectName: string) {
    this._projects.next([...Projects]);
  }

  public getProject(projectName): Observable<Project> {
    this.loadProjects();
    return this._projects.pipe(map(projects => {
      return projects.find(project => project.projectName === projectName);
    }));
  }

  public loadRoots(project: Project) {
    project.roots = [...RootEvents || [], ...project.roots || []].sort(DateUtil.compareTraceTimesAsc);
    project.stages.forEach(stage => {
      stage.services.forEach(service => {
        service.roots = project.roots.filter(s => s.service === service.serviceName && s.getStages().includes(stage.stageName));
        service.openApprovals = service.roots.reduce((openApprovals: Trace[], root: Root) => {
          const approval = root.getPendingApproval(stage.stageName);
          if (approval) {
            openApprovals.push(approval);
          }
          return openApprovals;
        }, []);
      });
    });
    this._roots.next(project.roots);
  }

  public loadTraces(sequence: Sequence) {
    sequence.traces = [...Traces || [], ...sequence.traces || []];
    this._sequences.next([...this._sequences.getValue() || []]);
  }

  public loadTracesByContext(shkeptncontext: string) {
    this._traces.next(Traces.filter(t => t.shkeptncontext === shkeptncontext));
  }

  public loadEvaluationResults(event: Trace) {
    this._evaluationResults.next({
      type: 'evaluationHistory',
      triggerEvent: event,
      traces: [Evaluations]
    });
  }

  public setGitUpstreamUrl(projectName: string, gitUrl: string, gitUser: string, gitToken: string): Observable<boolean> {
    this.loadProjects();
    return of(true);
  }
}
<|MERGE_RESOLUTION|>--- conflicted
+++ resolved
@@ -1,5 +1,4 @@
 import {Injectable} from '@angular/core';
-<<<<<<< HEAD
 import {DataService} from './data.service';
 import {ApiService} from './api.service';
 import {Root} from '../_models/root';
@@ -11,24 +10,8 @@
 import {Traces} from './_mockData/traces.mock';
 import {Evaluations} from './_mockData/evaluations.mock';
 import {Trace} from '../_models/trace';
-=======
-
-import {DataService} from "./data.service";
-import {ApiService} from "./api.service";
-
-import {Root} from "../_models/root";
-import {Project} from "../_models/project";
-import {DateUtil} from "../_utils/date.utils";
-
-import {KeptnInfo} from "./_mockData/keptnInfo.mock";
-import {Projects} from "./_mockData/projects.mock";
-import {RootEvents} from "./_mockData/roots.mock";
-import {Traces} from "./_mockData/traces.mock";
-import {Evaluations} from "./_mockData/evaluations.mock";
-import {Trace} from "../_models/trace";
-import {map} from "rxjs/operators";
-import {Observable, of} from "rxjs";
->>>>>>> 4b8ed50e
+import {map} from 'rxjs/operators';
+import {Observable, of} from 'rxjs';
 import {Sequence} from '../_models/sequence';
 
 @Injectable({
@@ -52,10 +35,10 @@
     this._projects.next([...Projects]);
   }
 
-  public getProject(projectName): Observable<Project> {
+  public getProject(projectName: string): Observable<Project | undefined> {
     this.loadProjects();
     return this._projects.pipe(map(projects => {
-      return projects.find(project => project.projectName === projectName);
+      return projects?.find(project => project.projectName === projectName);
     }));
   }
 
