import {Injectable} from '@angular/core';
import {HttpClient, HttpHeaders, HttpResponse} from '@angular/common/http';
import {Observable, of} from 'rxjs';
import {map} from 'rxjs/operators';

import {Resource} from '../_models/resource';
import {Stage} from '../_models/stage';
import {ProjectResult} from '../_models/project-result';
import {ServiceResult} from '../_models/service-result';
import {EventResult} from '../_models/event-result';
import {Trace} from '../_models/trace';
import {ApprovalStates} from '../_models/approval-states';
import {EventTypes} from '../_models/event-types';
import {Metadata} from '../_models/metadata';
import {TaskNames} from '../_models/task-names.mock';
import {Deployment} from '../_models/deployment';
import moment from 'moment';
import {SequenceResult} from '../_models/sequence-result';
import {Project} from '../_models/project';
import {UniformRegistration} from '../_models/uniform-registration';
import {UniformRegistrationLogResponse} from '../_models/uniform-registration-log';
import {Secret} from '../_models/secret';

@Injectable({
  providedIn: 'root'
})
export class ApiService {

  private _baseUrl: string;
  private VERSION_CHECK_COOKIE = 'keptn_versioncheck';
  private ENVIRONMENT_FILTER_COOKIE = 'keptn_environment_filter';

  constructor(private http: HttpClient) {
    this._baseUrl = `./api`;
  }

  public set baseUrl(value: string) {
    this._baseUrl = value;
  }

  public get baseUrl() {
    return this._baseUrl;
  }

  public get environmentFilter(): {[projectName: string]: {services: string[]}} {
    const filter = JSON.parse(localStorage.getItem(this.ENVIRONMENT_FILTER_COOKIE)) || {};
    return filter instanceof Array ? {} : filter; // old format was an array
  }

  public set environmentFilter(filter: {[projectName: string]: {services: string[]}}) {
    localStorage.setItem(this.ENVIRONMENT_FILTER_COOKIE, JSON.stringify(filter));
  }

  public getKeptnInfo(): Observable<any> {
    const url = `${this._baseUrl}/bridgeInfo`;
    return this.http
      .get<any>(url);
  }

  public getKeptnVersion(): Observable<any> {
    const url = `${this._baseUrl}/swagger-ui/swagger.yaml`;
    return this.http
      .get<any>(url, { headers: new HttpHeaders({'Access-Control-Allow-Origin': '*'}) })
      .pipe(
        map(res => res.toString()),
        map(res => res.substring(res.lastIndexOf('version: ') + 9)),
        map(res => res.substring(0, res.indexOf('\n'))),
      );
  }

  public getIntegrationsPage(): Observable<any> {
    const url = `${this._baseUrl}/integrationsPage`;
    return this.http
      .get<any>(url, { responseType: 'text' as 'json' });
  }

  public isVersionCheckEnabled(): boolean | undefined {
    const versionInfo = JSON.parse(localStorage.getItem(this.VERSION_CHECK_COOKIE));
    let enabled = typeof versionInfo === 'boolean' ? versionInfo : versionInfo?.enabled; // support old format
    if (!enabled && (!versionInfo?.time || moment().subtract(5, 'days').isAfter(versionInfo.time))) {
      enabled = undefined;
    }
    return enabled;
  }

  public setVersionCheck(enabled: boolean): void {
    localStorage.setItem(this.VERSION_CHECK_COOKIE, JSON.stringify({enabled, time: moment().valueOf()}));
  }

  public getAvailableVersions(): Observable<any> {
    if (this.isVersionCheckEnabled()) {
      const url = `${this._baseUrl}/version.json`;
      return this.http
        .get<any>(url);
    } else {
      return of(null);
    }
  }

<<<<<<< HEAD
  public deleteProject(projectName: string): Observable<object> {
    const url = `${this._baseUrl}/controlPlane/v1/project/${projectName}`;
    return this.http.delete<any>(url);
=======
  /**
   * Creates a new project
   *
   * @param projectName - The unique project name - uniqueness is validated by the backend
   * @param shipyard - The base64 encoded contents of the yaml file
   * @param gitRemoteUrl (optional) - URL of the Git repository for the keptn configurations
   * @param gitToken (optional) - The Git token used for access permissions to the repository
   * @param gitUser (optional) - The username of the Git provider
   * @returns Observable with type any of the HttpResponse
   */
  public createProject(projectName: string, shipyard: string, gitRemoteUrl?: string, gitToken?: string, gitUser?: string): Observable<any> {
    const url = `${this._baseUrl}/controlPlane/v1/project`;
    return this.http.post<any>(url, {
      gitRemoteUrl: gitRemoteUrl,
      gitToken: gitToken,
      gitUser: gitUser,
      name: projectName,
      shipyard: shipyard
    });
>>>>>>> 54ce0b02
  }

  public getProject(projectName: string): Observable<Project> {
    const url = `${this._baseUrl}/controlPlane/v1/project/${projectName}?disableUpstreamSync=true`;
    return this.http
      .get<Project>(url);
  }

  public getProjects(pageSize?: number): Observable<ProjectResult> {
    let url = `${this._baseUrl}/controlPlane/v1/project?disableUpstreamSync=true`;
    if (pageSize) {
      url += `&pageSize=${pageSize}`;
    }
    return this.http
      .get<ProjectResult>(url);
  }

  public getUniformRegistrations(): Observable<UniformRegistration[]> {
    const url = `${this._baseUrl}/controlPlane/v1/uniform/registration`;
    return this.http.get<UniformRegistration[]>(url);
  }

  public getUniformRegistrationLogs(uniformRegistrationId: string, pageSize: number = 100): Observable<UniformRegistrationLogResponse> {
    const url = `${this._baseUrl}/controlPlane/v1/log?integrationId=${uniformRegistrationId}&pageSize=${pageSize}`;
    return this.http.get<UniformRegistrationLogResponse>(url);
  }

  public getSecrets(): Observable<{Secrets: Secret[]}> {
    const url = `${this._baseUrl}/secrets/v1/secret`;
    return this.http.get<any>(url);
  }

  public addSecret(secret): Observable<object> {
    const url = `${this._baseUrl}/secrets/v1/secret`;
    return this.http.post<any>(url, secret);
  }

  public deleteSecret(name, scope): Observable<object> {
    const url = `${this._baseUrl}/secrets/v1/secret?name=${name}&scope=${scope}`;
    return this.http.delete<any>(url);
  }

  public getMetadata(): Observable<Metadata> {
    return this.http.get<Metadata>(`${this._baseUrl}/v1/metadata`);
  }

  public getProjectResources(projectName): Observable<Resource[]> {
    const url = `${this._baseUrl}/configuration-service/v1/project/${projectName}/resource`;
    return this.http
      .get<Resource[]>(url);
  }

  public getServiceResource(projectName: string, stageName: string, serviceName: string, resourceUri: string) {
    const url = `${this._baseUrl}/configuration-service/v1/project/${projectName}/stage/${stageName}/service/${serviceName}/resource/${resourceUri}`;
    return this.http
      .get<Resource>(url);
  }

  public getTaskNames(projectName: string): Observable<string[]>{
    return of(TaskNames);
  }

  public getStages(projectName): Observable<Stage[]> {
    const url = `${this._baseUrl}/controlPlane/v1/project/${projectName}/stage`;
    return this.http
      .get<Stage[]>(url);
  }

  public getServices(projectName: string, stageName: string, pageSize: number): Observable<ServiceResult> {
    const url = `${this._baseUrl}/controlPlane/v1/project/${projectName}/stage/${stageName}/service?pageSize=${pageSize}`;
    return this.http
      .get<ServiceResult>(url);
  }

  public getOpenRemediations(projectName: string, pageSize: number): Observable<HttpResponse<SequenceResult>> {
    return this.getSequences(projectName, pageSize, 'remediation', 'triggered');
  }

  public getSequences(projectName: string, pageSize: number, sequenceName?: string, state?: string, fromTime?: string, beforeTime?: string, keptnContext?: string): Observable<HttpResponse<SequenceResult>> {
    const url = `${this._baseUrl}/controlPlane/v1/sequence/${projectName}`;
    const params: any = {
      pageSize,
      ...(sequenceName && {name: sequenceName}),
      ...(state && {state}),
      ...(fromTime && {fromTime}),
      ...(beforeTime && {beforeTime}),
      ...(keptnContext && {keptnContext})
    };

    return this.http
      .get<SequenceResult>(url, { params, observe: 'response' });
  }

  public getRoots(projectName: string, pageSize: number, serviceName?: string, fromTime?: string, beforeTime?: string, shkeptncontext?: string): Observable<HttpResponse<EventResult>> {
    let url = `${this._baseUrl}/mongodb-datastore/event?root=true&pageSize=${pageSize}&project=${projectName}`;
    if (serviceName) {
      url += `&service=${serviceName}`;
    }
    if (fromTime) {
      url += `&fromTime=${fromTime}`;
    }
    if (beforeTime) {
      url += `&beforeTime=${beforeTime}`;
    }
    if (shkeptncontext) {
      url += `&keptnContext=${shkeptncontext}`;
    }

    return this.http
      .get<EventResult>(url, { observe: 'response' });
  }

  public getTraces(contextId: string, projectName?: string, fromTime?: string): Observable<HttpResponse<EventResult>> {
    let url = `${this._baseUrl}/mongodb-datastore/event?pageSize=100&keptnContext=${contextId}`;
    if (projectName) {
      url += `&project=${projectName}`;
    }
    if (fromTime) {
      url += `&fromTime=${fromTime}`;
    }
    return this.http
      .get<EventResult>(url, { observe: 'response' });
  }

  public getDeploymentsOfService(projectName: string, serviceName: string): Observable<Deployment[]> {
    return of([]);
  }

  public getEvaluationResults(projectName: string, serviceName: string, stageName: string, source: string, fromTime?: string) {
    let url = `${this._baseUrl}/mongodb-datastore/event/type/${EventTypes.EVALUATION_FINISHED}?filter=data.project:${projectName}%20AND%20data.service:${serviceName}%20AND%20data.stage:${stageName}&excludeInvalidated=true&limit=50`;
    if (fromTime) {
      url += `&fromTime=${fromTime}`;
    }
    return this.http
      .get<EventResult>(url);
  }

  public getEvaluationResult(shkeptncontext: string) {
    const url = `${this._baseUrl}/mongodb-datastore/event/type/${EventTypes.EVALUATION_FINISHED}?filter=shkeptncontext:${shkeptncontext}&limit=1`;
    return this.http
      .get<EventResult>(url);
  }

  public sendGitUpstreamUrl(projectName: string, gitUrl: string, gitUser: string, gitToken: string) {
    const url = `${this._baseUrl}/controlPlane/v1/project`;
    return this.http.put(url, {
      gitRemoteURL: gitUrl,
      gitToken,
      gitUser,
      name: projectName
    });
  }

  public sendApprovalEvent(approval: Trace, approve: boolean, eventType: EventTypes, source: string ) {
    const url = `${this._baseUrl}/v1/event`;

    return this.http
      .post<any>(url, {
        shkeptncontext: approval.shkeptncontext,
        type: eventType,
        triggeredid: approval.id,
        source: `https://github.com/keptn/keptn/bridge#${source}`,
        data: {
          project: approval.data.project,
          stage: approval.data.stage,
          service: approval.data.service,
          labels: approval.data.labels,
          message: approval.data.message,
          result: approve ? ApprovalStates.APPROVED : ApprovalStates.DECLINED,
          status: 'succeeded'
        }
      });
  }

  public sendEvaluationInvalidated(evaluation: Trace, reason: string) {
    const url = `${this._baseUrl}/v1/event`;

    return this.http
      .post<any>(url, {
        shkeptncontext: evaluation.shkeptncontext,
        type: EventTypes.EVALUATION_INVALIDATED,
        triggeredid: evaluation.triggeredid,
        source: 'https://github.com/keptn/keptn/bridge#evaluation.invalidated',
        data: {
          project: evaluation.data.project,
          stage: evaluation.data.stage,
          service: evaluation.data.service,
          evaluation: {
            reason
          }
        }
      });
  }

}<|MERGE_RESOLUTION|>--- conflicted
+++ resolved
@@ -97,11 +97,11 @@
     }
   }
 
-<<<<<<< HEAD
   public deleteProject(projectName: string): Observable<object> {
     const url = `${this._baseUrl}/controlPlane/v1/project/${projectName}`;
     return this.http.delete<any>(url);
-=======
+  }
+  
   /**
    * Creates a new project
    *
@@ -121,7 +121,6 @@
       name: projectName,
       shipyard: shipyard
     });
->>>>>>> 54ce0b02
   }
 
   public getProject(projectName: string): Observable<Project> {
