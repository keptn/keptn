--- conflicted
+++ resolved
@@ -24,11 +24,8 @@
 import { ServiceState } from '../../../shared/models/service-state';
 import { Deployment } from '../../../shared/interfaces/deployment';
 import { IServiceRemediationInformation } from '../_interfaces/service-remediation-information';
-<<<<<<< HEAD
 import { EndSessionData } from '../../../shared/interfaces/end-session-data';
-=======
 import { ISequencesMetadata } from '../../../shared/interfaces/sequencesMetadata';
->>>>>>> 4c5b9dfc
 
 @Injectable({
   providedIn: 'root',
@@ -482,12 +479,12 @@
     });
   }
 
-<<<<<<< HEAD
   public logout(): Observable<EndSessionData | null> {
     return this.http.get<EndSessionData | null>(`./logout`);
-=======
+  }
+
   public getSequencesMetadata(projectName: string): Observable<ISequencesMetadata> {
     return this.http.get<ISequencesMetadata>(`${this._baseUrl}/project/${projectName}/sequences/metadata`);
->>>>>>> 4c5b9dfc
+
   }
 }