--- conflicted
+++ resolved
@@ -25,12 +25,9 @@
 import { IServiceRemediationInformation } from '../_interfaces/service-remediation-information';
 import { EndSessionData } from '../../../shared/interfaces/end-session-data';
 import { ISequencesMetadata } from '../../../shared/interfaces/sequencesMetadata';
-<<<<<<< HEAD
 import { TriggerEvaluationData, TriggerResponse, TriggerSequenceData } from '../_models/trigger-sequence';
-=======
 import { IScopesResult } from '../_interfaces/scopes-result';
 import { SecretScope } from '../../../shared/interfaces/secret-scope';
->>>>>>> dd5b953b
 
 @Injectable({
   providedIn: 'root',
@@ -502,7 +499,6 @@
     return this.http.get<ISequencesMetadata>(`${this._baseUrl}/project/${projectName}/sequences/metadata`);
   }
 
-<<<<<<< HEAD
   public triggerSequence(type: string, data: TriggerSequenceData): Observable<TriggerResponse> {
     const body = {
       contenttype: 'application/json',
@@ -518,9 +514,9 @@
       `${this._baseUrl}/controlPlane/v1/project/${data.project}/stage/${data.stage}/service/${data.service}/evaluation`,
       JSON.stringify(data.evaluation)
     );
-=======
+  }
+
   public getSecretScopes(): Observable<IScopesResult> {
     return this.http.get<IScopesResult>(`${this._baseUrl}/secrets/v1/scope`);
->>>>>>> dd5b953b
   }
 }