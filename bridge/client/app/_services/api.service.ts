<<<<<<< HEAD
import {Injectable} from '@angular/core';
import {HttpClient, HttpHeaders, HttpResponse} from '@angular/common/http';
import {Observable, of} from 'rxjs';
import {map} from 'rxjs/operators';

import {Resource} from '../_models/resource';
import {Stage} from '../_models/stage';
import {ProjectResult} from '../_models/project-result';
import {ServiceResult} from '../_models/service-result';
import {EventResult} from '../_models/event-result';
import {Trace} from '../_models/trace';
import {ApprovalStates} from '../_models/approval-states';
import {EventTypes} from '../_models/event-types';
import {Metadata} from '../_models/metadata';
import {TaskNames} from '../_models/task-names.mock';
import {Deployment} from '../_models/deployment';
import moment from 'moment';
import {SequenceResult} from '../_models/sequence-result';
import {Project} from '../_models/project';
import {UniformRegistration} from '../_models/uniform-registration';
import {UniformRegistrationLogResponse} from '../_models/uniform-registration-log';
import {Secret} from '../_models/secret';
=======
import { Injectable } from '@angular/core';
import { HttpClient, HttpResponse } from '@angular/common/http';
import { Observable, of } from 'rxjs';
import { Resource } from '../_models/resource';
import { Stage } from '../_models/stage';
import { ProjectResult } from '../_models/project-result';
import { ServiceResult } from '../_models/service-result';
import { EventResult } from '../_models/event-result';
import { Trace } from '../_models/trace';
import { ApprovalStates } from '../_models/approval-states';
import { EventTypes } from '../_models/event-types';
import { Metadata } from '../_models/metadata';
import { TaskNames } from '../_models/task-names.mock';
import { Deployment } from '../_models/deployment';
import moment from 'moment';
import { SequenceResult } from '../_models/sequence-result';
import { Project } from '../_models/project';
import { UniformRegistration } from '../_models/uniform-registration';
import { UniformRegistrationLogResponse } from '../_models/uniform-registration-log';
import { Secret } from '../_models/secret';
import { KeptnInfoResult } from '../_models/keptn-info-result';
import { KeptnVersions } from '../_models/keptn-versions';
>>>>>>> 1e9d3509

@Injectable({
  providedIn: 'root'
})
export class ApiService {

  private _baseUrl: string;
  private VERSION_CHECK_COOKIE = 'keptn_versioncheck';
  private ENVIRONMENT_FILTER_COOKIE = 'keptn_environment_filter';

  constructor(private http: HttpClient) {
    this._baseUrl = `./api`;
  }

  public set baseUrl(value: string) {
    this._baseUrl = value;
  }

  public get baseUrl(): string {
    return this._baseUrl;
  }

  public get environmentFilter(): { [projectName: string]: { services: string[] } } {
    const item = localStorage.getItem(this.ENVIRONMENT_FILTER_COOKIE);
    const filter = item ? JSON.parse(item) : {};
    return filter instanceof Array ? {} : filter; // old format was an array
  }

  public set environmentFilter(filter: { [projectName: string]: { services: string[] } }) {
    localStorage.setItem(this.ENVIRONMENT_FILTER_COOKIE, JSON.stringify(filter));
  }

<<<<<<< HEAD
  public getKeptnInfo(): Observable<any> {
    const url = `${this._baseUrl}/bridgeInfo`;
    return this.http
      .get<any>(url);
  }

  public getKeptnVersion(): Observable<any> {
    const url = `${this._baseUrl}/swagger-ui/swagger.yaml`;
    return this.http
      .get<any>(url, { headers: new HttpHeaders({'Access-Control-Allow-Origin': '*'}) })
      .pipe(
        map(res => res.toString()),
        map(res => res.substring(res.lastIndexOf('version: ') + 9)),
        map(res => res.substring(0, res.indexOf('\n'))),
      );
  }

  public getIntegrationsPage(): Observable<any> {
    const url = `${this._baseUrl}/integrationsPage`;
    return this.http
      .get<any>(url, { responseType: 'text' as 'json' });
=======
  public getKeptnInfo(): Observable<KeptnInfoResult> {
    const url = `${this._baseUrl}/bridgeInfo`;
    return this.http
      .get<KeptnInfoResult>(url);
  }

  public getIntegrationsPage(): Observable<string> {
    const url = `${this._baseUrl}/integrationsPage`;
    return this.http
      .get<string>(url, {responseType: 'text' as 'json'});
>>>>>>> 1e9d3509
  }

  public isVersionCheckEnabled(): boolean | undefined {
    const item = localStorage.getItem(this.VERSION_CHECK_COOKIE);
    const versionInfo = item ? JSON.parse(item) : undefined;
    let enabled = typeof versionInfo === 'boolean' ? versionInfo : versionInfo?.enabled; // support old format
    if (!enabled && (!versionInfo?.time || moment().subtract(5, 'days').isAfter(versionInfo.time))) {
      enabled = undefined;
    }
    return enabled;
  }

  public setVersionCheck(enabled: boolean): void {
    localStorage.setItem(this.VERSION_CHECK_COOKIE, JSON.stringify({enabled, time: moment().valueOf()}));
  }

<<<<<<< HEAD
  public getAvailableVersions(): Observable<any> {
=======
  public getAvailableVersions(): Observable<KeptnVersions | undefined> {
>>>>>>> 1e9d3509
    if (this.isVersionCheckEnabled()) {
      const url = `${this._baseUrl}/version.json`;
      return this.http
        .get<KeptnVersions>(url);
    } else {
      return of(undefined);
    }
  }

  public deleteProject(projectName: string): Observable<object> {
    const url = `${this._baseUrl}/controlPlane/v1/project/${projectName}`;
    return this.http.delete<any>(url);
  }
  
  /**
   * Creates a new project
   *
   * @param projectName - The unique project name - uniqueness is validated by the backend
   * @param shipyard - The base64 encoded contents of the yaml file
   * @param gitRemoteUrl (optional) - URL of the Git repository for the keptn configurations
   * @param gitToken (optional) - The Git token used for access permissions to the repository
   * @param gitUser (optional) - The username of the Git provider
   * @returns Observable with type unknown of the HttpResponse
   */
  public createProject(projectName: string, shipyard: string, gitRemoteUrl?: string, gitToken?: string, gitUser?: string): Observable<unknown> {
    const url = `${this._baseUrl}/controlPlane/v1/project`;
    return this.http.post<unknown>(url, {
      gitRemoteUrl,
      gitToken,
      gitUser,
      name: projectName,
      shipyard
    });
  }

  public getProject(projectName: string): Observable<Project> {
    const url = `${this._baseUrl}/controlPlane/v1/project/${projectName}`;
    const params = {
      disableUpstreamSync: 'true'
    };
    return this.http
      .get<Project>(url, {params});
  }

  public getProjects(pageSize?: number): Observable<ProjectResult> {
<<<<<<< HEAD
    let url = `${this._baseUrl}/controlPlane/v1/project?disableUpstreamSync=true`;
    if (pageSize) {
      url += `&pageSize=${pageSize}`;
    }
=======
    const url = `${this._baseUrl}/controlPlane/v1/project`;
    const params = {
      disableUpstreamSync: 'true',
      ...pageSize && {pageSize: pageSize.toString()}
    };

>>>>>>> 1e9d3509
    return this.http
      .get<ProjectResult>(url, {params});
  }

  public getUniformRegistrations(): Observable<UniformRegistration[]> {
    const url = `${this._baseUrl}/controlPlane/v1/uniform/registration`;
    return this.http.get<UniformRegistration[]>(url);
  }

  public getUniformRegistrationLogs(uniformRegistrationId: string, pageSize: number = 100): Observable<UniformRegistrationLogResponse> {
    const url = `${this._baseUrl}/controlPlane/v1/log?integrationId=${uniformRegistrationId}&pageSize=${pageSize}`;
    return this.http.get<UniformRegistrationLogResponse>(url);
  }

  public getSecrets(): Observable<{ Secrets: Secret[] }> {
    const url = `${this._baseUrl}/secrets/v1/secret`;
    return this.http.get<{ Secrets: Secret[] }>(url);
  }

  public addSecret(secret: Secret): Observable<object> {
    const url = `${this._baseUrl}/secrets/v1/secret`;
    return this.http.post(url, secret);
  }

  public deleteSecret(name: string, scope: string): Observable<object> {
    const url = `${this._baseUrl}/secrets/v1/secret`;
    const params = {
      name,
      scope
    };
    return this.http.delete(url, {params});
  }

  public getMetadata(): Observable<Metadata> {
    return this.http.get<Metadata>(`${this._baseUrl}/v1/metadata`);
  }

<<<<<<< HEAD
  public getProjectResources(projectName): Observable<Resource[]> {
=======
  public getProjectResources(projectName: string): Observable<Resource[]> {
>>>>>>> 1e9d3509
    const url = `${this._baseUrl}/configuration-service/v1/project/${projectName}/resource`;
    return this.http
      .get<Resource[]>(url);
  }

  public getServiceResource(projectName: string, stageName: string, serviceName: string, resourceUri: string): Observable<Resource> {
    const url = `${this._baseUrl}/configuration-service/v1/project/${projectName}/stage/${stageName}/service/${serviceName}/resource/${resourceUri}`;
    return this.http
      .get<Resource>(url);
  }

  public getTaskNames(projectName: string): Observable<string[]> {
    return of(TaskNames);
  }

<<<<<<< HEAD
  public getStages(projectName): Observable<Stage[]> {
=======
  public getStages(projectName: string): Observable<Stage[]> {
>>>>>>> 1e9d3509
    const url = `${this._baseUrl}/controlPlane/v1/project/${projectName}/stage`;
    return this.http
      .get<Stage[]>(url);
  }

  public getServices(projectName: string, stageName: string, pageSize: number): Observable<ServiceResult> {
<<<<<<< HEAD
    const url = `${this._baseUrl}/controlPlane/v1/project/${projectName}/stage/${stageName}/service?pageSize=${pageSize}`;
=======
    const url = `${this._baseUrl}/controlPlane/v1/project/${projectName}/stage/${stageName}/service`;
    const params = {
      pageSize: pageSize.toString()
    };
>>>>>>> 1e9d3509
    return this.http
      .get<ServiceResult>(url, {params});
  }

  public getOpenRemediations(projectName: string, pageSize: number): Observable<HttpResponse<SequenceResult>> {
    return this.getSequences(projectName, pageSize, 'remediation', 'triggered');
  }

  public getSequences(projectName: string, pageSize: number, sequenceName?: string, state?: string,
                      fromTime?: string, beforeTime?: string, keptnContext?: string): Observable<HttpResponse<SequenceResult>> {
    const url = `${this._baseUrl}/controlPlane/v1/sequence/${projectName}`;
    const params = {
      pageSize: pageSize.toString(),
      ...(sequenceName && {name: sequenceName}),
      ...(state && {state}),
      ...(fromTime && {fromTime}),
      ...(beforeTime && {beforeTime}),
      ...(keptnContext && {keptnContext})
    };

    return this.http
      .get<SequenceResult>(url, {params, observe: 'response'});
  }

  public getRoots(projectName: string, pageSize: number, serviceName?: string, fromTime?: string,
                  beforeTime?: string, keptnContext?: string): Observable<HttpResponse<EventResult>> {
    const url = `${this._baseUrl}/mongodb-datastore/event`;
    const params = {
      root: 'true',
      pageSize: pageSize.toString(),
      project: projectName,
      ...serviceName && {serviceName},
      ...fromTime && {fromTime},
      ...beforeTime && {beforeTime},
      ...keptnContext && {keptnContext},
    };

    return this.http
      .get<EventResult>(url, {params, observe: 'response'});
  }

<<<<<<< HEAD
  public getTraces(contextId: string, projectName?: string, fromTime?: string): Observable<HttpResponse<EventResult>> {
    let url = `${this._baseUrl}/mongodb-datastore/event?pageSize=100&keptnContext=${contextId}`;
    if (projectName) {
      url += `&project=${projectName}`;
    }
    if (fromTime) {
      url += `&fromTime=${fromTime}`;
    }
=======
  public getTraces(keptnContext: string, projectName?: string, fromTime?: string): Observable<HttpResponse<EventResult>> {
    const url = `${this._baseUrl}/mongodb-datastore/event`;
    const params = {
      pageSize: '100',
      keptnContext,
      ...projectName && {project: projectName},
      ...fromTime && {fromTime}
    };

>>>>>>> 1e9d3509
    return this.http
      .get<EventResult>(url, {params, observe: 'response'});
  }

  public getDeploymentsOfService(projectName: string, serviceName: string): Observable<Deployment[]> {
    return of([]);
  }

<<<<<<< HEAD
  public getEvaluationResults(projectName: string, serviceName: string, stageName: string, source: string, fromTime?: string) {
    let url = `${this._baseUrl}/mongodb-datastore/event/type/${EventTypes.EVALUATION_FINISHED}?filter=data.project:${projectName}%20AND%20data.service:${serviceName}%20AND%20data.stage:${stageName}&excludeInvalidated=true&limit=50`;
    if (fromTime) {
      url += `&fromTime=${fromTime}`;
    }
=======
  public getEvaluationResults(projectName: string, serviceName: string, stageName: string, fromTime?: string): Observable<EventResult> {
    const url = `${this._baseUrl}/mongodb-datastore/event/type/${EventTypes.EVALUATION_FINISHED}`;
    const params = {
      filter: `data.project:${projectName}%20AND%20data.service:${serviceName}%20AND%20data.stage:${stageName}`,
      excludeInvalidated: 'true',
      limit: '50',
      ...fromTime && {fromTime}
    };
>>>>>>> 1e9d3509
    return this.http
      .get<EventResult>(url, {params});
  }

  public getEvaluationResult(shkeptncontext: string): Observable<EventResult> {
    const url = `${this._baseUrl}/mongodb-datastore/event/type/${EventTypes.EVALUATION_FINISHED}`;
    const params = {
      filter: `shkeptncontext:${shkeptncontext}`,
      limit: '1'
    };
    return this.http
      .get<EventResult>(url, {params});
  }

  public sendGitUpstreamUrl(projectName: string, gitUrl: string, gitUser: string, gitToken: string): Observable<unknown> {
    const url = `${this._baseUrl}/controlPlane/v1/project`;
    return this.http.put(url, {
      gitRemoteURL: gitUrl,
      gitToken,
      gitUser,
      name: projectName
    });
  }

  public sendApprovalEvent(approval: Trace, approve: boolean, eventType: EventTypes, source: string): Observable<unknown> {
    const url = `${this._baseUrl}/v1/event`;

    return this.http
      .post(url, {
        shkeptncontext: approval.shkeptncontext,
        type: eventType,
        triggeredid: approval.id,
        source: `https://github.com/keptn/keptn/bridge#${source}`,
        data: {
          project: approval.data.project,
          stage: approval.data.stage,
          service: approval.data.service,
          labels: approval.data.labels,
          message: approval.data.message,
          result: approve ? ApprovalStates.APPROVED : ApprovalStates.DECLINED,
          status: 'succeeded'
        }
      });
  }

<<<<<<< HEAD
  public sendEvaluationInvalidated(evaluation: Trace, reason: string) {
    const url = `${this._baseUrl}/v1/event`;

    return this.http
      .post<any>(url, {
=======
  public sendEvaluationInvalidated(evaluation: Trace, reason: string): Observable<unknown> {
    const url = `${this._baseUrl}/v1/event`;

    return this.http
      .post<unknown>(url, {
>>>>>>> 1e9d3509
        shkeptncontext: evaluation.shkeptncontext,
        type: EventTypes.EVALUATION_INVALIDATED,
        triggeredid: evaluation.triggeredid,
        source: 'https://github.com/keptn/keptn/bridge#evaluation.invalidated',
        data: {
          project: evaluation.data.project,
          stage: evaluation.data.stage,
          service: evaluation.data.service,
          evaluation: {
            reason
          }
        }
      });
  }

}<|MERGE_RESOLUTION|>--- conflicted
+++ resolved
@@ -1,27 +1,3 @@
-<<<<<<< HEAD
-import {Injectable} from '@angular/core';
-import {HttpClient, HttpHeaders, HttpResponse} from '@angular/common/http';
-import {Observable, of} from 'rxjs';
-import {map} from 'rxjs/operators';
-
-import {Resource} from '../_models/resource';
-import {Stage} from '../_models/stage';
-import {ProjectResult} from '../_models/project-result';
-import {ServiceResult} from '../_models/service-result';
-import {EventResult} from '../_models/event-result';
-import {Trace} from '../_models/trace';
-import {ApprovalStates} from '../_models/approval-states';
-import {EventTypes} from '../_models/event-types';
-import {Metadata} from '../_models/metadata';
-import {TaskNames} from '../_models/task-names.mock';
-import {Deployment} from '../_models/deployment';
-import moment from 'moment';
-import {SequenceResult} from '../_models/sequence-result';
-import {Project} from '../_models/project';
-import {UniformRegistration} from '../_models/uniform-registration';
-import {UniformRegistrationLogResponse} from '../_models/uniform-registration-log';
-import {Secret} from '../_models/secret';
-=======
 import { Injectable } from '@angular/core';
 import { HttpClient, HttpResponse } from '@angular/common/http';
 import { Observable, of } from 'rxjs';
@@ -44,7 +20,6 @@
 import { Secret } from '../_models/secret';
 import { KeptnInfoResult } from '../_models/keptn-info-result';
 import { KeptnVersions } from '../_models/keptn-versions';
->>>>>>> 1e9d3509
 
 @Injectable({
   providedIn: 'root'
@@ -77,29 +52,7 @@
     localStorage.setItem(this.ENVIRONMENT_FILTER_COOKIE, JSON.stringify(filter));
   }
 
-<<<<<<< HEAD
-  public getKeptnInfo(): Observable<any> {
-    const url = `${this._baseUrl}/bridgeInfo`;
-    return this.http
-      .get<any>(url);
-  }
-
-  public getKeptnVersion(): Observable<any> {
-    const url = `${this._baseUrl}/swagger-ui/swagger.yaml`;
-    return this.http
-      .get<any>(url, { headers: new HttpHeaders({'Access-Control-Allow-Origin': '*'}) })
-      .pipe(
-        map(res => res.toString()),
-        map(res => res.substring(res.lastIndexOf('version: ') + 9)),
-        map(res => res.substring(0, res.indexOf('\n'))),
-      );
-  }
-
-  public getIntegrationsPage(): Observable<any> {
-    const url = `${this._baseUrl}/integrationsPage`;
-    return this.http
-      .get<any>(url, { responseType: 'text' as 'json' });
-=======
+
   public getKeptnInfo(): Observable<KeptnInfoResult> {
     const url = `${this._baseUrl}/bridgeInfo`;
     return this.http
@@ -110,7 +63,6 @@
     const url = `${this._baseUrl}/integrationsPage`;
     return this.http
       .get<string>(url, {responseType: 'text' as 'json'});
->>>>>>> 1e9d3509
   }
 
   public isVersionCheckEnabled(): boolean | undefined {
@@ -127,11 +79,8 @@
     localStorage.setItem(this.VERSION_CHECK_COOKIE, JSON.stringify({enabled, time: moment().valueOf()}));
   }
 
-<<<<<<< HEAD
-  public getAvailableVersions(): Observable<any> {
-=======
+
   public getAvailableVersions(): Observable<KeptnVersions | undefined> {
->>>>>>> 1e9d3509
     if (this.isVersionCheckEnabled()) {
       const url = `${this._baseUrl}/version.json`;
       return this.http
@@ -177,19 +126,11 @@
   }
 
   public getProjects(pageSize?: number): Observable<ProjectResult> {
-<<<<<<< HEAD
-    let url = `${this._baseUrl}/controlPlane/v1/project?disableUpstreamSync=true`;
-    if (pageSize) {
-      url += `&pageSize=${pageSize}`;
-    }
-=======
     const url = `${this._baseUrl}/controlPlane/v1/project`;
     const params = {
       disableUpstreamSync: 'true',
       ...pageSize && {pageSize: pageSize.toString()}
     };
-
->>>>>>> 1e9d3509
     return this.http
       .get<ProjectResult>(url, {params});
   }
@@ -227,11 +168,8 @@
     return this.http.get<Metadata>(`${this._baseUrl}/v1/metadata`);
   }
 
-<<<<<<< HEAD
-  public getProjectResources(projectName): Observable<Resource[]> {
-=======
+
   public getProjectResources(projectName: string): Observable<Resource[]> {
->>>>>>> 1e9d3509
     const url = `${this._baseUrl}/configuration-service/v1/project/${projectName}/resource`;
     return this.http
       .get<Resource[]>(url);
@@ -247,25 +185,17 @@
     return of(TaskNames);
   }
 
-<<<<<<< HEAD
-  public getStages(projectName): Observable<Stage[]> {
-=======
   public getStages(projectName: string): Observable<Stage[]> {
->>>>>>> 1e9d3509
     const url = `${this._baseUrl}/controlPlane/v1/project/${projectName}/stage`;
     return this.http
       .get<Stage[]>(url);
   }
 
   public getServices(projectName: string, stageName: string, pageSize: number): Observable<ServiceResult> {
-<<<<<<< HEAD
-    const url = `${this._baseUrl}/controlPlane/v1/project/${projectName}/stage/${stageName}/service?pageSize=${pageSize}`;
-=======
     const url = `${this._baseUrl}/controlPlane/v1/project/${projectName}/stage/${stageName}/service`;
     const params = {
       pageSize: pageSize.toString()
     };
->>>>>>> 1e9d3509
     return this.http
       .get<ServiceResult>(url, {params});
   }
@@ -307,16 +237,6 @@
       .get<EventResult>(url, {params, observe: 'response'});
   }
 
-<<<<<<< HEAD
-  public getTraces(contextId: string, projectName?: string, fromTime?: string): Observable<HttpResponse<EventResult>> {
-    let url = `${this._baseUrl}/mongodb-datastore/event?pageSize=100&keptnContext=${contextId}`;
-    if (projectName) {
-      url += `&project=${projectName}`;
-    }
-    if (fromTime) {
-      url += `&fromTime=${fromTime}`;
-    }
-=======
   public getTraces(keptnContext: string, projectName?: string, fromTime?: string): Observable<HttpResponse<EventResult>> {
     const url = `${this._baseUrl}/mongodb-datastore/event`;
     const params = {
@@ -326,7 +246,6 @@
       ...fromTime && {fromTime}
     };
 
->>>>>>> 1e9d3509
     return this.http
       .get<EventResult>(url, {params, observe: 'response'});
   }
@@ -335,13 +254,6 @@
     return of([]);
   }
 
-<<<<<<< HEAD
-  public getEvaluationResults(projectName: string, serviceName: string, stageName: string, source: string, fromTime?: string) {
-    let url = `${this._baseUrl}/mongodb-datastore/event/type/${EventTypes.EVALUATION_FINISHED}?filter=data.project:${projectName}%20AND%20data.service:${serviceName}%20AND%20data.stage:${stageName}&excludeInvalidated=true&limit=50`;
-    if (fromTime) {
-      url += `&fromTime=${fromTime}`;
-    }
-=======
   public getEvaluationResults(projectName: string, serviceName: string, stageName: string, fromTime?: string): Observable<EventResult> {
     const url = `${this._baseUrl}/mongodb-datastore/event/type/${EventTypes.EVALUATION_FINISHED}`;
     const params = {
@@ -350,7 +262,6 @@
       limit: '50',
       ...fromTime && {fromTime}
     };
->>>>>>> 1e9d3509
     return this.http
       .get<EventResult>(url, {params});
   }
@@ -396,19 +307,11 @@
       });
   }
 
-<<<<<<< HEAD
-  public sendEvaluationInvalidated(evaluation: Trace, reason: string) {
-    const url = `${this._baseUrl}/v1/event`;
-
-    return this.http
-      .post<any>(url, {
-=======
   public sendEvaluationInvalidated(evaluation: Trace, reason: string): Observable<unknown> {
     const url = `${this._baseUrl}/v1/event`;
 
     return this.http
       .post<unknown>(url, {
->>>>>>> 1e9d3509
         shkeptncontext: evaluation.shkeptncontext,
         type: EventTypes.EVALUATION_INVALIDATED,
         triggeredid: evaluation.triggeredid,
