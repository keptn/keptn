import { Injectable } from '@angular/core';
import { HttpClient, HttpResponse } from '@angular/common/http';
import { Observable, of } from 'rxjs';
import { Resource } from '../../../shared/interfaces/resource';
import { Stage } from '../_models/stage';
import { ServiceResult } from '../_models/service-result';
import { Trace } from '../_models/trace';
import { ApprovalStates } from '../_models/approval-states';
import { EventTypes } from '../../../shared/interfaces/event-types';
import { Metadata } from '../_models/metadata';
import moment from 'moment';
import { SequenceResult } from '../_models/sequence-result';
import { Project } from '../_models/project';
import { UniformRegistrationLogResponse } from '../../../server/interfaces/uniform-registration-log';
import { Secret } from '../_models/secret';
import { KeptnInfoResult } from '../_models/keptn-info-result';
import { KeptnVersions } from '../_models/keptn-versions';
import { EventResult } from '../_interfaces/event-result';
import { ProjectResult } from '../_interfaces/project-result';
import { UniformSubscription } from '../_models/uniform-subscription';
import { WebhookConfig } from '../../../shared/interfaces/webhook-config';
import { UniformRegistrationInfo } from '../../../shared/interfaces/uniform-registration-info';
import { UniformRegistrationResult } from '../../../shared/interfaces/uniform-registration-result';
import { shareReplay } from 'rxjs/operators';
import { FileTree } from '../../../shared/interfaces/resourceFileTree';

@Injectable({
  providedIn: 'root',
})
export class ApiService {
  private _baseUrl: string;
  private readonly VERSION_CHECK_COOKIE = 'keptn_versioncheck';
  private readonly ENVIRONMENT_FILTER_COOKIE = 'keptn_environment_filter';
  private readonly INTEGRATION_DATES = 'keptn_integration_dates';

  constructor(private http: HttpClient) {
    this._baseUrl = `./api`;
  }

  public set baseUrl(value: string) {
    this._baseUrl = value;
  }

  public get baseUrl(): string {
    return this._baseUrl;
  }

  public get environmentFilter(): { [projectName: string]: { services: string[] } } {
    const item = localStorage.getItem(this.ENVIRONMENT_FILTER_COOKIE);
    const filter = item ? JSON.parse(item) : {};
    return filter instanceof Array ? {} : filter; // old format was an array
  }

  public set environmentFilter(filter: { [projectName: string]: { services: string[] } }) {
    localStorage.setItem(this.ENVIRONMENT_FILTER_COOKIE, JSON.stringify(filter));
  }

  public get uniformLogDates(): { [key: string]: string } {
    const data = localStorage.getItem(this.INTEGRATION_DATES);
    return data ? JSON.parse(data) : {};
  }

  public set uniformLogDates(dates: { [key: string]: string }) {
    localStorage.setItem(this.INTEGRATION_DATES, JSON.stringify(dates));
  }

  public getKeptnInfo(): Observable<KeptnInfoResult> {
    const url = `${this._baseUrl}/bridgeInfo`;
    return this.http.get<KeptnInfoResult>(url);
  }

  public getIntegrationsPage(): Observable<string> {
    const url = `${this._baseUrl}/integrationsPage`;
    return this.http.get<string>(url, { responseType: 'text' as 'json' });
  }

  public isVersionCheckEnabled(): boolean | undefined {
    const item = localStorage.getItem(this.VERSION_CHECK_COOKIE);
    const versionInfo = item ? JSON.parse(item) : undefined;
    let enabled = typeof versionInfo === 'boolean' ? versionInfo : versionInfo?.enabled; // support old format
    if (!enabled && (!versionInfo?.time || moment().subtract(5, 'days').isAfter(versionInfo.time))) {
      enabled = undefined;
    }
    return enabled;
  }

  public setVersionCheck(enabled: boolean): void {
    localStorage.setItem(this.VERSION_CHECK_COOKIE, JSON.stringify({ enabled, time: moment().valueOf() }));
  }

  public getAvailableVersions(): Observable<KeptnVersions | undefined> {
    if (this.isVersionCheckEnabled()) {
      const url = `${this._baseUrl}/version.json`;
      return this.http.get<KeptnVersions>(url);
    } else {
      return of(undefined);
    }
  }

  public deleteProject(projectName: string): Observable<Record<string, unknown>> {
    const url = `${this._baseUrl}/controlPlane/v1/project/${projectName}`;
    return this.http.delete<Record<string, unknown>>(url);
  }

  /**
   * Creates a new project
   *
   * @param projectName - The unique project name - uniqueness is validated by the backend
   * @param shipyard - The base64 encoded contents of the yaml file
   * @param gitRemoteUrl (optional) - URL of the Git repository for the keptn configurations
   * @param gitToken (optional) - The Git token used for access permissions to the repository
   * @param gitUser (optional) - The username of the Git provider
   * @returns Observable with type unknown of the HttpResponse
   */
  public createProject(
    projectName: string,
    shipyard: string,
    gitRemoteUrl?: string,
    gitToken?: string,
    gitUser?: string
  ): Observable<unknown> {
    const url = `${this._baseUrl}/controlPlane/v1/project`;
    return this.http.post<unknown>(url, {
      gitRemoteUrl,
      gitToken,
      gitUser,
      name: projectName,
      shipyard,
    });
  }

  public createService(projectName: string, serviceName: string): Observable<Record<string, unknown>> {
    const url = `${this._baseUrl}/controlPlane/v1/project/${projectName}/service`;
    return this.http.post<Record<string, unknown>>(url, {
      serviceName,
    });
  }

  public deleteService(projectName: string, serviceName: string): Observable<Record<string, unknown>> {
    const url = `${this._baseUrl}/controlPlane/v1/project/${projectName}/service/${serviceName}`;
    return this.http.delete<Record<string, unknown>>(url);
  }

  public getProject(projectName: string): Observable<Project> {
    const url = `${this._baseUrl}/project/${projectName}`;
    const params = {
      approval: 'true',
      remediation: 'true',
    };
    return this.http.get<Project>(url, { params });
  }

  public getProjects(pageSize?: number): Observable<ProjectResult> {
    const url = `${this._baseUrl}/controlPlane/v1/project`;
    const params = {
      disableUpstreamSync: 'true',
      ...(pageSize && { pageSize: pageSize.toString() }),
    };
    return this.http.get<ProjectResult>(url, { params });
  }

  public getUniformRegistrations(uniformDates: { [key: string]: string }): Observable<UniformRegistrationResult[]> {
    const url = `${this._baseUrl}/uniform/registration`;
    return this.http.post<UniformRegistrationResult[]>(url, uniformDates);
  }

  public getUniformRegistrationInfo(integrationId: string): Observable<UniformRegistrationInfo> {
    const url = `${this._baseUrl}/uniform/registration/${integrationId}/info`;
    return this.http.get<UniformRegistrationInfo>(url);
  }

  public getUniformSubscription(integrationId: string, subscriptionId: string): Observable<UniformSubscription> {
    const url = `${this._baseUrl}/controlPlane/v1/uniform/registration/${integrationId}/subscription/${subscriptionId}`;
    return this.http.get<UniformSubscription>(url);
  }

<<<<<<< HEAD
  public updateUniformSubscription(integrationId: string, subscription: Partial<UniformSubscription>, webhookConfig?: WebhookConfig): Observable<object> {
    const url = `${this._baseUrl}/uniform/registration/${integrationId}/subscription/${subscription.id}`;
    return this.http.put(url, { subscription, webhookConfig });
  }
  public createUniformSubscription(integrationId: string, subscription: Partial<UniformSubscription>, webhookConfig?: WebhookConfig): Observable<object> {
    const url = `${this._baseUrl}/uniform/registration/${integrationId}/subscription`;
    return this.http.post(url, { subscription, webhookConfig });
=======
  public updateUniformSubscription(
    integrationId: string,
    subscription: Partial<UniformSubscription>
  ): Observable<Record<string, unknown>> {
    const url = `${this._baseUrl}/controlPlane/v1/uniform/registration/${integrationId}/subscription/${subscription.id}`;
    return this.http.put<Record<string, unknown>>(url, subscription);
  }

  public createUniformSubscription(
    integrationId: string,
    subscription: Partial<UniformSubscription>
  ): Observable<Record<string, unknown>> {
    const url = `${this._baseUrl}/controlPlane/v1/uniform/registration/${integrationId}/subscription`;
    return this.http.post<Record<string, unknown>>(url, subscription);
>>>>>>> ba815415
  }

  public getUniformRegistrationLogs(
    uniformRegistrationId: string,
    pageSize = 100
  ): Observable<UniformRegistrationLogResponse> {
    const url = `${this._baseUrl}/controlPlane/v1/log?integrationId=${uniformRegistrationId}&pageSize=${pageSize}`;
    return this.http.get<UniformRegistrationLogResponse>(url);
  }

  public hasUnreadUniformRegistrationLogs(uniformDates: { [key: string]: string }): Observable<boolean> {
    const url = `${this._baseUrl}/hasUnreadUniformRegistrationLogs`;
    return this.http.post<boolean>(url, uniformDates);
  }

  public getSecrets(): Observable<{ Secrets: Secret[] }> {
    const url = `${this._baseUrl}/secrets/v1/secret`;
    return this.http.get<{ Secrets: Secret[] }>(url);
  }

  public addSecret(secret: Secret): Observable<Record<string, unknown>> {
    const url = `${this._baseUrl}/secrets/v1/secret`;
    return this.http.post<Record<string, unknown>>(url, secret);
  }

  public deleteSecret(name: string, scope: string): Observable<Record<string, unknown>> {
    const url = `${this._baseUrl}/secrets/v1/secret`;
    const params = {
      name,
      scope,
    };
    return this.http.delete<Record<string, unknown>>(url, { params });
  }

  public deleteSubscription(
    integrationId: string,
    subscriptionId: string,
    isWebhookService: boolean
  ): Observable<Record<string, unknown>> {
    const url = `${this._baseUrl}/uniform/registration/${integrationId}/subscription/${subscriptionId}`;
    return this.http.delete<Record<string, unknown>>(url, {
      params: {
        isWebhookService: String(isWebhookService),
      },
    });
  }

  public getMetadata(): Observable<Metadata> {
    return this.http.get<Metadata>(`${this._baseUrl}/v1/metadata`);
  }

  public getProjectResources(projectName: string): Observable<Resource[]> {
    const url = `${this._baseUrl}/configuration-service/v1/project/${projectName}/resource`;
    return this.http.get<Resource[]>(url);
  }

  public getServiceResource(
    projectName: string,
    stageName: string,
    serviceName: string,
    resourceUri: string
  ): Observable<Resource> {
    const url = `${this._baseUrl}/configuration-service/v1/project/${projectName}/stage/${stageName}/service/${serviceName}/resource/${resourceUri}`;
    return this.http.get<Resource>(url);
  }

  public getFileTreeForService(projectName: string, serviceName: string): Observable<FileTree[]> {
    const url = `${this._baseUrl}/project/${projectName}/service/${serviceName}/files`;
    return this.http.get<FileTree[]>(url).pipe(shareReplay());
  }

  public getTaskNames(projectName: string): Observable<string[]> {
    const url = `${this._baseUrl}/project/${projectName}/tasks`;
    return this.http.get<string[]>(url);
  }

  public getStages(projectName: string): Observable<Stage[]> {
    const url = `${this._baseUrl}/controlPlane/v1/project/${projectName}/stage`;
    return this.http.get<Stage[]>(url);
  }

  public getServices(projectName: string, stageName: string, pageSize: number): Observable<ServiceResult> {
    const url = `${this._baseUrl}/controlPlane/v1/project/${projectName}/stage/${stageName}/service`;
    const params = {
      pageSize: pageSize.toString(),
    };
    return this.http.get<ServiceResult>(url, { params });
  }

  public getOpenRemediations(projectName: string, pageSize: number): Observable<HttpResponse<SequenceResult>> {
    return this.getSequences(projectName, pageSize, 'remediation', 'triggered');
  }

  public getSequences(
    projectName: string,
    pageSize: number,
    sequenceName?: string,
    state?: string,
    fromTime?: string,
    beforeTime?: string,
    keptnContext?: string
  ): Observable<HttpResponse<SequenceResult>> {
    const url = `${this._baseUrl}/controlPlane/v1/sequence/${projectName}`;
    const params = {
      pageSize: pageSize.toString(),
      ...(sequenceName && { name: sequenceName }),
      ...(state && { state }),
      ...(fromTime && { fromTime }),
      ...(beforeTime && { beforeTime }),
      ...(keptnContext && { keptnContext }),
    };

    return this.http.get<SequenceResult>(url, { params, observe: 'response' });
  }

  public getRoots(
    projectName: string,
    pageSize: number,
    serviceName?: string,
    fromTime?: string,
    beforeTime?: string,
    keptnContext?: string
  ): Observable<HttpResponse<EventResult>> {
    const url = `${this._baseUrl}/mongodb-datastore/event`;
    const params = {
      root: 'true',
      pageSize: pageSize.toString(),
      project: projectName,
      ...(serviceName && { serviceName }),
      ...(fromTime && { fromTime }),
      ...(beforeTime && { beforeTime }),
      ...(keptnContext && { keptnContext }),
    };

    return this.http.get<EventResult>(url, { params, observe: 'response' });
  }

  public getTraces(
    keptnContext: string,
    projectName?: string,
    fromTime?: string
  ): Observable<HttpResponse<EventResult>> {
    const url = `${this._baseUrl}/mongodb-datastore/event`;
    const params = {
      keptnContext,
      ...(projectName && { project: projectName }),
      ...(fromTime && { fromTime }),
    };

    return this.http.get<EventResult>(url, { params, observe: 'response' });
  }

  public getEvaluationResults(
    projectName: string,
    serviceName: string,
    stageName: string,
    fromTime?: string
  ): Observable<EventResult> {
    const url = `${this._baseUrl}/mongodb-datastore/event/type/${EventTypes.EVALUATION_FINISHED}`;
    const params = {
      filter: `data.project:${projectName} AND data.service:${serviceName} AND data.stage:${stageName}`,
      excludeInvalidated: 'true',
      limit: '50',
      ...(fromTime && { fromTime }),
    };
    return this.http.get<EventResult>(url, { params });
  }

  public getEvaluationResult(shkeptncontext: string): Observable<EventResult> {
    const url = `${this._baseUrl}/mongodb-datastore/event/type/${EventTypes.EVALUATION_FINISHED}`;
    const params = {
      filter: `shkeptncontext:${shkeptncontext}`,
      limit: '1',
    };
    return this.http.get<EventResult>(url, { params });
  }

  public sendGitUpstreamUrl(
    projectName: string,
    gitUrl: string,
    gitUser: string,
    gitToken: string
  ): Observable<unknown> {
    const url = `${this._baseUrl}/controlPlane/v1/project`;
    return this.http.put(url, {
      gitRemoteURL: gitUrl,
      gitToken,
      gitUser,
      name: projectName,
    });
  }

  public sendApprovalEvent(
    approval: Trace,
    approve: boolean,
    eventType: EventTypes,
    source: string
  ): Observable<unknown> {
    const url = `${this._baseUrl}/v1/event`;

    return this.http.post(url, {
      shkeptncontext: approval.shkeptncontext,
      type: eventType,
      triggeredid: approval.id,
      source: `https://github.com/keptn/keptn/bridge#${source}`,
      data: {
        project: approval.data.project,
        stage: approval.data.stage,
        service: approval.data.service,
        labels: approval.data.labels,
        message: approval.data.message,
        result: approve ? ApprovalStates.APPROVED : ApprovalStates.DECLINED,
        status: 'succeeded',
      },
    });
  }

  public sendEvaluationInvalidated(evaluation: Trace, reason: string): Observable<unknown> {
    const url = `${this._baseUrl}/v1/event`;

    return this.http.post<unknown>(url, {
      shkeptncontext: evaluation.shkeptncontext,
      type: EventTypes.EVALUATION_INVALIDATED,
      triggeredid: evaluation.triggeredid,
      source: 'https://github.com/keptn/keptn/bridge#evaluation.invalidated',
      data: {
        project: evaluation.data.project,
        stage: evaluation.data.stage,
        service: evaluation.data.service,
        evaluation: {
          reason,
        },
      },
    });
  }

  public sendSequenceControl(project: string, keptnContext: string, state: string): Observable<unknown> {
    const url = `${this._baseUrl}/controlPlane/v1/sequence/${project}/${keptnContext}/control`;

    return this.http.post<unknown>(url, {
      state,
    });
  }

<<<<<<< HEAD
  public getWebhookConfig(subscriptionId: string, projectName: string, stageName?: string, serviceName?: string): Observable<WebhookConfig> {
    const url = `${this._baseUrl}/uniform/registration/webhook-service/config/${subscriptionId}`;
=======
  public getWebhookConfig(
    eventType: string,
    projectName: string,
    stageName?: string,
    serviceName?: string
  ): Observable<WebhookConfig> {
    const url = `${this._baseUrl}/uniform/registration/webhook-service/config/${eventType}`;
>>>>>>> ba815415
    const params = {
      projectName,
      ...(stageName && { stageName }),
      ...(serviceName && { serviceName }),
    };
    return this.http.get<WebhookConfig>(url, { params });
  }

  public saveWebhookConfig(config: WebhookConfig): Observable<unknown> {
    const url = `${this._baseUrl}/uniform/registration/webhook-service/config`;

    return this.http.post<unknown>(url, {
      config,
    });
  }
}<|MERGE_RESOLUTION|>--- conflicted
+++ resolved
@@ -174,30 +174,21 @@
     return this.http.get<UniformSubscription>(url);
   }
 
-<<<<<<< HEAD
-  public updateUniformSubscription(integrationId: string, subscription: Partial<UniformSubscription>, webhookConfig?: WebhookConfig): Observable<object> {
+  public updateUniformSubscription(
+    integrationId: string,
+    subscription: Partial<UniformSubscription>,
+    webhookConfig?: WebhookConfig
+  ): Observable<object> {
     const url = `${this._baseUrl}/uniform/registration/${integrationId}/subscription/${subscription.id}`;
     return this.http.put(url, { subscription, webhookConfig });
   }
-  public createUniformSubscription(integrationId: string, subscription: Partial<UniformSubscription>, webhookConfig?: WebhookConfig): Observable<object> {
+  public createUniformSubscription(
+    integrationId: string,
+    subscription: Partial<UniformSubscription>,
+    webhookConfig?: WebhookConfig
+  ): Observable<object> {
     const url = `${this._baseUrl}/uniform/registration/${integrationId}/subscription`;
     return this.http.post(url, { subscription, webhookConfig });
-=======
-  public updateUniformSubscription(
-    integrationId: string,
-    subscription: Partial<UniformSubscription>
-  ): Observable<Record<string, unknown>> {
-    const url = `${this._baseUrl}/controlPlane/v1/uniform/registration/${integrationId}/subscription/${subscription.id}`;
-    return this.http.put<Record<string, unknown>>(url, subscription);
-  }
-
-  public createUniformSubscription(
-    integrationId: string,
-    subscription: Partial<UniformSubscription>
-  ): Observable<Record<string, unknown>> {
-    const url = `${this._baseUrl}/controlPlane/v1/uniform/registration/${integrationId}/subscription`;
-    return this.http.post<Record<string, unknown>>(url, subscription);
->>>>>>> ba815415
   }
 
   public getUniformRegistrationLogs(
@@ -442,18 +433,13 @@
     });
   }
 
-<<<<<<< HEAD
-  public getWebhookConfig(subscriptionId: string, projectName: string, stageName?: string, serviceName?: string): Observable<WebhookConfig> {
-    const url = `${this._baseUrl}/uniform/registration/webhook-service/config/${subscriptionId}`;
-=======
   public getWebhookConfig(
-    eventType: string,
+    subscriptionId: string,
     projectName: string,
     stageName?: string,
     serviceName?: string
   ): Observable<WebhookConfig> {
-    const url = `${this._baseUrl}/uniform/registration/webhook-service/config/${eventType}`;
->>>>>>> ba815415
+    const url = `${this._baseUrl}/uniform/registration/webhook-service/config/${subscriptionId}`;
     const params = {
       projectName,
       ...(stageName && { stageName }),
