--- conflicted
+++ resolved
@@ -209,16 +209,12 @@
     return this.http.get<{ Secrets: Secret[] }>(url);
   }
 
-<<<<<<< HEAD
   public getSecretsForScope(scope: SecretScope): Observable<Secret[]> {
     const url = `${this._baseUrl}/secrets/scope/${scope}`;
     return this.http.get<Secret[]>(url);
   }
 
-  public addSecret(secret: Secret): Observable<object> {
-=======
   public addSecret(secret: Secret): Observable<Record<string, unknown>> {
->>>>>>> ba815415
     const url = `${this._baseUrl}/secrets/v1/secret`;
     return this.http.post<Record<string, unknown>>(url, secret);
   }
