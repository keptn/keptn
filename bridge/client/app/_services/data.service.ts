import { Injectable } from '@angular/core';
import { BehaviorSubject, forkJoin, from, Observable, of, Subject } from 'rxjs';
import { map, mergeMap, switchMap, take, tap, toArray } from 'rxjs/operators';
import { Trace } from '../_models/trace';
import { Stage } from '../_models/stage';
import { Project } from '../_models/project';
import { EventTypes } from '../../../shared/interfaces/event-types';
import { ApiService } from './api.service';
import moment from 'moment';
import { Deployment } from '../_models/deployment';
import { Sequence } from '../_models/sequence';
import { UniformRegistrationLog } from '../../../server/interfaces/uniform-registration-log';
import { Secret } from '../_models/secret';
import { Root } from '../_models/root';
import { HttpResponse } from '@angular/common/http';
import { SequenceResult } from '../_models/sequence-result';
import { EventResult } from '../../../shared/interfaces/event-result';
import { KeptnInfo } from '../_models/keptn-info';
import { KeptnInfoResult } from '../_models/keptn-info-result';
import { DeploymentStage } from '../_models/deployment-stage';
import { UniformRegistration } from '../_models/uniform-registration';
import { UniformSubscription } from '../_models/uniform-subscription';
import { SequenceState } from '../../../shared/models/sequence';
import { WebhookConfig } from '../../../shared/models/webhook-config';
import { UniformRegistrationInfo } from '../../../shared/interfaces/uniform-registration-info';
import { FileTree } from '../../../shared/interfaces/resourceFileTree';

@Injectable({
  providedIn: 'root',
})
export class DataService {
  protected _projects = new BehaviorSubject<Project[] | undefined>(undefined);
  protected _sequencesUpdated = new Subject<void>();
  protected _traces = new BehaviorSubject<Trace[] | undefined>(undefined);
  protected _openApprovals = new BehaviorSubject<Trace[]>([]);
  protected _keptnInfo = new BehaviorSubject<KeptnInfo | undefined>(undefined);
  protected _changedDeployments = new BehaviorSubject<Deployment[]>([]);
  protected _rootsLastUpdated: { [key: string]: Date } = {};
  protected _sequencesLastUpdated: { [key: string]: Date } = {};
  protected _tracesLastUpdated: { [key: string]: Date } = {};
  protected _rootTracesLastUpdated: { [key: string]: Date } = {};
  protected _projectName: BehaviorSubject<string> = new BehaviorSubject<string>('');
  protected _uniformDates: { [key: string]: string } = this.apiService.uniformLogDates;
  protected _hasUnreadUniformRegistrationLogs = new BehaviorSubject<boolean>(false);
  protected readonly DEFAULT_SEQUENCE_PAGE_SIZE = 25;
  protected readonly DEFAULT_NEXT_SEQUENCE_PAGE_SIZE = 10;
  private readonly MAX_SEQUENCE_PAGE_SIZE = 100;

  protected _isQualityGatesOnly = new BehaviorSubject<boolean>(false);
  protected _evaluationResults = new Subject<{ type: string; triggerEvent: Trace; traces?: Trace[] }>();

  constructor(private apiService: ApiService) {}

  get projects(): Observable<Project[] | undefined> {
    return this._projects.asObservable();
  }

  get sequencesUpdated(): Observable<void> {
    return this._sequencesUpdated.asObservable();
  }

  get traces(): Observable<Trace[] | undefined> {
    return this._traces.asObservable();
  }

  get openApprovals(): Observable<Trace[]> {
    return this._openApprovals.asObservable();
  }

  get keptnInfo(): Observable<KeptnInfo | undefined> {
    return this._keptnInfo.asObservable();
  }

  get evaluationResults(): Observable<{ type: string; triggerEvent: Trace; traces?: Trace[] }> {
    return this._evaluationResults;
  }

  get changedDeployments(): Observable<Deployment[]> {
    return this._changedDeployments.asObservable();
  }

  get isQualityGatesOnly(): Observable<boolean> {
    return this._isQualityGatesOnly.asObservable();
  }

  get projectName(): Observable<string> {
    return this._projectName.asObservable();
  }

  get hasUnreadUniformRegistrationLogs(): Observable<boolean> {
    return this._hasUnreadUniformRegistrationLogs.asObservable();
  }

  public setHasUnreadUniformRegistrationLogs(status: boolean): void {
    this._hasUnreadUniformRegistrationLogs.next(status);
  }

  public setProjectName(projectName: string): void {
    this._projectName.next(projectName);
  }

  public setUniformDate(integrationId: string, lastSeen?: string): void {
    this._uniformDates[integrationId] = lastSeen || new Date().toISOString();
    this.apiService.uniformLogDates = this._uniformDates;
  }

  public getUniformDate(id: string): Date | undefined {
    return this._uniformDates[id] ? new Date(this._uniformDates[id]) : undefined;
  }

  public getProject(projectName: string): Observable<Project | undefined> {
    return this.projects.pipe(map((projects) => projects?.find((project) => project.projectName === projectName)));
  }

  public projectExists(projectName: string): Observable<boolean | undefined> {
    return this.projects.pipe(map((projects) => projects?.some((project) => project.projectName === projectName)));
  }

  public createProject(
    projectName: string,
    shipyard: string,
    gitRemoteUrl?: string,
    gitToken?: string,
    gitUser?: string
  ): Observable<unknown> {
    return this.apiService.createProject(projectName, shipyard, gitRemoteUrl, gitToken, gitUser);
  }

  public createService(projectName: string, serviceName: string): Observable<Record<string, unknown>> {
    return this.apiService.createService(projectName, serviceName);
  }

  public deleteService(projectName: string, serviceName: string): Observable<Record<string, unknown>> {
    return this.apiService.deleteService(projectName, serviceName);
  }

  public getUniformRegistrations(): Observable<UniformRegistration[]> {
    return this.apiService
      .getUniformRegistrations(this._uniformDates)
      .pipe(
        map((uniformRegistrations) =>
          uniformRegistrations.map((registration) => UniformRegistration.fromJSON(registration))
        )
      );
  }

  public getUniformRegistrationInfo(integrationId: string): Observable<UniformRegistrationInfo> {
    return this.apiService.getUniformRegistrationInfo(integrationId);
  }

  public getUniformSubscription(integrationId: string, subscriptionId: string): Observable<UniformSubscription> {
    return this.apiService
      .getUniformSubscription(integrationId, subscriptionId)
      .pipe(map((uniformSubscription) => UniformSubscription.fromJSON(uniformSubscription)));
  }

<<<<<<< HEAD
  public updateUniformSubscription(integrationId: string, subscription: UniformSubscription, webhookConfig?: WebhookConfig): Observable<object> {
    return this.apiService.updateUniformSubscription(integrationId, subscription.reduced, webhookConfig);
  }

  public createUniformSubscription(integrationId: string, subscription: UniformSubscription, webhookConfig?: WebhookConfig): Observable<object> {
    return this.apiService.createUniformSubscription(integrationId, subscription.reduced, webhookConfig);
=======
  public updateUniformSubscription(
    integrationId: string,
    subscription: UniformSubscription
  ): Observable<Record<string, unknown>> {
    return this.apiService.updateUniformSubscription(integrationId, subscription.reduced);
  }

  public createUniformSubscription(
    integrationId: string,
    subscription: UniformSubscription
  ): Observable<Record<string, unknown>> {
    return this.apiService.createUniformSubscription(integrationId, subscription.reduced);
>>>>>>> ba815415
  }

  public getUniformRegistrationLogs(
    uniformRegistrationId: string,
    pageSize?: number
  ): Observable<UniformRegistrationLog[]> {
    return this.apiService
      .getUniformRegistrationLogs(uniformRegistrationId, pageSize)
      .pipe(map((response) => response.logs));
  }

  public loadUnreadUniformRegistrationLogs(): void {
    this.apiService.hasUnreadUniformRegistrationLogs(this._uniformDates).subscribe((status) => {
      this.setHasUnreadUniformRegistrationLogs(status);
    });
  }

  public getSecrets(): Observable<Secret[]> {
    return this.apiService.getSecrets().pipe(
      map((res) => res.Secrets),
      map((secrets) => secrets.map((secret) => Secret.fromJSON(secret)))
    );
  }

  public addSecret(secret: Secret): Observable<Record<string, unknown>> {
    return this.apiService.addSecret(
      Object.assign({}, secret, {
        data: secret.data.reduce((result, item) => Object.assign(result, { [item.key]: item.value }), {}),
      })
    );
  }

  public deleteSecret(name: string, scope: string): Observable<Record<string, unknown>> {
    return this.apiService.deleteSecret(name, scope);
  }

  public deleteSubscription(
    integrationId: string,
    id: string,
    isWebhookService: boolean
  ): Observable<Record<string, unknown>> {
    return this.apiService.deleteSubscription(integrationId, id, isWebhookService);
  }

  public getRootsLastUpdated(project: Project): Date {
    return this._rootsLastUpdated[project.projectName];
  }

  public getTracesLastUpdated(sequence: Sequence): Date {
    return this._tracesLastUpdated[sequence.shkeptncontext];
  }

  public setGitUpstreamUrl(
    projectName: string,
    gitUrl: string,
    gitUser: string,
    gitToken: string
  ): Observable<unknown> {
    return this.apiService.sendGitUpstreamUrl(projectName, gitUrl, gitUser, gitToken).pipe(
      tap(() => {
        this.loadProject(projectName);
      })
    );
  }

  public loadKeptnInfo(): void {
    // #4165 Get bridge info first to get info if versions.json should be loaded or not
    // Versions should not be loaded if enableVersionCheckFeature is set to false (when ENABLE_VERSION_CHECK is set to false in env)
    this.apiService.getKeptnInfo().subscribe((bridgeInfo: KeptnInfoResult) => {
      forkJoin({
        availableVersions: bridgeInfo.enableVersionCheckFeature
          ? this.apiService.getAvailableVersions()
          : of(undefined),
        versionCheckEnabled: of(this.apiService.isVersionCheckEnabled()),
        metadata: this.apiService.getMetadata(),
      }).subscribe(
        (result) => {
          const keptnInfo: KeptnInfo = { ...result, bridgeInfo: { ...bridgeInfo } };
          if (keptnInfo.bridgeInfo.showApiToken) {
            if (window.location.href.indexOf('bridge') !== -1) {
              keptnInfo.bridgeInfo.apiUrl = `${window.location.href.substring(
                0,
                window.location.href.indexOf('/bridge')
              )}/api`;
            } else {
              keptnInfo.bridgeInfo.apiUrl = `${window.location.href.substring(
                0,
                window.location.href.indexOf(window.location.pathname)
              )}/api`;
            }

            keptnInfo.authCommand = `keptn auth --endpoint=${keptnInfo.bridgeInfo.apiUrl} --api-token=${keptnInfo.bridgeInfo.apiToken}`;

            this._isQualityGatesOnly.next(!keptnInfo.bridgeInfo.keptnInstallationType?.includes('CONTINUOUS_DELIVERY'));
          }
          this._keptnInfo.next(keptnInfo);
        },
        (err) => {
          this._keptnInfo.error(err);
        }
      );
    });
  }

  public setVersionCheck(enabled: boolean): void {
    this.apiService.setVersionCheck(enabled);
    this.loadKeptnInfo();
  }

  public deleteProject(projectName: string): Observable<Record<string, unknown>> {
    return this.apiService.deleteProject(projectName);
  }

  public loadProject(projectName: string): void {
    this.apiService
      .getProject(projectName)
      .pipe(map((project) => Project.fromJSON(project)))
      .subscribe(
        (project: Project) => {
          const projects = this._projects.getValue();
          const existingProject = projects?.find((p) => p.projectName === project.projectName);
          if (existingProject) {
            Object.assign(existingProject, project.reduced);
            this._projects.next(projects);
          }
        },
        (err) => {
          if (err.status === 404) {
            const projects = this._projects.getValue();
            const projectIdx = projects?.findIndex((p) => p.projectName === projectName) ?? -1;
            if (projectIdx >= 0) {
              projects?.splice(projectIdx, 1);
              this._projects.next(projects);
            }
          } else {
            this._projects.error(err);
          }
        }
      );
  }

  public loadProjects(): void {
    this.apiService
      .getProjects(this._keptnInfo.getValue()?.bridgeInfo.projectsPageSize || 50)
      .pipe(
        map((result) => result.projects),
        map((projects) => projects.map((project) => Project.fromJSON(project)))
      )
      .subscribe(
        (projects: Project[]) => {
          const existingProjects = this._projects.getValue();
          projects = projects.map((project) => {
            const existingProject = existingProjects?.find((p) => p.projectName === project.projectName);
            if (existingProject) {
              return Object.assign(existingProject, project.reduced);
            } else {
              return project;
            }
          });
          this._projects.next(projects);
        },
        () => {
          this._projects.next([]);
        }
      );
  }

  public loadOpenRemediations(project: Project): void {
    this.apiService
      .getOpenRemediations(project.projectName, this.MAX_SEQUENCE_PAGE_SIZE)
      .pipe(
        map((response) => response.body),
        map((sequenceResult) => sequenceResult?.states ?? []),
        map((sequences: Sequence[]): [Sequence[], Deployment[]] => {
          const changedDeployments: Deployment[] = [];
          // remove finished remediations
          for (const service of project.getServices()) {
            for (const deployment of service.deployments) {
              for (const stage of deployment.stages) {
                const filteredRemediations = stage.remediations.filter((r) =>
                  sequences.some((s) => s.shkeptncontext === r.shkeptncontext)
                );
                if (filteredRemediations.length !== stage.remediations.length) {
                  if (!changedDeployments.some((d) => d.shkeptncontext === deployment.shkeptncontext)) {
                    changedDeployments.push(deployment);
                  }
                  stage.remediations = filteredRemediations;
                }
              }
            }
          }
          return [sequences, changedDeployments];
        }),
        mergeMap(([sequences, changedDeployments]) =>
          from(sequences).pipe(
            mergeMap((sequence: Sequence) => {
              const service = project.getService(sequence.service);
              const sequenceStage = sequence.stages[0].name;
              let result: Observable<null | Deployment> = of(null);
              if (service) {
                const deployment = service.deployments.find((d) =>
                  d.stages.some((stage) => sequence.stages.some((s) => s.name === stage.stageName))
                );
                if (deployment) {
                  const stage = deployment.stages.find((s) => s.stageName === sequenceStage);
                  if (stage) {
                    const existingRemediation = stage.remediations.find(
                      (r) => r.shkeptncontext === sequence.shkeptncontext
                    );
                    let _resourceContent: Observable<DeploymentStage | undefined> = of(undefined);
                    let _root: Observable<Root | undefined> = of(undefined);

                    // update existing remediation
                    if (existingRemediation) {
                      Object.assign(existingRemediation, Sequence.fromJSON(sequence));
                    } else {
                      const remediation = Sequence.fromJSON(sequence);
                      stage.remediations.push(remediation);
                      if (!remediation.problemTitle) {
                        _root = this.getRoot(project.projectName, remediation.shkeptncontext).pipe(
                          tap((root) => {
                            remediation.problemTitle = root?.getProblemTitle();
                          })
                        );
                      }
                    }

                    if (!stage?.config) {
                      _resourceContent = this.apiService
                        .getServiceResource(project.projectName, sequenceStage, deployment.service, 'remediation.yaml')
                        .pipe(
                          map((resource) => {
                            stage.config = atob(resource.resourceContent);
                            return stage;
                          })
                        );
                    }
                    result = forkJoin([_root, _resourceContent]).pipe(switchMap(() => of(deployment)));
                  }
                }
              }
              return result;
            }),
            toArray(),
            map((deployments) =>
              deployments.filter((deployment: Deployment | null): deployment is Deployment => !!deployment)
            ),
            map((newChangedDeployments: Deployment[]) => {
              const deployments = changedDeployments;
              for (const deployment of newChangedDeployments) {
                if (!deployments.some((d) => d.shkeptncontext === deployment.shkeptncontext)) {
                  deployments.push(deployment);
                }
              }
              return deployments;
            })
          )
        )
      )
      .subscribe((deployments: Deployment[]) => {
        this._changedDeployments.next(deployments);
      });
  }

  public loadSequences(project: Project, fromTime?: Date, beforeTime?: Date, oldSequence?: Sequence): void {
    if (!beforeTime && !fromTime) {
      // set fromTime if it isn't loadOldSequences
      fromTime = this._sequencesLastUpdated[project.projectName];
    }
    this._sequencesLastUpdated[project.projectName] = new Date();
    this.apiService
      .getSequences(
        project.projectName,
        beforeTime ? this.DEFAULT_NEXT_SEQUENCE_PAGE_SIZE : this.DEFAULT_SEQUENCE_PAGE_SIZE,
        undefined,
        undefined,
        fromTime?.toISOString(),
        beforeTime?.toISOString()
      )
      .pipe(
        map((response) => {
          this.updateSequencesUpdated(response, project.projectName);
          return response.body;
        }),
        map((body) => {
          const count = body?.totalCount ?? body?.states.length ?? 0;
          const sequences = body?.states.map((sequence) => Sequence.fromJSON(sequence)) ?? [];
          return [sequences, count] as [Sequence[], number];
        })
      )
      .subscribe(([sequences, totalCount]: [Sequence[], number]) => {
        this.addNewSequences(project, sequences, !!beforeTime, oldSequence);

        if (this.allSequencesLoaded(project.sequences.length, totalCount, fromTime, beforeTime)) {
          project.allSequencesLoaded = true;
        }
        project.stages.forEach((stage) => {
          this.stageSequenceMapper(stage, project);
        });
        this._sequencesUpdated.next();
      });
  }

  public loadLatestSequences(project: Project, pageSize: number): Observable<Sequence[]> {
    return this.apiService.getSequences(project.projectName, pageSize).pipe(
      map((response) => response.body),
      map((body) => body?.states.map((sequence) => Sequence.fromJSON(sequence)) ?? [])
    );
  }

  protected addNewSequences(
    project: Project,
    newSequences: Sequence[],
    areOldSequences: boolean,
    oldSequence?: Sequence
  ): void {
    if (areOldSequences) {
      project.sequences = [
        ...(project.sequences || []),
        ...(newSequences || []),
        ...(oldSequence ? [oldSequence] : []),
      ];
    } else {
      project.sequences = [...(newSequences || []), ...(project.sequences || [])];
    }
  }

  private updateSequencesUpdated(response: HttpResponse<SequenceResult>, projectName: string): void {
    const lastUpdated = moment(response.headers.get('date'));
    const lastEvent = response.body?.states[0] ? moment(response.body.states[0]?.time) : null;
    this._sequencesLastUpdated[projectName] = (
      lastEvent && lastUpdated.isBefore(lastEvent) ? lastEvent : lastUpdated
    ).toDate();
  }

  private updateTracesUpdated(response: HttpResponse<EventResult>, keptnContext: string): void {
    const lastUpdated = moment(response.headers.get('date'));
    const lastEvent = response.body?.events[0] ? moment(response.body.events[0]?.time) : null;
    this._tracesLastUpdated[keptnContext] = (
      lastEvent && lastUpdated.isBefore(lastEvent) ? lastEvent : lastUpdated
    ).toDate();
  }

  protected allSequencesLoaded(sequences: number, totalCount: number, fromTime?: Date, beforeTime?: Date): boolean {
    return (
      (!fromTime && !beforeTime && sequences >= totalCount) ||
      (!!beforeTime && !fromTime && totalCount < this.DEFAULT_NEXT_SEQUENCE_PAGE_SIZE)
    );
  }

  public getRoot(projectName: string, shkeptncontext: string): Observable<Root | undefined> {
    return this.apiService.getRoots(projectName, 1, undefined, undefined, undefined, shkeptncontext).pipe(
      map((response) => response.body?.events || []),
      switchMap((roots) => this.rootMapper(roots).pipe(map((sequences) => sequences.pop())))
    );
  }

  public loadOldSequences(project: Project, fromTime?: Date, oldSequence?: Sequence): void {
    this.loadSequences(project, fromTime, new Date(project.sequences[project.sequences.length - 1].time), oldSequence);
  }

  public getSequenceWithTraces(projectName: string, keptnContext: string): Observable<Sequence | undefined> {
    return this.apiService.getSequences(projectName, 1, undefined, undefined, undefined, undefined, keptnContext).pipe(
      map((response) => response.body?.states || []),
      map((sequences) => sequences.map((sequence) => Sequence.fromJSON(sequence)).shift()),
      switchMap((sequence) => (sequence ? this.sequenceMapper([sequence]) : [])),
      map((sequences) => sequences.shift())
    );
  }

  public updateSequence(projectName: string, keptnContext: string): void {
    this.apiService
      .getSequences(projectName, 1, undefined, undefined, undefined, undefined, keptnContext)
      .pipe(
        map((response) => response.body?.states || []),
        map((sequences) => sequences.map((sequence) => Sequence.fromJSON(sequence)).shift())
      )
      .subscribe((sequence) => {
        const project = this._projects.getValue()?.find((p) => p.projectName === projectName);
        const sequences = project?.sequences;
        const oldSequence = sequences?.find((seq) => seq.shkeptncontext === keptnContext);
        if (oldSequence && sequence) {
          const { traces, ...copySequence } = sequence; // don't overwrite loaded traces
          Object.assign(oldSequence, copySequence);
        }
        this._sequencesUpdated.next();
      });
  }

  public loadUntilRoot(project: Project, shkeptncontext: string): void {
    this.getSequenceWithTraces(project.projectName, shkeptncontext).subscribe((sequence) => {
      if (sequence) {
        this.loadOldSequences(project, new Date(sequence.time), sequence);
      }
    });
  }

  public loadTraces(sequence: Sequence): void {
    const fromTime: Date = this._tracesLastUpdated[sequence.shkeptncontext];
    this.apiService
      .getTraces(sequence.shkeptncontext, sequence.project, fromTime?.toISOString())
      .pipe(
        map((response) => {
          this.updateTracesUpdated(response, sequence.shkeptncontext);
          return response.body;
        }),
        map((result) => result?.events || []),
        map((traces) => traces.map((trace) => Trace.fromJSON(trace)))
      )
      .subscribe((traces: Trace[]) => {
        sequence.traces = Trace.traceMapper([...(traces || []), ...(sequence.traces || [])]);
        this.getProject(sequence.project)
          .pipe(take(1))
          .subscribe((project) => {
            if (project) {
              project.stages
                .filter((s) => sequence.getStages().includes(s.stageName))
                .forEach((stage) => {
                  this.stageSequenceMapper(stage, project);
                });
            }
          });
        this._sequencesUpdated.next();
      });
  }

  public loadTracesByContext(shkeptncontext: string): void {
    this.apiService
      .getTraces(shkeptncontext)
      .pipe(
        map((response) => response.body),
        map((result) => result?.events || []),
        map((traces) => traces.map((trace) => Trace.fromJSON(trace)))
      )
      .subscribe((traces: Trace[]) => {
        this._traces.next(traces);
      });
  }

  public loadEvaluationResults(event: Trace): void {
    let fromTime: Date | undefined;
    const time = event.data.evaluationHistory?.[event.data.evaluationHistory.length - 1]?.time;
    if (time) {
      fromTime = new Date(time);
    }
    if (event.data.project && event.data.service && event.data.stage) {
      this.apiService
        .getEvaluationResults(event.data.project, event.data.service, event.data.stage, fromTime?.toISOString())
        .pipe(
          map((result) => result.events || []),
          map((traces) => traces.map((trace) => Trace.fromJSON(trace)))
        )
        .subscribe((traces: Trace[]) => {
          this._evaluationResults.next({
            type: 'evaluationHistory',
            triggerEvent: event,
            traces,
          });
        });
    }
  }

  public getEvaluationResult(shkeptncontext: string): Observable<Trace | undefined> {
    return this.apiService.getEvaluationResult(shkeptncontext).pipe(
      map((result) => result.events || []),
      map((traces) => traces.map((trace) => Trace.fromJSON(trace)).find(() => true))
    );
  }

  public sendApprovalEvent(approval: Trace, approve: boolean): void {
    this.apiService
      .sendApprovalEvent(approval, approve, EventTypes.APPROVAL_FINISHED, 'approval.finished')
      .subscribe(() => {
        const sequence = this._projects
          .getValue()
          ?.find((p) => p.projectName === approval.data.project)
          ?.getServices()
          .find((s) => s.serviceName === approval.data.service)
          ?.sequences.find((r) => r.shkeptncontext === approval.shkeptncontext);
        if (sequence) {
          this.loadTraces(sequence);
        }
      });
  }

  public sendSequenceControl(sequence: Sequence, state: string): void {
    sequence.setState(SequenceState.UNKNOWN);
    this.apiService.sendSequenceControl(sequence.project, sequence.shkeptncontext, state).subscribe(() => {
      this.updateSequence(sequence.project, sequence.shkeptncontext);
    });
  }

  public invalidateEvaluation(evaluation: Trace, reason: string): void {
    this.apiService
      .sendEvaluationInvalidated(evaluation, reason)
      .pipe(take(1))
      .subscribe(() => {
        this._evaluationResults.next({
          type: 'invalidateEvaluation',
          triggerEvent: evaluation,
        });
      });
  }

  public getTaskNames(projectName: string): Observable<string[]> {
    return this.apiService
      .getTaskNames(projectName)
      .pipe(map((taskNames) => taskNames.sort((taskA, taskB) => taskA.localeCompare(taskB))));
  }

<<<<<<< HEAD
  public getWebhookConfig(subscriptionId: string, projectName: string, stageName?: string, serviceName?: string): Observable<WebhookConfig> {
    return this.apiService.getWebhookConfig(subscriptionId, projectName, stageName, serviceName);
=======
  public saveWebhookConfig(config: WebhookConfig): Observable<unknown> {
    return this.apiService.saveWebhookConfig(config);
  }

  public getWebhookConfig(
    eventType: string,
    projectName: string,
    stageName?: string,
    serviceName?: string
  ): Observable<WebhookConfig> {
    return this.apiService.getWebhookConfig(eventType, projectName, stageName, serviceName);
>>>>>>> ba815415
  }

  public getFileTreeForService(projectName: string, serviceName: string): Observable<FileTree[]> {
    return this.apiService.getFileTreeForService(projectName, serviceName);
  }

  private sequenceMapper(sequences: Sequence[]): Observable<Sequence[]> {
    return from(sequences).pipe(
      mergeMap((sequence) =>
        this.apiService.getTraces(sequence.shkeptncontext, sequence.project).pipe(
          map((response) => {
            this.updateTracesUpdated(response, sequence.shkeptncontext);
            return response.body;
          }),
          map((result) => result?.events || []),
          map(Trace.traceMapper),
          map((traces) => {
            sequence.traces = traces;
            return sequence;
          })
        )
      ),
      toArray()
    );
  }

  protected stageSequenceMapper(stage: Stage, project: Project): void {
    stage.services.forEach((service) => {
      service.sequences = project.sequences.filter(
        (s) => s.service === service.serviceName && s.getStages().includes(stage.stageName)
      );
    });
  }

  private rootMapper(roots: Trace[]): Observable<Root[]> {
    return from(roots).pipe(
      mergeMap((root) =>
        this.apiService.getTraces(root.shkeptncontext, root.data.project).pipe(
          map((result) => result.body?.events || []),
          map(Trace.traceMapper),
          map((traces) => ({ ...root, traces }))
        )
      ),
      toArray(),
      map((rs) => rs.map((root) => Root.fromJSON(root)))
    );
  }
}<|MERGE_RESOLUTION|>--- conflicted
+++ resolved
@@ -154,27 +154,20 @@
       .pipe(map((uniformSubscription) => UniformSubscription.fromJSON(uniformSubscription)));
   }
 
-<<<<<<< HEAD
-  public updateUniformSubscription(integrationId: string, subscription: UniformSubscription, webhookConfig?: WebhookConfig): Observable<object> {
-    return this.apiService.updateUniformSubscription(integrationId, subscription.reduced, webhookConfig);
-  }
-
-  public createUniformSubscription(integrationId: string, subscription: UniformSubscription, webhookConfig?: WebhookConfig): Observable<object> {
-    return this.apiService.createUniformSubscription(integrationId, subscription.reduced, webhookConfig);
-=======
   public updateUniformSubscription(
     integrationId: string,
-    subscription: UniformSubscription
+    subscription: UniformSubscription,
+    webhookConfig?: WebhookConfig
   ): Observable<Record<string, unknown>> {
-    return this.apiService.updateUniformSubscription(integrationId, subscription.reduced);
+    return this.apiService.updateUniformSubscription(integrationId, subscription.reduced, webhookConfig);
   }
 
   public createUniformSubscription(
     integrationId: string,
-    subscription: UniformSubscription
+    subscription: UniformSubscription,
+    webhookConfig?: WebhookConfig
   ): Observable<Record<string, unknown>> {
-    return this.apiService.createUniformSubscription(integrationId, subscription.reduced);
->>>>>>> ba815415
+    return this.apiService.createUniformSubscription(integrationId, subscription.reduced, webhookConfig);
   }
 
   public getUniformRegistrationLogs(
@@ -685,22 +678,13 @@
       .pipe(map((taskNames) => taskNames.sort((taskA, taskB) => taskA.localeCompare(taskB))));
   }
 
-<<<<<<< HEAD
-  public getWebhookConfig(subscriptionId: string, projectName: string, stageName?: string, serviceName?: string): Observable<WebhookConfig> {
-    return this.apiService.getWebhookConfig(subscriptionId, projectName, stageName, serviceName);
-=======
-  public saveWebhookConfig(config: WebhookConfig): Observable<unknown> {
-    return this.apiService.saveWebhookConfig(config);
-  }
-
   public getWebhookConfig(
-    eventType: string,
+    subscriptionId: string,
     projectName: string,
     stageName?: string,
     serviceName?: string
   ): Observable<WebhookConfig> {
-    return this.apiService.getWebhookConfig(eventType, projectName, stageName, serviceName);
->>>>>>> ba815415
+    return this.apiService.getWebhookConfig(subscriptionId, projectName, stageName, serviceName);
   }
 
   public getFileTreeForService(projectName: string, serviceName: string): Observable<FileTree[]> {
