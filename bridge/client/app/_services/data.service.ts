import { Injectable } from '@angular/core';
import { BehaviorSubject, forkJoin, from, Observable, of, Subject } from 'rxjs';
import { map, mergeMap, switchMap, take, tap, toArray } from 'rxjs/operators';
import { Trace } from '../_models/trace';
import { Stage } from '../_models/stage';
import { Project } from '../_models/project';
import { EventTypes } from '../../../shared/interfaces/event-types';
import { ApiService } from './api.service';
import moment from 'moment';
import { Sequence } from '../_models/sequence';
import { UniformRegistrationLog } from '../../../shared/interfaces/uniform-registration-log';
import { Secret } from '../_models/secret';
import { Root } from '../_models/root';
import { HttpResponse } from '@angular/common/http';
import { SequenceResult } from '../_models/sequence-result';
import { EventResult } from '../../../shared/interfaces/event-result';
import { KeptnInfo } from '../_models/keptn-info';
import { KeptnInfoResult } from '../../../shared/interfaces/keptn-info-result';
import { UniformRegistration } from '../_models/uniform-registration';
import { UniformSubscription } from '../_models/uniform-subscription';
import { SequenceState } from '../../../shared/models/sequence';
import { WebhookConfig } from '../../../shared/models/webhook-config';
import { UniformRegistrationInfo } from '../../../shared/interfaces/uniform-registration-info';
import { FileTree } from '../../../shared/interfaces/resourceFileTree';
import { EvaluationHistory } from '../_interfaces/evaluation-history';
import { Service } from '../_models/service';
import { Deployment } from '../_models/deployment';
import { ServiceState } from '../_models/service-state';
import { ServiceRemediationInformation } from '../_models/service-remediation-information';
import { EndSessionData } from '../../../shared/interfaces/end-session-data';
import { ISequencesMetadata } from '../../../shared/interfaces/sequencesMetadata';
<<<<<<< HEAD
import { TriggerEvaluationData, TriggerResponse, TriggerSequenceData } from '../_models/trigger-sequence';
=======
import { EventData } from '../_components/ktb-evaluation-info/ktb-evaluation-info.component';
>>>>>>> e2bd10ac
import { SecretScope } from '../../../shared/interfaces/secret-scope';

@Injectable({
  providedIn: 'root',
})
export class DataService {
  protected _projects = new BehaviorSubject<Project[] | undefined>(undefined);
  protected _sequencesUpdated = new Subject<void>();
  protected _traces = new BehaviorSubject<Trace[] | undefined>(undefined);
  protected _openApprovals = new BehaviorSubject<Trace[]>([]);
  protected _keptnInfo = new BehaviorSubject<KeptnInfo | undefined>(undefined);
  protected _rootsLastUpdated: { [key: string]: Date } = {};
  protected _sequencesLastUpdated: { [key: string]: Date } = {};
  protected _tracesLastUpdated: { [key: string]: Date } = {};
  protected _rootTracesLastUpdated: { [key: string]: Date } = {};
  protected _projectName: BehaviorSubject<string> = new BehaviorSubject<string>('');
  protected _uniformDates: { [key: string]: string } = this.apiService.uniformLogDates;
  protected _hasUnreadUniformRegistrationLogs = new BehaviorSubject<boolean>(false);
  protected readonly DEFAULT_SEQUENCE_PAGE_SIZE = 25;
  protected readonly DEFAULT_NEXT_SEQUENCE_PAGE_SIZE = 10;

  protected _isQualityGatesOnly = new BehaviorSubject<boolean>(false);
  protected _evaluationResults = new Subject<EvaluationHistory>();

  public isTriggerSequenceOpen = false;

  constructor(private apiService: ApiService) {}

  get projects(): Observable<Project[] | undefined> {
    return this._projects.asObservable();
  }

  get sequencesUpdated(): Observable<void> {
    return this._sequencesUpdated.asObservable();
  }

  get traces(): Observable<Trace[] | undefined> {
    return this._traces.asObservable();
  }

  get openApprovals(): Observable<Trace[]> {
    return this._openApprovals.asObservable();
  }

  get keptnInfo(): Observable<KeptnInfo | undefined> {
    return this._keptnInfo.asObservable();
  }

  get evaluationResults(): Observable<EvaluationHistory> {
    return this._evaluationResults;
  }

  get isQualityGatesOnly(): Observable<boolean> {
    return this._isQualityGatesOnly.asObservable();
  }

  get projectName(): Observable<string> {
    return this._projectName.asObservable();
  }

  get hasUnreadUniformRegistrationLogs(): Observable<boolean> {
    return this._hasUnreadUniformRegistrationLogs.asObservable();
  }

  public setHasUnreadUniformRegistrationLogs(status: boolean): void {
    this._hasUnreadUniformRegistrationLogs.next(status);
  }

  public setProjectName(projectName: string): void {
    this._projectName.next(projectName);
  }

  public setUniformDate(integrationId: string, lastSeen?: string): void {
    this._uniformDates[integrationId] = lastSeen || new Date().toISOString();
    this.apiService.uniformLogDates = this._uniformDates;
  }

  public getUniformDate(id: string): Date | undefined {
    return this._uniformDates[id] ? new Date(this._uniformDates[id]) : undefined;
  }

  public getProject(projectName: string): Observable<Project | undefined> {
    return this.projects.pipe(map((projects) => projects?.find((project) => project.projectName === projectName)));
  }

  public projectExists(projectName: string): Observable<boolean | undefined> {
    return this.projects.pipe(map((projects) => projects?.some((project) => project.projectName === projectName)));
  }

  public createProject(
    projectName: string,
    shipyard: string,
    gitRemoteUrl?: string,
    gitToken?: string,
    gitUser?: string
  ): Observable<unknown> {
    return this.apiService.createProject(projectName, shipyard, gitRemoteUrl, gitToken, gitUser);
  }

  public createService(projectName: string, serviceName: string): Observable<Record<string, unknown>> {
    return this.apiService.createService(projectName, serviceName);
  }

  public deleteService(projectName: string, serviceName: string): Observable<Record<string, unknown>> {
    return this.apiService.deleteService(projectName, serviceName);
  }

  public getUniformRegistrations(): Observable<UniformRegistration[]> {
    return this.apiService
      .getUniformRegistrations(this._uniformDates)
      .pipe(
        map((uniformRegistrations) =>
          uniformRegistrations.map((registration) => UniformRegistration.fromJSON(registration))
        )
      );
  }

  public getUniformRegistrationInfo(integrationId: string): Observable<UniformRegistrationInfo> {
    return this.apiService.getUniformRegistrationInfo(integrationId);
  }

  public getUniformSubscription(integrationId: string, subscriptionId: string): Observable<UniformSubscription> {
    return this.apiService
      .getUniformSubscription(integrationId, subscriptionId)
      .pipe(map((uniformSubscription) => UniformSubscription.fromJSON(uniformSubscription)));
  }

  public updateUniformSubscription(
    integrationId: string,
    subscription: UniformSubscription,
    webhookConfig?: WebhookConfig
  ): Observable<Record<string, unknown>> {
    return this.apiService.updateUniformSubscription(integrationId, subscription.reduced, webhookConfig);
  }

  public createUniformSubscription(
    integrationId: string,
    subscription: UniformSubscription,
    webhookConfig?: WebhookConfig
  ): Observable<Record<string, unknown>> {
    return this.apiService.createUniformSubscription(integrationId, subscription.reduced, webhookConfig);
  }

  public getUniformRegistrationLogs(
    uniformRegistrationId: string,
    pageSize?: number
  ): Observable<UniformRegistrationLog[]> {
    return this.apiService
      .getUniformRegistrationLogs(uniformRegistrationId, pageSize)
      .pipe(map((response) => response.logs));
  }

  public loadUnreadUniformRegistrationLogs(): void {
    this.apiService.hasUnreadUniformRegistrationLogs(this._uniformDates).subscribe((status) => {
      this.setHasUnreadUniformRegistrationLogs(status);
    });
  }

  public getSecrets(): Observable<Secret[]> {
    return this.apiService.getSecrets().pipe(
      map((res) => res.Secrets),
      map((secrets) => secrets.map((secret) => Secret.fromJSON(secret)))
    );
  }

  public getSecretsForScope(scope: SecretScope): Observable<Secret[]> {
    return this.apiService.getSecretsForScope(scope);
  }

  public addSecret(secret: Secret): Observable<Record<string, unknown>> {
    return this.apiService.addSecret(
      Object.assign({}, secret, {
        data: secret.data?.reduce((result, item) => Object.assign(result, { [item.key]: item.value }), {}),
      })
    );
  }

  public deleteSecret(name: string, scope: string): Observable<Record<string, unknown>> {
    return this.apiService.deleteSecret(name, scope);
  }

  public deleteSubscription(
    integrationId: string,
    id: string,
    isWebhookService: boolean
  ): Observable<Record<string, unknown>> {
    return this.apiService.deleteSubscription(integrationId, id, isWebhookService);
  }

  public getRootsLastUpdated(project: Project): Date {
    return this._rootsLastUpdated[project.projectName];
  }

  public getTracesLastUpdated(sequence: Sequence): Date {
    return this._tracesLastUpdated[sequence.shkeptncontext];
  }

  public setGitUpstreamUrl(
    projectName: string,
    gitUrl: string,
    gitUser: string,
    gitToken: string
  ): Observable<unknown> {
    return this.apiService.sendGitUpstreamUrl(projectName, gitUrl, gitUser, gitToken).pipe(
      tap(() => {
        this.loadProject(projectName);
      })
    );
  }

  public loadKeptnInfo(): void {
    // #4165 Get bridge info first to get info if versions.json should be loaded or not
    // Versions should not be loaded if enableVersionCheckFeature is set to false (when ENABLE_VERSION_CHECK is set to false in env)
    this.apiService.getKeptnInfo().subscribe((bridgeInfo: KeptnInfoResult) => {
      forkJoin({
        availableVersions: bridgeInfo.enableVersionCheckFeature
          ? this.apiService.getAvailableVersions()
          : of(undefined),
        versionCheckEnabled: of(this.apiService.isVersionCheckEnabled()),
        metadata: this.apiService.getMetadata(),
      }).subscribe(
        (result) => {
          const keptnInfo: KeptnInfo = { ...result, bridgeInfo: { ...bridgeInfo } };
          if (keptnInfo.bridgeInfo.showApiToken) {
            if (window.location.href.indexOf('bridge') !== -1) {
              keptnInfo.bridgeInfo.apiUrl = `${window.location.href.substring(
                0,
                window.location.href.indexOf('/bridge')
              )}/api`;
            } else {
              keptnInfo.bridgeInfo.apiUrl = `${window.location.href.substring(
                0,
                window.location.href.indexOf(window.location.pathname)
              )}/api`;
            }

            keptnInfo.authCommand = `keptn auth --endpoint=${keptnInfo.bridgeInfo.apiUrl} --api-token=${keptnInfo.bridgeInfo.apiToken}`;

            this._isQualityGatesOnly.next(!keptnInfo.bridgeInfo.keptnInstallationType?.includes('CONTINUOUS_DELIVERY'));
          }
          this._keptnInfo.next(keptnInfo);
        },
        (err) => {
          this._keptnInfo.error(err);
        }
      );
    });
  }

  public setVersionCheck(enabled: boolean): void {
    this.apiService.setVersionCheck(enabled);
    this.loadKeptnInfo();
  }

  public deleteProject(projectName: string): Observable<Record<string, unknown>> {
    return this.apiService.deleteProject(projectName).pipe(
      tap(() => {
        const projects = this._projects.getValue();
        const projectIdx = projects?.findIndex((p) => p.projectName === projectName) ?? -1;
        if (projectIdx >= 0) {
          projects?.splice(projectIdx, 1);
          this._projects.next(projects);
        }
      })
    );
  }

  public loadPlainProject(projectName: string): Observable<Project> {
    return this.apiService.getPlainProject(projectName).pipe(map((project) => Project.fromJSON(project)));
  }

  public loadProject(projectName: string): void {
    this.apiService
      .getProject(projectName)
      .pipe(map((project) => Project.fromJSON(project)))
      .subscribe(
        (project: Project) => {
          let projects = this._projects.getValue();
          const existingProject = projects?.find((p) => p.projectName === project.projectName);
          if (existingProject) {
            existingProject.update(project);
            existingProject.projectDetailsLoaded = true;
          } else {
            project.projectDetailsLoaded = true;
            projects = [...(projects ?? []), project];
          }
          this._projects.next(projects);
        },
        (err) => {
          if (err.status === 404) {
            const projects = this._projects.getValue();
            const projectIdx = projects?.findIndex((p) => p.projectName === projectName) ?? -1;
            if (projectIdx >= 0) {
              projects?.splice(projectIdx, 1);
              this._projects.next(projects);
            }
          } else {
            this._projects.error(err);
          }
        }
      );
  }

  public loadProjects(): Observable<Project[]> {
    const projects$ = this.apiService.getProjects(this._keptnInfo.getValue()?.bridgeInfo.projectsPageSize || 50).pipe(
      map((result) => (result ? result.projects : [])),
      map((projects) => projects.map((project) => Project.fromJSON(project))),
      map(
        (projects: Project[]) => {
          const existingProjects = this._projects.getValue();
          projects = projects.map((project) => {
            const existingProject = existingProjects?.find((p) => p.projectName === project.projectName);
            if (existingProject) {
              project = existingProject.projectDetailsLoaded
                ? existingProject
                : Object.assign(existingProject, project.reduced);
            }
            return project;
          });
          return projects;
        },
        () => {
          return of([]);
        }
      )
    );

    projects$.subscribe((projects) => {
      this._projects.next(projects);
    });

    return projects$;
  }

  public loadSequences(project: Project, fromTime?: Date, beforeTime?: Date, oldSequence?: Sequence): void {
    if (!beforeTime && !fromTime) {
      // set fromTime if it isn't loadOldSequences
      fromTime = this._sequencesLastUpdated[project.projectName];
    }
    this._sequencesLastUpdated[project.projectName] = new Date();
    this.apiService
      .getSequences(
        project.projectName,
        beforeTime ? this.DEFAULT_NEXT_SEQUENCE_PAGE_SIZE : this.DEFAULT_SEQUENCE_PAGE_SIZE,
        undefined,
        undefined,
        fromTime?.toISOString(),
        beforeTime?.toISOString()
      )
      .pipe(
        map((response) => {
          this.updateSequencesUpdated(response, project.projectName);
          return response.body;
        }),
        map((body) => {
          const count = body?.totalCount ?? body?.states.length ?? 0;
          const sequences = body?.states.map((sequence) => Sequence.fromJSON(sequence)) ?? [];
          return [sequences, count] as [Sequence[], number];
        })
      )
      .subscribe(([sequences, totalCount]: [Sequence[], number]) => {
        this.addNewSequences(project, sequences, !!beforeTime, oldSequence);

        if (this.allSequencesLoaded(project.sequences?.length || 0, totalCount, fromTime, beforeTime)) {
          project.allSequencesLoaded = true;
        }
        project.stages.forEach((stage) => {
          this.stageSequenceMapper(stage, project);
        });
        this._sequencesUpdated.next();
      });
  }

  public loadLatestSequences(project: Project, pageSize: number): Observable<Sequence[]> {
    return this.apiService.getSequences(project.projectName, pageSize).pipe(
      map((response) => response.body),
      map((body) => body?.states.map((sequence) => Sequence.fromJSON(sequence)) ?? [])
    );
  }

  public getSequenceMetadata(projectName: string): Observable<ISequencesMetadata> {
    return this.apiService.getSequencesMetadata(projectName);
  }

  protected addNewSequences(
    project: Project,
    newSequences: Sequence[],
    areOldSequences: boolean,
    oldSequence?: Sequence
  ): void {
    if (areOldSequences) {
      project.sequences = [
        ...(project.sequences || []),
        ...(newSequences || []),
        ...(oldSequence ? [oldSequence] : []),
      ];
    } else {
      project.sequences = [...(newSequences || []), ...(project.sequences || [])];
    }
  }

  private updateSequencesUpdated(response: HttpResponse<SequenceResult>, projectName: string): void {
    const lastUpdated = moment(response.headers.get('date'));
    const lastEvent = response.body?.states[0] ? moment(response.body.states[0]?.time) : null;
    this._sequencesLastUpdated[projectName] = (
      lastEvent && lastUpdated.isBefore(lastEvent) ? lastEvent : lastUpdated
    ).toDate();
  }

  private updateTracesUpdated(response: HttpResponse<EventResult>, keptnContext: string): void {
    const lastUpdated = moment(response.headers.get('date'));
    const lastEvent = response.body?.events[0] ? moment(response.body.events[0]?.time) : null;
    this._tracesLastUpdated[keptnContext] = (
      lastEvent && lastUpdated.isBefore(lastEvent) ? lastEvent : lastUpdated
    ).toDate();
  }

  protected allSequencesLoaded(sequences: number, totalCount: number, fromTime?: Date, beforeTime?: Date): boolean {
    return (
      (!fromTime && !beforeTime && sequences >= totalCount) ||
      (!!beforeTime && !fromTime && totalCount < this.DEFAULT_NEXT_SEQUENCE_PAGE_SIZE)
    );
  }

  public getRoot(projectName: string, shkeptncontext: string): Observable<Root | undefined> {
    return this.apiService.getRoots(projectName, 1, undefined, undefined, undefined, shkeptncontext).pipe(
      map((response) => response.body?.events || []),
      switchMap((roots) => this.rootMapper(roots).pipe(map((sequences) => sequences.pop())))
    );
  }

  public loadOldSequences(project: Project, fromTime?: Date, oldSequence?: Sequence): void {
    if (project.sequences) {
      this.loadSequences(
        project,
        fromTime,
        new Date(project.sequences[project.sequences.length - 1].time),
        oldSequence
      );
    }
  }

  public getSequenceWithTraces(projectName: string, keptnContext: string): Observable<Sequence | undefined> {
    return this.getSequenceByContext(projectName, keptnContext).pipe(
      switchMap((sequence) => (sequence ? this.sequenceMapper([sequence]) : [])),
      map((sequences) => sequences.shift())
    );
  }

  public updateSequence(projectName: string, keptnContext: string): void {
    this.getSequenceByContext(projectName, keptnContext).subscribe((sequence) => {
      const project = this._projects.getValue()?.find((p) => p.projectName === projectName);
      const sequences = project?.sequences;
      const oldSequence = sequences?.find((seq) => seq.shkeptncontext === keptnContext);
      if (oldSequence && sequence) {
        const { traces, ...copySequence } = sequence; // don't overwrite loaded traces
        Object.assign(oldSequence, copySequence);
      }
      this._sequencesUpdated.next();
    });
  }

  public loadUntilRoot(project: Project, shkeptncontext: string): void {
    this.getSequenceWithTraces(project.projectName, shkeptncontext).subscribe((sequence) => {
      if (sequence) {
        this.loadOldSequences(project, new Date(sequence.time), sequence);
      }
    });
  }

  public loadTraces(sequence: Sequence): void {
    const fromTime: Date = this._tracesLastUpdated[sequence.shkeptncontext];
    this.apiService
      .getTraces(sequence.shkeptncontext, sequence.project, fromTime?.toISOString())
      .pipe(
        map((response) => {
          this.updateTracesUpdated(response, sequence.shkeptncontext);
          return response.body;
        }),
        map((result) => result?.events || []),
        map((traces) => traces.map((trace) => Trace.fromJSON(trace)))
      )
      .subscribe((traces: Trace[]) => {
        sequence.traces = Trace.traceMapper([...(traces || []), ...(sequence.traces || [])]);
        this.getProject(sequence.project)
          .pipe(take(1))
          .subscribe((project) => {
            if (project) {
              project.stages
                .filter((s) => sequence.getStages().includes(s.stageName))
                .forEach((stage) => {
                  this.stageSequenceMapper(stage, project);
                });
            }
          });
        this._sequencesUpdated.next();
      });
  }

  public loadTracesByContext(shkeptncontext: string): void {
    this.apiService
      .getTraces(shkeptncontext)
      .pipe(
        map((response) => response.body),
        map((result) => result?.events || []),
        map((traces) => traces.map((trace) => Trace.fromJSON(trace)))
      )
      .subscribe((traces: Trace[]) => {
        this._traces.next(traces);
      });
  }

  public getEvent(type?: string, project?: string, stage?: string, service?: string): Observable<Trace | undefined> {
    return this.apiService.getEvent(type, project, stage, service).pipe(map((result) => result.events[0]));
  }
<<<<<<< HEAD

  public getSequenceByContext(projectName: string, shkeptncontext: string): Observable<Sequence | undefined> {
    return this.apiService
      .getSequences(projectName, 1, undefined, undefined, undefined, undefined, shkeptncontext)
      .pipe(
        map((response) => response.body?.states || []),
        map((sequences) => sequences.map((sequence) => Sequence.fromJSON(sequence)).shift())
      );
  }

  public loadEvaluationResults(event: Trace): void {
=======
  public getEvaluationResults(event: Trace | EventData, limit?: number, useFromTime = true): Observable<Trace[]> {
>>>>>>> e2bd10ac
    let fromTime: Date | undefined;
    let eventData: EventData | undefined;
    if (event instanceof Trace) {
      const time = event.data.evaluationHistory?.[event.data.evaluationHistory.length - 1]?.time;
      if (time && useFromTime) {
        fromTime = new Date(time);
      }
      if (event.data.project && event.data.service && event.data.stage) {
        eventData = {
          project: event.data.project,
          service: event.data.service,
          stage: event.data.stage,
        };
      }
    } else {
      eventData = event;
    }
    if (eventData) {
      return this.apiService
        .getEvaluationResults(eventData.project, eventData.service, eventData.stage, fromTime?.toISOString(), limit)
        .pipe(
          map((result) => result.events || []),
          map((traces) => traces.map((trace) => Trace.fromJSON(trace)))
        );
    } else {
      return of([]);
    }
  }

  public loadEvaluationResults(event: Trace): void {
    this.getEvaluationResults(event).subscribe((traces: Trace[]) => {
      if (traces.length) {
        this._evaluationResults.next({
          type: 'evaluationHistory',
          triggerEvent: event,
          traces,
        });
      }
    });
  }

  public sendApprovalEvent(approval: Trace, approve: boolean): Observable<unknown> {
    const approval$ = this.apiService.sendApprovalEvent(
      approval,
      approve,
      EventTypes.APPROVAL_FINISHED,
      'approval.finished'
    );

    approval$.subscribe(() => {
      const project = this._projects.getValue()?.find((p) => p.projectName === approval.data.project);
      if (project?.projectName) {
        const stage = project.stages.find((st) => st.stageName === approval.data.stage);
        const service = stage?.services.find((sv) => sv.serviceName === approval.data.service);
        const sequence = service?.sequences.find((seq) => seq.shkeptncontext === approval.shkeptncontext);

        if (sequence) {
          // update data of sequence screen
          this.loadTraces(sequence);
        }
        if (service) {
          // update data of environment screen
          this.updateServiceApproval(service, approval);
        }
      }
    });
    return approval$;
  }

  private updateServiceApproval(service: Service, approval: Trace): void {
    const approvalIndex = service.openApprovals.findIndex((a) => a.trace.id === approval.id);
    if (approvalIndex >= 0 && approval.data.project) {
      service.openApprovals.splice(approvalIndex, 1);
      this.apiService
        .getSequences(
          approval.data.project,
          1,
          undefined,
          undefined,
          undefined,
          undefined,
          service.getLatestEvent()?.keptnContext
        )
        .subscribe((response) => {
          const seq = response.body?.states[0];
          if (seq) {
            service.latestSequence = Sequence.fromJSON(seq);
          }
        });
    }
  }

  public sendSequenceControl(sequence: Sequence, state: string): void {
    sequence.setState(SequenceState.UNKNOWN);
    this.apiService.sendSequenceControl(sequence.project, sequence.shkeptncontext, state).subscribe(() => {
      this.updateSequence(sequence.project, sequence.shkeptncontext);
    });
  }

  public invalidateEvaluation(evaluation: Trace, reason: string): void {
    this.apiService
      .sendEvaluationInvalidated(evaluation, reason)
      .pipe(take(1))
      .subscribe(() => {
        this._evaluationResults.next({
          type: 'invalidateEvaluation',
          triggerEvent: evaluation,
        });
      });
  }

  public getTaskNames(projectName: string): Observable<string[]> {
    return this.apiService
      .getTaskNames(projectName)
      .pipe(map((taskNames) => taskNames.sort((taskA, taskB) => taskA.localeCompare(taskB))));
  }

  public getServiceNames(projectName: string): Observable<string[]> {
    return this.apiService
      .getServiceNames(projectName)
      .pipe(map((serviceNames) => serviceNames.sort((serviceA, serviceB) => serviceA.localeCompare(serviceB))));
  }

  public getCustomSequenceNames(projectName: string): Observable<string[]> {
    return this.apiService.getCustomSequenceNames(projectName);
  }

  public getWebhookConfig(
    subscriptionId: string,
    projectName: string,
    stageName?: string,
    serviceName?: string
  ): Observable<WebhookConfig> {
    return this.apiService.getWebhookConfig(subscriptionId, projectName, stageName, serviceName);
  }

  public getFileTreeForService(projectName: string, serviceName: string): Observable<FileTree[]> {
    return this.apiService.getFileTreeForService(projectName, serviceName);
  }

  private sequenceMapper(sequences: Sequence[]): Observable<Sequence[]> {
    return from(sequences).pipe(
      mergeMap((sequence) =>
        this.apiService.getTraces(sequence.shkeptncontext, sequence.project).pipe(
          map((response) => {
            this.updateTracesUpdated(response, sequence.shkeptncontext);
            return response.body;
          }),
          map((result) => result?.events || []),
          map(Trace.traceMapper),
          map((traces) => {
            sequence.traces = traces;
            return sequence;
          })
        )
      ),
      toArray()
    );
  }

  protected stageSequenceMapper(stage: Stage, project: Project): void {
    stage.services.forEach((service) => {
      if (project.sequences) {
        service.sequences = project.sequences.filter(
          (s) => s.service === service.serviceName && s.getStages().includes(stage.stageName)
        );
      }
    });
  }

  private rootMapper(roots: Trace[]): Observable<Root[]> {
    return from(roots).pipe(
      mergeMap((root) =>
        this.apiService.getTraces(root.shkeptncontext, root.data.project).pipe(
          map((result) => result.body?.events || []),
          map(Trace.traceMapper),
          map((traces) => ({ ...root, traces }))
        )
      ),
      toArray(),
      map((rs) => rs.map((root) => Root.fromJSON(root)))
    );
  }

  public getServiceStates(projectName: string): Observable<ServiceState[]> {
    return this.apiService
      .getServiceStates(projectName)
      .pipe(map((serviceStates) => serviceStates.map((state) => ServiceState.fromJSON(state))));
  }

  public getServiceDeployment(projectName: string, keptnContext: string, fromTime?: string): Observable<Deployment> {
    return this.apiService.getServiceDeployment(projectName, keptnContext, fromTime).pipe(
      map((deployment) => {
        return Deployment.fromJSON(deployment);
      })
    );
  }

  public getOpenRemediationsOfService(
    projectName: string,
    serviceName: string
  ): Observable<ServiceRemediationInformation> {
    return this.apiService.getOpenRemediationsOfService(projectName, serviceName).pipe(
      map((serviceRemediationInformation) => {
        return ServiceRemediationInformation.fromJSON(serviceRemediationInformation);
      })
    );
  }

  public getIntersectedEvent(
    event: string,
    eventSuffix: string,
    projectName: string,
    stages: string[],
    services: string[]
  ): Observable<Record<string, unknown>> {
    return this.apiService.getIntersectedEvent(event, eventSuffix, projectName, stages, services);
  }

  public logout(): Observable<EndSessionData | null> {
    return this.apiService.logout();
  }

  public triggerDelivery(data: TriggerSequenceData): Observable<TriggerResponse> {
    const type = EventTypes.PREFIX + data.stage + EventTypes.DELIVERY_TRIGGERED_SUFFIX;

    return this.apiService.triggerSequence(type, data);
  }

  public triggerEvaluation(data: TriggerEvaluationData): Observable<TriggerResponse> {
    return this.apiService.triggerEvaluation(data);
  }

  public triggerCustomSequence(data: TriggerSequenceData, sequence: string): Observable<TriggerResponse> {
    const type = EventTypes.PREFIX + data.stage + '.' + sequence + '.triggered';
    return this.apiService.triggerSequence(type, data);
  }

  public getSecretScopes(): Observable<string[]> {
    return this.apiService.getSecretScopes().pipe(map((result) => result.scopes));
  }
}<|MERGE_RESOLUTION|>--- conflicted
+++ resolved
@@ -29,11 +29,8 @@
 import { ServiceRemediationInformation } from '../_models/service-remediation-information';
 import { EndSessionData } from '../../../shared/interfaces/end-session-data';
 import { ISequencesMetadata } from '../../../shared/interfaces/sequencesMetadata';
-<<<<<<< HEAD
 import { TriggerEvaluationData, TriggerResponse, TriggerSequenceData } from '../_models/trigger-sequence';
-=======
 import { EventData } from '../_components/ktb-evaluation-info/ktb-evaluation-info.component';
->>>>>>> e2bd10ac
 import { SecretScope } from '../../../shared/interfaces/secret-scope';
 
 @Injectable({
@@ -549,7 +546,6 @@
   public getEvent(type?: string, project?: string, stage?: string, service?: string): Observable<Trace | undefined> {
     return this.apiService.getEvent(type, project, stage, service).pipe(map((result) => result.events[0]));
   }
-<<<<<<< HEAD
 
   public getSequenceByContext(projectName: string, shkeptncontext: string): Observable<Sequence | undefined> {
     return this.apiService
@@ -560,10 +556,7 @@
       );
   }
 
-  public loadEvaluationResults(event: Trace): void {
-=======
   public getEvaluationResults(event: Trace | EventData, limit?: number, useFromTime = true): Observable<Trace[]> {
->>>>>>> e2bd10ac
     let fromTime: Date | undefined;
     let eventData: EventData | undefined;
     if (event instanceof Trace) {
