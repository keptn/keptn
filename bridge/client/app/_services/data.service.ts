--- conflicted
+++ resolved
@@ -24,11 +24,8 @@
 import { WebhookConfig } from '../../../shared/models/webhook-config';
 import { UniformRegistrationInfo } from '../../../shared/interfaces/uniform-registration-info';
 import { FileTree } from '../../../shared/interfaces/resourceFileTree';
-<<<<<<< HEAD
 import { SecretScope } from '../../../shared/interfaces/secret-scope';
-=======
 import { EvaluationHistory } from '../_interfaces/evaluation-history';
->>>>>>> bbd137fb
 
 @Injectable({
   providedIn: 'root',
@@ -52,7 +49,8 @@
   private readonly MAX_SEQUENCE_PAGE_SIZE = 100;
 
   protected _isQualityGatesOnly = new BehaviorSubject<boolean>(false);
-  protected _evaluationResults = new Subject<EvaluationHistory>();
+  protected _evaluationResults = new Subject<
+  >();
 
   constructor(private apiService: ApiService) {}
 
