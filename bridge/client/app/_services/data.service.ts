--- conflicted
+++ resolved
@@ -48,11 +48,7 @@
   private readonly MAX_SEQUENCE_PAGE_SIZE = 100;
 
   protected _isQualityGatesOnly = new BehaviorSubject<boolean>(false);
-<<<<<<< HEAD
   protected _evaluationResults = new Subject<EvaluationHistory>();
-=======
-  protected _evaluationResults = new Subject<{ type: string; triggerEvent: Trace; traces?: Trace[] }>();
->>>>>>> ba815415
 
   constructor(private apiService: ApiService) {}
 
@@ -76,11 +72,7 @@
     return this._keptnInfo.asObservable();
   }
 
-<<<<<<< HEAD
   get evaluationResults(): Observable<EvaluationHistory> {
-=======
-  get evaluationResults(): Observable<{ type: string; triggerEvent: Trace; traces?: Trace[] }> {
->>>>>>> ba815415
     return this._evaluationResults;
   }
 
