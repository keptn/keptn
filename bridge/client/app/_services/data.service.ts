--- conflicted
+++ resolved
@@ -32,34 +32,13 @@
 import { IGitDataExtended } from '../_interfaces/git-upstream';
 import { getGitData } from '../_utils/git-upstream.utils';
 import { ICustomSequences } from '../../../shared/interfaces/custom-sequences';
-<<<<<<< HEAD
 import { KeptnService } from '../../../shared/models/keptn-service';
-=======
 import { IMetadata } from '../_interfaces/metadata';
->>>>>>> 918d1321
 
 @Injectable({
   providedIn: 'root',
 })
 export class DataService {
-<<<<<<< HEAD
-  protected _projects = new BehaviorSubject<Project[] | undefined>(undefined);
-  protected _sequencesUpdated = new Subject<void>();
-  protected _traces = new BehaviorSubject<Trace[] | undefined>(undefined);
-  protected _openApprovals = new BehaviorSubject<Trace[]>([]);
-  protected _keptnInfo = new BehaviorSubject<KeptnInfo | undefined>(undefined);
-  protected _rootsLastUpdated: { [key: string]: Date } = {};
-  protected _sequencesLastUpdated: { [key: string]: Date } = {};
-  protected _tracesLastUpdated: { [key: string]: Date } = {};
-  protected _projectName: BehaviorSubject<string> = new BehaviorSubject<string>('');
-  protected _uniformDates: { [key: string]: string } = this.apiService.uniformLogDates;
-  protected _hasUnreadUniformRegistrationLogs = new BehaviorSubject<boolean>(false);
-  protected readonly DEFAULT_SEQUENCE_PAGE_SIZE = 25;
-  protected readonly DEFAULT_NEXT_SEQUENCE_PAGE_SIZE = 10;
-
-  protected _isQualityGatesOnly = new BehaviorSubject<boolean>(false);
-  protected _evaluationResults = new Subject<EvaluationHistory>();
-=======
   private _projects = new BehaviorSubject<Project[] | undefined>(undefined);
   private _sequencesUpdated = new Subject<void>();
   private _traces = new BehaviorSubject<Trace[] | undefined>(undefined);
@@ -75,7 +54,6 @@
   private readonly DEFAULT_NEXT_SEQUENCE_PAGE_SIZE = 10;
   private _isQualityGatesOnly = new BehaviorSubject<boolean>(false);
   private _evaluationResults = new Subject<EvaluationHistory>();
->>>>>>> 918d1321
 
   public isTriggerSequenceOpen = false;
 
