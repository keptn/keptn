import { Injectable } from '@angular/core';
import { BehaviorSubject, forkJoin, from, Observable, of, Subject } from 'rxjs';
<<<<<<< HEAD
import { filter, map, mergeMap, switchMap, take, tap, toArray } from 'rxjs/operators';
=======
import { catchError, map, mergeMap, switchMap, take, tap, toArray } from 'rxjs/operators';
>>>>>>> 2fe45a87
import { Trace } from '../_models/trace';
import { Stage } from '../_models/stage';
import { Project } from '../_models/project';
import { EventTypes } from '../../../shared/interfaces/event-types';
import { ApiService } from './api.service';
import moment from 'moment';
import { Sequence } from '../_models/sequence';
import { UniformRegistrationLog } from '../../../shared/interfaces/uniform-registration-log';
import { Secret } from '../_models/secret';
import { Root } from '../_models/root';
import { HttpResponse } from '@angular/common/http';
import { SequenceResult } from '../_models/sequence-result';
import { EventResult } from '../../../shared/interfaces/event-result';
import { KeptnInfo } from '../_models/keptn-info';
import { KeptnInfoResult } from '../../../shared/interfaces/keptn-info-result';
import { UniformRegistration } from '../_models/uniform-registration';
import { UniformSubscription } from '../_models/uniform-subscription';
import { SequenceState } from '../../../shared/models/sequence';
import { WebhookConfig } from '../../../shared/models/webhook-config';
import { UniformRegistrationInfo } from '../../../shared/interfaces/uniform-registration-info';
import { FileTree } from '../../../shared/interfaces/resourceFileTree';
import { EvaluationHistory } from '../_interfaces/evaluation-history';
import { Service } from '../_models/service';
import { Deployment } from '../_models/deployment';
import { ServiceState } from '../_models/service-state';
import { ServiceRemediationInformation } from '../_models/service-remediation-information';
import { EndSessionData } from '../../../shared/interfaces/end-session-data';
import { ISequencesMetadata } from '../../../shared/interfaces/sequencesMetadata';
import { TriggerResponse, TriggerSequenceData } from '../_models/trigger-sequence';
import { EventData } from '../_components/ktb-evaluation-info/ktb-evaluation-info.component';
import { SecretScope } from '../../../shared/interfaces/secret-scope';
import { IClientFeatureFlags } from '../../../shared/interfaces/feature-flags';
import { IGitDataExtended } from '../_interfaces/git-upstream';
import { isGitHTTPS } from '../_utils/git-upstream.utils';

@Injectable({
  providedIn: 'root',
})
export class DataService {
  protected _projects = new BehaviorSubject<Project[] | undefined>(undefined);
  protected _sequencesUpdated = new Subject<void>();
  protected _traces = new BehaviorSubject<Trace[] | undefined>(undefined);
  protected _openApprovals = new BehaviorSubject<Trace[]>([]);
  protected _keptnInfo = new BehaviorSubject<KeptnInfo | undefined>(undefined);
  protected _rootsLastUpdated: { [key: string]: Date } = {};
  protected _sequencesLastUpdated: { [key: string]: Date } = {};
  protected _tracesLastUpdated: { [key: string]: Date } = {};
  protected _rootTracesLastUpdated: { [key: string]: Date } = {};
  protected _projectName: BehaviorSubject<string> = new BehaviorSubject<string>('');
  protected _uniformDates: { [key: string]: string } = this.apiService.uniformLogDates;
  protected _hasUnreadUniformRegistrationLogs = new BehaviorSubject<boolean>(false);
  protected readonly DEFAULT_SEQUENCE_PAGE_SIZE = 25;
  protected readonly DEFAULT_NEXT_SEQUENCE_PAGE_SIZE = 10;

  protected _isQualityGatesOnly = new BehaviorSubject<boolean>(false);
  protected _evaluationResults = new Subject<EvaluationHistory>();

  public isTriggerSequenceOpen = false;

  constructor(private apiService: ApiService) {}

  get projects(): Observable<Project[] | undefined> {
    return this._projects.asObservable();
  }

  get sequencesUpdated(): Observable<void> {
    return this._sequencesUpdated.asObservable();
  }

  get traces(): Observable<Trace[] | undefined> {
    return this._traces.asObservable();
  }

  get openApprovals(): Observable<Trace[]> {
    return this._openApprovals.asObservable();
  }

  get keptnInfo(): Observable<KeptnInfo | undefined> {
    return this._keptnInfo.asObservable();
  }

  get featureFlags(): Observable<IClientFeatureFlags> {
    return this._keptnInfo.pipe(
      filter((info): info is KeptnInfo => !!info),
      map((info) => info.bridgeInfo.featureFlags)
    );
  }

  get evaluationResults(): Observable<EvaluationHistory> {
    return this._evaluationResults;
  }

  get isQualityGatesOnly(): Observable<boolean> {
    return this._isQualityGatesOnly.asObservable();
  }

  get projectName(): Observable<string> {
    return this._projectName.asObservable();
  }

  get hasUnreadUniformRegistrationLogs(): Observable<boolean> {
    return this._hasUnreadUniformRegistrationLogs.asObservable();
  }

  public setHasUnreadUniformRegistrationLogs(status: boolean): void {
    this._hasUnreadUniformRegistrationLogs.next(status);
  }

  public setProjectName(projectName: string): void {
    this._projectName.next(projectName);
  }

  public setUniformDate(integrationId: string, lastSeen?: string): void {
    this._uniformDates[integrationId] = lastSeen || new Date().toISOString();
    this.apiService.uniformLogDates = this._uniformDates;
  }

  public getUniformDate(id: string): Date | undefined {
    return this._uniformDates[id] ? new Date(this._uniformDates[id]) : undefined;
  }

  public getProject(projectName: string): Observable<Project | undefined> {
    return this.projects.pipe(map((projects) => projects?.find((project) => project.projectName === projectName)));
  }

  public projectExists(projectName: string): Observable<boolean | undefined> {
    return this.projects.pipe(map((projects) => projects?.some((project) => project.projectName === projectName)));
  }

  public createProject(
    projectName: string,
    shipyard: string,
    gitRemoteUrl?: string,
    gitToken?: string,
    gitUser?: string
  ): Observable<unknown> {
    return this.apiService.createProject(projectName, shipyard, gitRemoteUrl, gitToken, gitUser);
  }

  public createProjectExtended(projectName: string, shipyard: string, data: IGitDataExtended): Observable<unknown> {
    return this.apiService.createProjectExtended(projectName, shipyard, isGitHTTPS(data) ? data.https : data.ssh);
  }

  public createService(projectName: string, serviceName: string): Observable<Record<string, unknown>> {
    return this.apiService.createService(projectName, serviceName);
  }

  public deleteService(projectName: string, serviceName: string): Observable<Record<string, unknown>> {
    return this.apiService.deleteService(projectName, serviceName);
  }

  public getUniformRegistrations(): Observable<UniformRegistration[]> {
    return this.apiService
      .getUniformRegistrations(this._uniformDates)
      .pipe(
        map((uniformRegistrations) =>
          uniformRegistrations.map((registration) => UniformRegistration.fromJSON(registration))
        )
      );
  }

  public getUniformRegistrationInfo(integrationId: string): Observable<UniformRegistrationInfo> {
    return this.apiService.getUniformRegistrationInfo(integrationId);
  }

  public getUniformSubscription(integrationId: string, subscriptionId: string): Observable<UniformSubscription> {
    return this.apiService
      .getUniformSubscription(integrationId, subscriptionId)
      .pipe(map((uniformSubscription) => UniformSubscription.fromJSON(uniformSubscription)));
  }

  public updateUniformSubscription(
    integrationId: string,
    subscription: UniformSubscription,
    webhookConfig?: WebhookConfig
  ): Observable<Record<string, unknown>> {
    return this.apiService.updateUniformSubscription(integrationId, subscription.reduced, webhookConfig);
  }

  public createUniformSubscription(
    integrationId: string,
    subscription: UniformSubscription,
    webhookConfig?: WebhookConfig
  ): Observable<Record<string, unknown>> {
    return this.apiService.createUniformSubscription(integrationId, subscription.reduced, webhookConfig);
  }

  public getUniformRegistrationLogs(
    uniformRegistrationId: string,
    pageSize?: number
  ): Observable<UniformRegistrationLog[]> {
    return this.apiService
      .getUniformRegistrationLogs(uniformRegistrationId, pageSize)
      .pipe(map((response) => response.logs));
  }

  public loadUnreadUniformRegistrationLogs(): void {
    this.apiService.hasUnreadUniformRegistrationLogs(this._uniformDates).subscribe((status) => {
      this.setHasUnreadUniformRegistrationLogs(status);
    });
  }

  public getSecrets(): Observable<Secret[]> {
    return this.apiService.getSecrets().pipe(
      map((res) => res.Secrets),
      map((secrets) => secrets.map((secret) => Secret.fromJSON(secret)))
    );
  }

  public getSecretsForScope(scope: SecretScope): Observable<Secret[]> {
    return this.apiService.getSecretsForScope(scope);
  }

  public addSecret(secret: Secret): Observable<Record<string, unknown>> {
    return this.apiService.addSecret(
      Object.assign({}, secret, {
        data: secret.data?.reduce((result, item) => Object.assign(result, { [item.key]: item.value }), {}),
      })
    );
  }

  public deleteSecret(name: string, scope: string): Observable<Record<string, unknown>> {
    return this.apiService.deleteSecret(name, scope);
  }

  public deleteSubscription(
    integrationId: string,
    id: string,
    isWebhookService: boolean
  ): Observable<Record<string, unknown>> {
    return this.apiService.deleteSubscription(integrationId, id, isWebhookService);
  }

  public getRootsLastUpdated(project: Project): Date {
    return this._rootsLastUpdated[project.projectName];
  }

  public getTracesLastUpdated(sequence: Sequence): Date {
    return this._tracesLastUpdated[sequence.shkeptncontext];
  }

  public setGitUpstreamUrl(
    projectName: string,
    gitUrl: string,
    gitUser: string,
    gitToken: string
  ): Observable<unknown> {
    return this.apiService.sendGitUpstreamUrl(projectName, gitUrl, gitUser, gitToken).pipe(
      tap(() => {
        this.loadProject(projectName);
      })
    );
  }

  public updateGitUpstream(projectName: string, data: IGitDataExtended): Observable<unknown> {
    return this.apiService.updateGitUpstreamExtended(projectName, isGitHTTPS(data) ? data.https : data.ssh);
  }

  public loadKeptnInfo(): void {
    // #4165 Get bridge info first to get info if versions.json should be loaded or not
    // Versions should not be loaded if enableVersionCheckFeature is set to false (when ENABLE_VERSION_CHECK is set to false in env)
    this.apiService.getKeptnInfo().subscribe((bridgeInfo: KeptnInfoResult) => {
      forkJoin({
        availableVersions: bridgeInfo.enableVersionCheckFeature
          ? this.apiService.getAvailableVersions().pipe(catchError(() => of(undefined)))
          : of(undefined),
        versionCheckEnabled: of(this.apiService.isVersionCheckEnabled()),
        metadata: this.apiService.getMetadata(),
      }).subscribe(
        (result) => {
          const keptnInfo: KeptnInfo = { ...result, bridgeInfo: { ...bridgeInfo } };
          if (keptnInfo.bridgeInfo.showApiToken) {
            if (window.location.href.indexOf('bridge') !== -1) {
              keptnInfo.bridgeInfo.apiUrl = `${window.location.href.substring(
                0,
                window.location.href.indexOf('/bridge')
              )}/api`;
            } else {
              keptnInfo.bridgeInfo.apiUrl = `${window.location.href.substring(
                0,
                window.location.href.indexOf(window.location.pathname)
              )}/api`;
            }

            keptnInfo.authCommand = `keptn auth --endpoint=${keptnInfo.bridgeInfo.apiUrl} --api-token=${keptnInfo.bridgeInfo.apiToken}`;

            this._isQualityGatesOnly.next(!keptnInfo.bridgeInfo.keptnInstallationType?.includes('CONTINUOUS_DELIVERY'));
          }
          this._keptnInfo.next(keptnInfo);
        },
        (err) => {
          this._keptnInfo.error(err);
        }
      );
    });
  }

  public setVersionCheck(enabled: boolean): void {
    this.apiService.setVersionCheck(enabled);
    this.loadKeptnInfo();
  }

  public deleteProject(projectName: string): Observable<Record<string, unknown>> {
    return this.apiService.deleteProject(projectName).pipe(
      tap(() => {
        const projects = this._projects.getValue();
        const projectIdx = projects?.findIndex((p) => p.projectName === projectName) ?? -1;
        if (projectIdx >= 0) {
          projects?.splice(projectIdx, 1);
          this._projects.next(projects);
        }
      })
    );
  }

  public loadPlainProject(projectName: string): Observable<Project> {
    return this.apiService.getPlainProject(projectName).pipe(map((project) => Project.fromJSON(project)));
  }

  public loadProject(projectName: string): void {
    this.apiService
      .getProject(projectName)
      .pipe(map((project) => Project.fromJSON(project)))
      .subscribe(
        (project: Project) => {
          let projects = this._projects.getValue();
          const existingProject = projects?.find((p) => p.projectName === project.projectName);
          if (existingProject) {
            existingProject.update(project);
            existingProject.projectDetailsLoaded = true;
          } else {
            project.projectDetailsLoaded = true;
            projects = [...(projects ?? []), project];
          }
          this._projects.next(projects);
        },
        (err) => {
          if (err.status === 404) {
            const projects = this._projects.getValue();
            const projectIdx = projects?.findIndex((p) => p.projectName === projectName) ?? -1;
            if (projectIdx >= 0) {
              projects?.splice(projectIdx, 1);
              this._projects.next(projects);
            }
          } else {
            this._projects.error(err);
          }
        }
      );
  }

  public loadProjects(): Observable<Project[]> {
    const projects$ = this.apiService.getProjects(this._keptnInfo.getValue()?.bridgeInfo.projectsPageSize || 50).pipe(
      map((result) => (result ? result.projects : [])),
      map((projects) => projects.map((project) => Project.fromJSON(project))),
      map(
        (projects: Project[]) => {
          const existingProjects = this._projects.getValue();
          projects = projects.map((project) => {
            const existingProject = existingProjects?.find((p) => p.projectName === project.projectName);
            if (existingProject) {
              project = existingProject.projectDetailsLoaded
                ? existingProject
                : Object.assign(existingProject, project.reduced);
            }
            return project;
          });
          return projects;
        },
        () => {
          return of([]);
        }
      )
    );

    projects$.subscribe((projects) => {
      this._projects.next(projects);
    });

    return projects$;
  }

  public loadSequences(project: Project, fromTime?: Date, beforeTime?: Date, oldSequence?: Sequence): void {
    if (!beforeTime && !fromTime) {
      // set fromTime if it isn't loadOldSequences
      fromTime = this._sequencesLastUpdated[project.projectName];
    }
    this._sequencesLastUpdated[project.projectName] = new Date();
    this.apiService
      .getSequences(
        project.projectName,
        beforeTime ? this.DEFAULT_NEXT_SEQUENCE_PAGE_SIZE : this.DEFAULT_SEQUENCE_PAGE_SIZE,
        undefined,
        undefined,
        fromTime?.toISOString(),
        beforeTime?.toISOString()
      )
      .pipe(
        map((response) => {
          this.updateSequencesUpdated(response, project.projectName);
          return response.body;
        }),
        map((body) => {
          const count = body?.totalCount ?? body?.states.length ?? 0;
          const sequences = body?.states.map((sequence) => Sequence.fromJSON(sequence)) ?? [];
          return [sequences, count] as [Sequence[], number];
        })
      )
      .subscribe(([sequences, totalCount]: [Sequence[], number]) => {
        this.addNewSequences(project, sequences, !!beforeTime, oldSequence);

        if (this.allSequencesLoaded(project.sequences?.length || 0, totalCount, fromTime, beforeTime)) {
          project.allSequencesLoaded = true;
        }
        project.stages.forEach((stage) => {
          this.stageSequenceMapper(stage, project);
        });
        this._sequencesUpdated.next();
      });
  }

  public loadLatestSequences(project: Project, pageSize: number): Observable<Sequence[]> {
    return this.apiService.getSequences(project.projectName, pageSize).pipe(
      map((response) => response.body),
      map((body) => body?.states.map((sequence) => Sequence.fromJSON(sequence)) ?? [])
    );
  }

  public getSequenceMetadata(projectName: string): Observable<ISequencesMetadata> {
    return this.apiService.getSequencesMetadata(projectName);
  }

  protected addNewSequences(
    project: Project,
    sequences: Sequence[],
    areOldSequences: boolean,
    oldSequence?: Sequence
  ): void {
    let newSequences: Sequence[] = [];
    if (areOldSequences) {
      newSequences = [...(project.sequences || []), ...(sequences || []), ...(oldSequence ? [oldSequence] : [])];
    } else {
      newSequences = [...(sequences || []), ...(project.sequences || [])];
    }
    project.sequences = newSequences.filter(
      (seq, index) => newSequences.findIndex((s) => s.shkeptncontext === seq.shkeptncontext) === index
    );
  }

  private updateSequencesUpdated(response: HttpResponse<SequenceResult>, projectName: string): void {
    const lastUpdated = moment(response.headers.get('date'));
    const lastEvent = response.body?.states[0] ? moment(response.body.states[0]?.time) : null;
    this._sequencesLastUpdated[projectName] = (
      lastEvent && lastUpdated.isBefore(lastEvent) ? lastEvent : lastUpdated
    ).toDate();
  }

  private updateTracesUpdated(response: HttpResponse<EventResult>, keptnContext: string): void {
    const lastUpdated = moment(response.headers.get('date'));
    const lastEvent = response.body?.events[0] ? moment(response.body.events[0]?.time) : null;
    this._tracesLastUpdated[keptnContext] = (
      lastEvent && lastUpdated.isBefore(lastEvent) ? lastEvent : lastUpdated
    ).toDate();
  }

  protected allSequencesLoaded(sequences: number, totalCount: number, fromTime?: Date, beforeTime?: Date): boolean {
    return (
      (!fromTime && !beforeTime && sequences >= totalCount) ||
      (!!beforeTime && !fromTime && totalCount < this.DEFAULT_NEXT_SEQUENCE_PAGE_SIZE)
    );
  }

  public getRoot(projectName: string, shkeptncontext: string): Observable<Root | undefined> {
    return this.apiService.getRoots(projectName, 1, undefined, undefined, undefined, shkeptncontext).pipe(
      map((response) => response.body?.events || []),
      switchMap((roots) => this.rootMapper(roots).pipe(map((sequences) => sequences.pop())))
    );
  }

  public loadOldSequences(project: Project, fromTime?: Date, oldSequence?: Sequence): void {
    if (project.sequences) {
      this.loadSequences(
        project,
        fromTime,
        new Date(project.sequences[project.sequences.length - 1].time),
        oldSequence
      );
    }
  }

  public getSequenceWithTraces(projectName: string, keptnContext: string): Observable<Sequence | undefined> {
    return this.getSequenceByContext(projectName, keptnContext).pipe(
      switchMap((sequence) => (sequence ? this.sequenceMapper([sequence]) : [])),
      map((sequences) => sequences.shift())
    );
  }

  public updateSequence(projectName: string, keptnContext: string): void {
    this.getSequenceByContext(projectName, keptnContext).subscribe((sequence) => {
      const project = this._projects.getValue()?.find((p) => p.projectName === projectName);
      const sequences = project?.sequences;
      const oldSequence = sequences?.find((seq) => seq.shkeptncontext === keptnContext);
      if (oldSequence && sequence) {
        const { traces, ...copySequence } = sequence; // don't overwrite loaded traces
        Object.assign(oldSequence, copySequence);
      }
      this._sequencesUpdated.next();
    });
  }

  public loadUntilRoot(project: Project, shkeptncontext: string): void {
    this.getSequenceWithTraces(project.projectName, shkeptncontext).subscribe((sequence) => {
      if (sequence) {
        this.loadOldSequences(project, new Date(sequence.time), sequence);
      }
    });
  }

  public loadTraces(sequence: Sequence): void {
    const fromTime: Date = this._tracesLastUpdated[sequence.shkeptncontext];
    this.apiService
      .getTraces(sequence.shkeptncontext, sequence.project, fromTime?.toISOString())
      .pipe(
        map((response) => {
          this.updateTracesUpdated(response, sequence.shkeptncontext);
          return response.body;
        }),
        map((result) => result?.events || []),
        map((traces) => traces.map((trace) => Trace.fromJSON(trace)))
      )
      .subscribe((traces: Trace[]) => {
        sequence.traces = Trace.traceMapper([...(traces || []), ...(sequence.traces || [])]);
        this.getProject(sequence.project)
          .pipe(take(1))
          .subscribe((project) => {
            if (project) {
              project.stages
                .filter((s) => sequence.getStages().includes(s.stageName))
                .forEach((stage) => {
                  this.stageSequenceMapper(stage, project);
                });
            }
          });
        this._sequencesUpdated.next();
      });
  }

  public loadTracesByContext(shkeptncontext: string): void {
    this.apiService
      .getTraces(shkeptncontext)
      .pipe(
        map((response) => response.body),
        map((result) => result?.events || []),
        map((traces) => traces.map((trace) => Trace.fromJSON(trace)))
      )
      .subscribe((traces: Trace[]) => {
        this._traces.next(traces);
      });
  }

  public getEvent(type?: string, project?: string, stage?: string, service?: string): Observable<Trace | undefined> {
    return this.apiService.getEvent(type, project, stage, service).pipe(map((result) => result.events[0]));
  }

  public getSequenceByContext(projectName: string, shkeptncontext: string): Observable<Sequence | undefined> {
    return this.apiService
      .getSequences(projectName, 1, undefined, undefined, undefined, undefined, shkeptncontext)
      .pipe(
        map((response) => response.body?.states || []),
        map((sequences) => sequences.map((sequence) => Sequence.fromJSON(sequence)).shift())
      );
  }

  public getEvaluationResults(event: Trace | EventData, limit?: number, useFromTime = true): Observable<Trace[]> {
    let fromTime: Date | undefined;
    let eventData: EventData | undefined;
    if (event instanceof Trace) {
      const time = event.data.evaluationHistory?.[event.data.evaluationHistory.length - 1]?.time;
      if (time && useFromTime) {
        fromTime = new Date(time);
      }
      if (event.data.project && event.data.service && event.data.stage) {
        eventData = {
          project: event.data.project,
          service: event.data.service,
          stage: event.data.stage,
        };
      }
    } else {
      eventData = event;
    }
    if (eventData) {
      return this.apiService
        .getEvaluationResults(eventData.project, eventData.service, eventData.stage, fromTime?.toISOString(), limit)
        .pipe(
          map((result) => result.events || []),
          map((traces) => traces.map((trace) => Trace.fromJSON(trace)))
        );
    } else {
      return of([]);
    }
  }

  public loadEvaluationResults(event: Trace): void {
    this.getEvaluationResults(event).subscribe((traces: Trace[]) => {
      if (traces.length) {
        this._evaluationResults.next({
          type: 'evaluationHistory',
          triggerEvent: event,
          traces,
        });
      }
    });
  }

  public sendApprovalEvent(approval: Trace, approve: boolean): Observable<unknown> {
    const approval$ = this.apiService.sendApprovalEvent(
      approval,
      approve,
      EventTypes.APPROVAL_FINISHED,
      'approval.finished'
    );

    approval$.subscribe(() => {
      const project = this._projects.getValue()?.find((p) => p.projectName === approval.data.project);
      if (project?.projectName) {
        const stage = project.stages.find((st) => st.stageName === approval.data.stage);
        const service = stage?.services.find((sv) => sv.serviceName === approval.data.service);
        const sequence = service?.sequences.find((seq) => seq.shkeptncontext === approval.shkeptncontext);

        if (sequence) {
          // update data of sequence screen
          this.loadTraces(sequence);
        }
        if (service) {
          // update data of environment screen
          this.updateServiceApproval(service, approval);
        }
      }
    });
    return approval$;
  }

  private updateServiceApproval(service: Service, approval: Trace): void {
    const approvalIndex = service.openApprovals.findIndex((a) => a.trace.id === approval.id);
    if (approvalIndex >= 0 && approval.data.project) {
      service.openApprovals.splice(approvalIndex, 1);
      this.apiService
        .getSequences(
          approval.data.project,
          1,
          undefined,
          undefined,
          undefined,
          undefined,
          service.getLatestEvent()?.keptnContext
        )
        .subscribe((response) => {
          const seq = response.body?.states[0];
          if (seq) {
            service.latestSequence = Sequence.fromJSON(seq);
          }
        });
    }
  }

  public sendSequenceControl(sequence: Sequence, state: string): void {
    sequence.setState(SequenceState.UNKNOWN);
    this.apiService.sendSequenceControl(sequence.project, sequence.shkeptncontext, state).subscribe(() => {
      this.updateSequence(sequence.project, sequence.shkeptncontext);
    });
  }

  public invalidateEvaluation(evaluation: Trace, reason: string): void {
    this.apiService
      .sendEvaluationInvalidated(evaluation, reason)
      .pipe(take(1))
      .subscribe(() => {
        this._evaluationResults.next({
          type: 'invalidateEvaluation',
          triggerEvent: evaluation,
        });
      });
  }

  public getTaskNames(projectName: string): Observable<string[]> {
    return this.apiService
      .getTaskNames(projectName)
      .pipe(map((taskNames) => taskNames.sort((taskA, taskB) => taskA.localeCompare(taskB))));
  }

  public getServiceNames(projectName: string): Observable<string[]> {
    return this.apiService
      .getServiceNames(projectName)
      .pipe(map((serviceNames) => serviceNames.sort((serviceA, serviceB) => serviceA.localeCompare(serviceB))));
  }

  public getCustomSequenceNames(projectName: string): Observable<string[]> {
    return this.apiService.getCustomSequenceNames(projectName);
  }

  public getWebhookConfig(
    subscriptionId: string,
    projectName: string,
    stageName?: string,
    serviceName?: string
  ): Observable<WebhookConfig> {
    return this.apiService.getWebhookConfig(subscriptionId, projectName, stageName, serviceName);
  }

  public getFileTreeForService(projectName: string, serviceName: string): Observable<FileTree[]> {
    return this.apiService.getFileTreeForService(projectName, serviceName);
  }

  private sequenceMapper(sequences: Sequence[]): Observable<Sequence[]> {
    return from(sequences).pipe(
      mergeMap((sequence) =>
        this.apiService.getTraces(sequence.shkeptncontext, sequence.project).pipe(
          map((response) => {
            this.updateTracesUpdated(response, sequence.shkeptncontext);
            return response.body;
          }),
          map((result) => result?.events || []),
          map(Trace.traceMapper),
          map((traces) => {
            sequence.traces = traces;
            return sequence;
          })
        )
      ),
      toArray()
    );
  }

  protected stageSequenceMapper(stage: Stage, project: Project): void {
    stage.services.forEach((service) => {
      if (project.sequences) {
        service.sequences = project.sequences.filter(
          (s) => s.service === service.serviceName && s.getStages().includes(stage.stageName)
        );
      }
    });
  }

  private rootMapper(roots: Trace[]): Observable<Root[]> {
    return from(roots).pipe(
      mergeMap((root) =>
        this.apiService.getTraces(root.shkeptncontext, root.data.project).pipe(
          map((result) => result.body?.events || []),
          map(Trace.traceMapper),
          map((traces) => ({ ...root, traces }))
        )
      ),
      toArray(),
      map((rs) => rs.map((root) => Root.fromJSON(root)))
    );
  }

  public getServiceStates(projectName: string): Observable<ServiceState[]> {
    return this.apiService
      .getServiceStates(projectName)
      .pipe(map((serviceStates) => serviceStates.map((state) => ServiceState.fromJSON(state))));
  }

  public getServiceDeployment(projectName: string, keptnContext: string, fromTime?: string): Observable<Deployment> {
    return this.apiService.getServiceDeployment(projectName, keptnContext, fromTime).pipe(
      map((deployment) => {
        return Deployment.fromJSON(deployment);
      })
    );
  }

  public getOpenRemediationsOfService(
    projectName: string,
    serviceName: string
  ): Observable<ServiceRemediationInformation> {
    return this.apiService.getOpenRemediationsOfService(projectName, serviceName).pipe(
      map((serviceRemediationInformation) => {
        return ServiceRemediationInformation.fromJSON(serviceRemediationInformation);
      })
    );
  }

  public getIntersectedEvent(
    event: string,
    eventSuffix: string,
    projectName: string,
    stages: string[],
    services: string[]
  ): Observable<Record<string, unknown>> {
    return this.apiService.getIntersectedEvent(event, eventSuffix, projectName, stages, services);
  }

  public logout(): Observable<EndSessionData | null> {
    return this.apiService.logout();
  }

  public triggerDelivery(data: TriggerSequenceData): Observable<TriggerResponse> {
    const type = EventTypes.PREFIX + data.stage + EventTypes.DELIVERY_TRIGGERED_SUFFIX;

    return this.apiService.triggerSequence(type, data);
  }

  public triggerEvaluation(data: TriggerSequenceData): Observable<TriggerResponse> {
    const type = EventTypes.PREFIX + data.stage + EventTypes.EVALUATION_TRIGGERED_SUFFIX;
    return this.apiService.triggerSequence(type, data);
  }

  public triggerCustomSequence(data: TriggerSequenceData, sequence: string): Observable<TriggerResponse> {
    const type = EventTypes.PREFIX + data.stage + '.' + sequence + '.triggered';
    return this.apiService.triggerSequence(type, data);
  }

  public getSecretScopes(): Observable<string[]> {
    return this.apiService.getSecretScopes().pipe(map((result) => result.scopes));
  }
}<|MERGE_RESOLUTION|>--- conflicted
+++ resolved
@@ -1,10 +1,6 @@
 import { Injectable } from '@angular/core';
 import { BehaviorSubject, forkJoin, from, Observable, of, Subject } from 'rxjs';
-<<<<<<< HEAD
-import { filter, map, mergeMap, switchMap, take, tap, toArray } from 'rxjs/operators';
-=======
-import { catchError, map, mergeMap, switchMap, take, tap, toArray } from 'rxjs/operators';
->>>>>>> 2fe45a87
+import { catchError, filter, map, mergeMap, switchMap, take, tap, toArray } from 'rxjs/operators';
 import { Trace } from '../_models/trace';
 import { Stage } from '../_models/stage';
 import { Project } from '../_models/project';
