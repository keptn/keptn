--- conflicted
+++ resolved
@@ -191,23 +191,16 @@
     );
   }
 
-<<<<<<< HEAD
   public getSecretsForScope(scope: SecretScope): Observable<Secret[]> {
     return this.apiService.getSecretsForScope(scope);
   }
 
-  public addSecret(secret: Secret): Observable<object> {
-    return this.apiService.addSecret(Object.assign({}, secret, {
-      data: secret.data?.reduce((result, item) => Object.assign(result, {[item.key]: item.value}), {}),
-    }));
-=======
   public addSecret(secret: Secret): Observable<Record<string, unknown>> {
     return this.apiService.addSecret(
       Object.assign({}, secret, {
         data: secret.data.reduce((result, item) => Object.assign(result, { [item.key]: item.value }), {}),
       })
     );
->>>>>>> ba815415
   }
 
   public deleteSecret(name: string, scope: string): Observable<Record<string, unknown>> {
