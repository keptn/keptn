import {Injectable} from '@angular/core';
import {BehaviorSubject, forkJoin, from, Observable, Subject, of} from 'rxjs';
import { catchError, map, mergeMap, switchMap, take, tap, toArray } from 'rxjs/operators';
import {Trace} from '../_models/trace';
import {Stage} from '../_models/stage';
import {Project} from '../_models/project';
import {EventTypes} from '../_models/event-types';
import {ApiService} from './api.service';
import moment from 'moment';
import {Deployment} from '../_models/deployment';
import {Sequence} from '../_models/sequence';
import {UniformRegistration} from '../_models/uniform-registration';
import {UniformRegistrationLog} from '../_models/uniform-registration-log';
import {Secret} from '../_models/secret';
import { Root } from '../_models/root';
import { DateUtil } from '../_utils/date.utils';
import { HttpResponse } from '@angular/common/http';
import { SequenceResult } from '../_models/sequence-result';
import { EventResult } from '../_models/event-result';
import { KeptnInfo } from '../_models/keptn-info';
import { KeptnInfoResult } from '../_models/keptn-info-result';
import { DeploymentStage } from '../_models/deployment-stage';

@Injectable({
  providedIn: 'root'
})
export class DataService {

  protected _projects = new BehaviorSubject<Project[] | undefined>(undefined);
  protected _taskNames = new BehaviorSubject<string[]>([]);
  protected _sequences = new BehaviorSubject<Sequence[] | undefined>(undefined);
  protected _roots = new BehaviorSubject<Root[] | undefined>(undefined);
  protected _traces = new BehaviorSubject<Trace[] | undefined>(undefined);
  protected _openApprovals = new BehaviorSubject<Trace[]>([]);
  protected _keptnInfo = new BehaviorSubject<KeptnInfo | undefined>(undefined);
  protected _changedDeployments = new BehaviorSubject<Deployment[]>([]);
  protected _rootsLastUpdated: { [key: string]: Date } = {};
  protected _sequencesLastUpdated: { [key: string]: Date } = {};
  protected _tracesLastUpdated: { [key: string]: Date } = {};
  protected _rootTracesLastUpdated: { [key: string]: Date } = {};
  private readonly DEFAULT_SEQUENCE_PAGE_SIZE = 25;
  private readonly DEFAULT_NEXT_SEQUENCE_PAGE_SIZE = 10;
  private readonly MAX_SEQUENCE_PAGE_SIZE = 100;

  protected _isQualityGatesOnly = new BehaviorSubject<boolean>(false);
  protected _evaluationResults = new Subject<{type: string, triggerEvent: Trace, traces?: Trace[]}>();

  constructor(private apiService: ApiService) {
  }

  get projects(): Observable<Project[] | undefined> {
    return this._projects.asObservable();
  }

  get taskNames(): Observable<string[]> {
    return this._taskNames.asObservable();
  }

  get taskNamesTriggered(): Observable<string[]> {
    return this._taskNames.pipe(
      map(tasks => tasks.map(task => task + '.triggered'))
    );
  }

  get sequences(): Observable<Sequence[] | undefined> {
    return this._sequences.asObservable();
  }

  get roots(): Observable<Root[] | undefined> {
    return this._roots.asObservable();
  }

  get traces(): Observable<Trace[] | undefined> {
    return this._traces.asObservable();
  }

  get openApprovals(): Observable<Trace[]> {
    return this._openApprovals.asObservable();
  }

  get keptnInfo(): Observable<KeptnInfo | undefined> {
    return this._keptnInfo.asObservable();
  }

  get evaluationResults(): Observable<{type: string, triggerEvent: Trace, traces?: Trace[]}> {
    return this._evaluationResults;
  }

  get changedDeployments(): Observable<Deployment[]> {
    return this._changedDeployments.asObservable();
  }

  get isQualityGatesOnly(): Observable<boolean> {
    return this._isQualityGatesOnly.asObservable();
  }

  public getProject(projectName: string): Observable<Project | undefined> {
    return this.projects.pipe(
      map(projects => projects?.find(project => project.projectName === projectName))
    );
  }

  public createProject(projectName: string, shipyard: string, gitRemoteUrl?: string, gitToken?: string, gitUser?: string): Observable<unknown> {
    return this.apiService.createProject(projectName, shipyard, gitRemoteUrl, gitToken, gitUser);
  }

  public getUniformRegistrations(): Observable<UniformRegistration[]> {
    return this.apiService.getUniformRegistrations();
  }

  public getUniformRegistrationLogs(uniformRegistrationId: string, pageSize?: number): Observable<UniformRegistrationLog[]> {
    return this.apiService.getUniformRegistrationLogs(uniformRegistrationId, pageSize).pipe(
      map((response) => response.logs)
    );
  }

  public getSecrets(): Observable<Secret[]> {
    return this.apiService.getSecrets()
      .pipe(
        map(res => res.Secrets),
        map(secrets => secrets.map(secret => Secret.fromJSON(secret)))
      );
  }

  public addSecret(secret: Secret): Observable<object> {
    return this.apiService.addSecret(Object.assign({}, secret, {
      data: secret.data.reduce((result, item) => Object.assign(result, {[item.key]: item.value}), {})
    }));
  }

  public deleteSecret(name: string, scope: string): Observable<object> {
    return this.apiService.deleteSecret(name, scope);
  }

  public getRootsLastUpdated(project: Project): Date {
    return this._rootsLastUpdated[project.projectName];
  }

  public getTracesLastUpdated(sequence: Sequence): Date {
    return this._tracesLastUpdated[sequence.shkeptncontext];
  }

  public setGitUpstreamUrl(projectName: string, gitUrl: string, gitUser: string, gitToken: string): Observable<boolean> {
    return this.apiService.sendGitUpstreamUrl(projectName, gitUrl, gitUser, gitToken).pipe(map(() => {
      this.loadProjects();
      return true;
    }), catchError(() => {
      return of(false);
    }));
  }

  public loadKeptnInfo(): void {
    // #4165 Get bridge info first to get info if versions.json should be loaded or not
    // Versions should not be loaded if enableVersionCheckFeature is set to false (when ENABLE_VERSION_CHECK is set to false in env)
    this.apiService.getKeptnInfo().subscribe((bridgeInfo: KeptnInfoResult) => {
      forkJoin({
        availableVersions: bridgeInfo.enableVersionCheckFeature ? this.apiService.getAvailableVersions() : of(undefined),
        versionCheckEnabled: of(this.apiService.isVersionCheckEnabled()),
        metadata: this.apiService.getMetadata()
      }).subscribe((result) => {
        const keptnInfo: KeptnInfo = {...result, bridgeInfo: {...bridgeInfo}};
        if (keptnInfo.bridgeInfo.showApiToken) {
          if (window.location.href.indexOf('bridge') !== -1) {
            keptnInfo.bridgeInfo.apiUrl = `${window.location.href.substring(0, window.location.href.indexOf('/bridge'))}/api`;
          }
          else {
            keptnInfo.bridgeInfo.apiUrl = `${window.location.href.substring(0, window.location.href.indexOf(window.location.pathname))}/api`;
          }

          keptnInfo.authCommand = `keptn auth --endpoint=${keptnInfo.bridgeInfo.apiUrl} --api-token=${keptnInfo.bridgeInfo.apiToken}`;

          this._isQualityGatesOnly.next(!keptnInfo.bridgeInfo.keptnInstallationType?.includes('CONTINUOUS_DELIVERY'));
        }
        this._keptnInfo.next(keptnInfo);
      }, (err) => {
        this._keptnInfo.error(err);
      });
    });
  }

  public setVersionCheck(enabled: boolean): void {
    this.apiService.setVersionCheck(enabled);
    this.loadKeptnInfo();
  }

  public loadProject(projectName: string): void {
    this.apiService.getProject(projectName)
      .pipe(
        map(project => Project.fromJSON(project))
      ).subscribe((project: Project) => {
        const projects = this._projects.getValue();
        const existingProject = projects?.find(p => p.projectName === project.projectName);
        if (existingProject){
          const {roots, sequences, ...copyProject} = project;
          Object.assign(existingProject, copyProject);
          this._projects.next(projects);
        }
    });
  }

  public loadProjects(): void {
    this.apiService.getProjects(this._keptnInfo.getValue()?.bridgeInfo.projectsPageSize || 50)
      .pipe(
        map(result => result.projects),
        map(projects =>
          projects.map(project => Project.fromJSON(project))
        )
      ).subscribe((projects: Project[]) => {
      const existingProjects = this._projects.getValue();
      projects = projects.map(project => {
        const existingProject = existingProjects?.find(p => p.projectName === project.projectName);
        if (existingProject) {
          const {roots, sequences, ...copyProject} = project;
          return Object.assign(existingProject, copyProject);
        } else {
          return project;
        }
      });
      this._projects.next(projects);
    }, () => {
      this._projects.next([]);
    });
  }

  public loadOpenRemediations(project: Project): void {
    this.apiService.getOpenRemediations(project.projectName, this.MAX_SEQUENCE_PAGE_SIZE).pipe(
      map(response => response.body),
      map(sequenceResult => sequenceResult?.states ?? []),
      map((sequences: Sequence[]): [Sequence[], Deployment[]] => {
        const changedDeployments: Deployment[] = [];
        // remove finished remediations
        for (const service of project.getServices()){
          for (const deployment of service.deployments) {
            for (const stage of deployment.stages) {
              const filteredRemediations = stage.remediations.filter(r => sequences.some(s => s.shkeptncontext === r.shkeptncontext));
              if (filteredRemediations.length !== stage.remediations.length) {
                if (!changedDeployments.some(d => d.shkeptncontext === deployment.shkeptncontext)) {
                  changedDeployments.push(deployment);
                }
                stage.remediations = filteredRemediations;
              }
            }
          }
        }
        return [sequences, changedDeployments];
      }),
      mergeMap(([sequences, changedDeployments]) =>
        from(sequences).pipe(
          mergeMap((sequence: Sequence) => {
            const service = project.getService(sequence.service);
            const sequenceStage = sequence.stages[0].name;
            let result: Observable<null | Deployment> = of(null);
            if (service) {
              const deployment = service.deployments.find(d => d.stages.some(stage => sequence.stages.some(s => s.name === stage.stageName)));
              if (deployment) {
                const stage = deployment.stages.find(s => s.stageName === sequenceStage);
                if (stage) {
                  const existingRemediation = stage.remediations.find(r => r.shkeptncontext === sequence.shkeptncontext);
                  let _resourceContent: Observable<DeploymentStage | undefined> = of(undefined);
                  let _root: Observable<Root | undefined> = of(undefined);

                  // update existing remediation
                  if (existingRemediation) {
                    Object.assign(existingRemediation, Sequence.fromJSON(sequence));
                  }
                  else {
                    const remediation = Sequence.fromJSON(sequence);
                    stage.remediations.push(remediation);
                    if (!remediation.problemTitle) {
                      _root = this.getRoot(project.projectName, remediation.shkeptncontext).pipe(
                        tap(root => {
                          remediation.problemTitle = root?.getProblemTitle();
                        }));
                    }
                  }

                  if (!stage?.config) {
                    _resourceContent = this.apiService.getServiceResource(project.projectName, sequenceStage, deployment.service, 'remediation.yaml').pipe(
                      map(resource => {
                        stage.config = atob(resource.resourceContent);
                        return stage;
                      })
                    );
                  }
                  result = forkJoin([_root, _resourceContent]).pipe(switchMap(() => of(deployment)));
                }
              }
            }
            return result;
          }),
          toArray(),
          map(deployments => deployments.filter((deployment: Deployment | null): deployment is Deployment => !!deployment)),
          map((newChangedDeployments: Deployment[]) => {
            const deployments = changedDeployments;
            for (const deployment of newChangedDeployments) {
              if (!deployments.some(d => d.shkeptncontext === deployment.shkeptncontext)) {
                deployments.push(deployment);
              }
            }
            return deployments;
          })
        )
      )
    ).subscribe((deployments: Deployment[]) => {
      this._changedDeployments.next(deployments);
    });
  }

  public loadRoots(project: Project): void {
    const fromTime: Date = this._rootsLastUpdated[project.projectName];
    this._rootsLastUpdated[project.projectName] = new Date();

    this.apiService.getRoots(project.projectName, this.DEFAULT_SEQUENCE_PAGE_SIZE, undefined, fromTime?.toISOString())
      .pipe(
        map(response => {
          const lastUpdated = moment(response.headers.get('date'));
          const lastEvent = response.body?.events[0] ? moment(response.body.events[0]?.time) : null;
          this._rootsLastUpdated[project.projectName] = (lastEvent && lastUpdated.isBefore(lastEvent) ? lastEvent : lastUpdated).toDate();
          return response.body;
        }),
        map(result => result?.events || []),
        mergeMap((roots) => this.rootMapper(roots))
      ).subscribe((roots: Root[]) => {
        project.roots = [...roots || [], ...project.roots || []].sort(DateUtil.compareTraceTimesAsc);
        project.stages.forEach(stage => this.stageRootMapper(stage, project));
        this._roots.next(project.roots);
    });
  }

  public loadSequences(project: Project, fromTime?: Date, beforeTime?: Date, oldSequence?: Sequence): void {
    if (!beforeTime && !fromTime) { // set fromTime if it isn't loadOldSequences
      fromTime = this._sequencesLastUpdated[project.projectName];
    }
    this._sequencesLastUpdated[project.projectName] = new Date();
    this.apiService.getSequences(project.projectName, beforeTime ? this.DEFAULT_NEXT_SEQUENCE_PAGE_SIZE : this.DEFAULT_SEQUENCE_PAGE_SIZE, undefined, undefined, fromTime?.toISOString(), beforeTime?.toISOString())
      .pipe(
        map(response => {
          this.updateSequencesUpdated(response, project.projectName);
          return response.body;
        }),
        map(body => {
          const count = body?.totalCount ?? body?.states.length ?? 0;
          const sequences = body?.states.map(sequence => Sequence.fromJSON(sequence)) ?? [];
          return [sequences, count] as [Sequence[], number];
        }),
      ).subscribe(([sequences, totalCount]: [Sequence[], number]) => {
        this.addNewSequences(project, sequences, !!beforeTime, oldSequence);

        if (this.allSequencesLoaded(project.sequences.length, totalCount, fromTime, beforeTime)) {
          project.allSequencesLoaded = true;
        }
        project.stages.forEach(stage => {
          this.stageSequenceMapper(stage, project);
        });
        this._sequences.next(project.sequences);
    });
  }

<<<<<<< HEAD
  private addNewSequences(project: Project, newSequences: Sequence[], areOldSequences: boolean, oldSequence?: Sequence): void {
=======
  public loadLatestSequences(project: Project, pageSize: number): Observable<Sequence[]> {
    return this.apiService.getSequences(project.projectName, pageSize, null, null, null, null)
      .pipe(
        map(response => response.body),
        map(body => body.states.map(sequence => Sequence.fromJSON(sequence))),
      );
  }

  private addNewSequences(project: Project, newSequences: Sequence[], areOldSequences: boolean, oldSequence?: Sequence) {
>>>>>>> e819cb6f
    if (areOldSequences) {
      project.sequences = [...project.sequences || [], ...newSequences || [], ...(oldSequence ? [oldSequence] : [])];
    }
    else {
      project.sequences = [...newSequences || [], ...project.sequences || []];
    }
  }

  private updateSequencesUpdated(response: HttpResponse<SequenceResult>, projectName: string): void {
    const lastUpdated = moment(response.headers.get('date'));
    const lastEvent = response.body?.states[0] ? moment(response.body.states[0]?.time) : null;
    this._sequencesLastUpdated[projectName] = (lastEvent && lastUpdated.isBefore(lastEvent) ? lastEvent : lastUpdated).toDate();
  }

  private updateRootsUpdated(response: HttpResponse<EventResult>, keptnContext: string): void {
    const lastUpdated = moment(response.headers.get('date'));
    const lastEvent = response.body?.events[0] ? moment(response.body?.events[0]?.time) : null;
    this._rootsLastUpdated[keptnContext] = (lastEvent && lastUpdated.isBefore(lastEvent) ? lastEvent : lastUpdated).toDate();
  }

  private updateTracesUpdated(response: HttpResponse<EventResult>, keptnContext: string): void {
    const lastUpdated = moment(response.headers.get('date'));
    const lastEvent = response.body?.events[0] ? moment(response.body.events[0]?.time) : null;
    this._tracesLastUpdated[keptnContext] = (lastEvent && lastUpdated.isBefore(lastEvent) ? lastEvent : lastUpdated).toDate();
  }

  private allSequencesLoaded(sequences: number, totalCount: number, fromTime?: Date, beforeTime?: Date): boolean {
    return !!fromTime && !beforeTime && sequences >= totalCount
        || !!beforeTime && !fromTime && totalCount < this.DEFAULT_NEXT_SEQUENCE_PAGE_SIZE;
  }

  public getRoot(projectName: string, shkeptncontext: string): Observable<Root | undefined> {
    return this.apiService.getRoots(projectName, 1, undefined, undefined, undefined, shkeptncontext).pipe(
      map(response => response.body?.events || []),
      switchMap(roots => this.rootMapper(roots).pipe(
        map(sequences => sequences.pop())
      ))
    );
  }

  public loadOldSequences(project: Project, fromTime?: Date, oldSequence?: Sequence): void {
    this.loadSequences(project, fromTime, new Date(project.sequences[project.sequences.length - 1].time), oldSequence);
  }

  public getSequenceWithTraces(projectName: string, keptnContext: string): Observable<Sequence | undefined> {
    return this.apiService.getSequences(projectName, 1, undefined, undefined, undefined, undefined, keptnContext).pipe(
      map(response => response.body?.states || []),
      map(sequences => sequences.map(sequence => Sequence.fromJSON(sequence)).shift()),
      switchMap(sequence => sequence ? this.sequenceMapper([sequence]) : []),
      map(sequences => sequences.shift())
    );
  }

  public updateSequence(projectName: string, keptnContext: string): void {
    this.apiService.getSequences(projectName, 1, undefined, undefined, undefined, undefined, keptnContext).pipe(
      map(response => response.body?.states || []),
      map(sequences => sequences.map(sequence => Sequence.fromJSON(sequence)).shift()),
    ).subscribe(sequence => {
      const sequences = this._sequences.getValue();
      const oldSequence = sequences?.find(seq => seq.shkeptncontext === keptnContext);
      if (oldSequence && sequence) {
        const {traces, ...copySequence} = sequence; // don't overwrite loaded traces
        Object.assign(oldSequence, copySequence);
      }
      this._sequences.next(sequences);
    });
  }

  public loadUntilRoot(project: Project, shkeptncontext: string): void {
    this.getSequenceWithTraces(project.projectName, shkeptncontext).subscribe(sequence => {
      if (sequence) {
        this.loadOldSequences(project, new Date(sequence.time), sequence);
      }
    });
  }

  public loadRootTraces(root: Root): void {
    const projectName = root.project;
    if (projectName) {
      const fromTime: Date = this._rootTracesLastUpdated[root.shkeptncontext];

      this.apiService.getTraces(root.shkeptncontext, projectName, fromTime?.toISOString())
        .pipe(
          map(response => {
            this.updateRootsUpdated(response, root.shkeptncontext);
            return response.body;
          }),
          map(result => result?.events || []),
          map(traces => traces.map(trace => Trace.fromJSON(trace)))
        )
        .subscribe((traces: Trace[]) => {
          root.traces = Trace.traceMapper([...traces || [], ...root.traces || []]);
          this.getProject(projectName).pipe(take(1))
            .subscribe(project => {
              if (project) {
                project.stages.filter(s => root.getStages().includes(s.stageName)).forEach(stage => {
                  this.stageRootMapper(stage, project);
                });
              }
            });
          this._roots.next([...this._roots.getValue() ?? []]);
        });
    }
  }

  public loadTraces(sequence: Sequence): void {
    const fromTime: Date = this._tracesLastUpdated[sequence.shkeptncontext];
    this.apiService.getTraces(sequence.shkeptncontext, sequence.project, fromTime?.toISOString())
      .pipe(
        map(response => {
          this.updateTracesUpdated(response, sequence.shkeptncontext);
          return response.body;
        }),
        map(result => result?.events || []),
        map(traces => traces.map(trace => Trace.fromJSON(trace)))
      )
      .subscribe((traces: Trace[]) => {
        sequence.traces = Trace.traceMapper([...traces || [], ...sequence.traces || []]);
        this.getProject(sequence.project).pipe(take(1))
          .subscribe(project => {
            if (project) {
              project.stages.filter(s => sequence.getStages().includes(s.stageName)).forEach(stage => {
                this.stageSequenceMapper(stage, project);
              });
            }
          });
        this._sequences.next([...this._sequences.getValue() ?? []]);
      });
  }

  public loadTracesByContext(shkeptncontext: string): void {
    this.apiService.getTraces(shkeptncontext)
      .pipe(
        map(response => response.body),
        map(result => result?.events || []),
        map(traces => traces.map(trace => Trace.fromJSON(trace)))
      )
      .subscribe((traces: Trace[]) => {
        this._traces.next(traces);
      });
  }

  public loadEvaluationResults(event: Trace): void {
    let fromTime: Date | undefined;
    const time = event.data.evaluationHistory?.[event.data.evaluationHistory.length - 1]?.time;
    if (time) {
      fromTime = new Date(time);
    }
    if (event.data.project && event.data.service && event.data.stage) {
      this.apiService.getEvaluationResults(event.data.project, event.data.service, event.data.stage, fromTime?.toISOString())
        .pipe(
          map(result => result.events || []),
          map(traces => traces.map(trace => Trace.fromJSON(trace)))
        )
        .subscribe((traces: Trace[]) => {
          this._evaluationResults.next({
            type: 'evaluationHistory',
            triggerEvent: event,
            traces
          });
        });
    }
  }

  public getEvaluationResult(shkeptncontext: string): Observable<Trace | undefined> {
    return this.apiService.getEvaluationResult(shkeptncontext)
      .pipe(
        map(result => result.events || []),
        map(traces => traces.map(trace => Trace.fromJSON(trace)).find(() => true))
      );
  }

  public sendApprovalEvent(approval: Trace, approve: boolean): void {
    this.apiService.sendApprovalEvent(approval, approve, EventTypes.APPROVAL_STARTED, 'approval.started')
      .pipe(
        mergeMap(() => this.apiService.sendApprovalEvent(approval, approve, EventTypes.APPROVAL_FINISHED, 'approval.finished'))
      )
      .subscribe(() => {
        const sequence = this._projects.getValue()?.find(p => p.projectName === approval.data.project)
                        ?.getServices().find(s => s.serviceName === approval.data.service)
                        ?.sequences.find(r => r.shkeptncontext === approval.shkeptncontext);
        if (sequence) {
          this.loadTraces(sequence);
        }
      });
  }

  public invalidateEvaluation(evaluation: Trace, reason: string): void {
    this.apiService.sendEvaluationInvalidated(evaluation, reason)
      .pipe(take(1))
      .subscribe(() => {
        this._evaluationResults.next({
          type: 'invalidateEvaluation',
          triggerEvent: evaluation
        });
      });
  }

  public loadTaskNames(projectName: string): void {
    this.apiService.getTaskNames(projectName)
      .pipe(
        map(taskNames => taskNames.sort((taskA, taskB) => taskA.localeCompare(taskB)))
      )
      .subscribe(taskNames => {
      this._taskNames.next(taskNames);
    });
  }

  private sequenceMapper(sequences: Sequence[]): Observable<Sequence[]> {
    return from(sequences).pipe(
      mergeMap(
        sequence => {
          return this.apiService.getTraces(sequence.shkeptncontext, sequence.project)
            .pipe(
              map(response => {
                this.updateTracesUpdated(response, sequence.shkeptncontext);
                return response.body;
              }),
              map(result => result?.events || []),
              map(Trace.traceMapper),
              map(traces => {
                sequence.traces = traces;
                return sequence;
              })
            );
        }
      ),
      toArray(),
    );
  }

  private stageSequenceMapper(stage: Stage, project: Project): void {
    stage.services.forEach(service => {
      service.sequences = project.sequences.filter(s => s.service === service.serviceName && s.getStages().includes(stage.stageName));
    });
  }

  private stageRootMapper(stage: Stage, project: Project): void {
    stage.services.forEach(service => {
      service.roots = project.roots.filter(s => s.service === service.serviceName && s.getStages().includes(stage.stageName));
      service.openApprovals = service.roots.reduce((openApprovals: Trace[], currentRoot: Root) => {
        const approval = currentRoot.getPendingApproval(stage.stageName);
        if (approval) {
          openApprovals.push(approval);
        }
        return openApprovals;
      }, []);
    });
  }

  private rootMapper(roots: Trace[]): Observable<Root[]> {
    return from(roots).pipe(
      mergeMap(
        root => {
          return this.apiService.getTraces(root.shkeptncontext, root.data.project)
            .pipe(
              map(result => result.body?.events || []),
              map(Trace.traceMapper),
              map(traces => ({ ...root, traces}))
            );
        }
      ),
      toArray(),
      map(rs => rs.map(root => Root.fromJSON(root)))
    );
  }
}<|MERGE_RESOLUTION|>--- conflicted
+++ resolved
@@ -356,9 +356,6 @@
     });
   }
 
-<<<<<<< HEAD
-  private addNewSequences(project: Project, newSequences: Sequence[], areOldSequences: boolean, oldSequence?: Sequence): void {
-=======
   public loadLatestSequences(project: Project, pageSize: number): Observable<Sequence[]> {
     return this.apiService.getSequences(project.projectName, pageSize, null, null, null, null)
       .pipe(
@@ -367,8 +364,7 @@
       );
   }
 
-  private addNewSequences(project: Project, newSequences: Sequence[], areOldSequences: boolean, oldSequence?: Sequence) {
->>>>>>> e819cb6f
+  private addNewSequences(project: Project, newSequences: Sequence[], areOldSequences: boolean, oldSequence?: Sequence): void {
     if (areOldSequences) {
       project.sequences = [...project.sequences || [], ...newSequences || [], ...(oldSequence ? [oldSequence] : [])];
     }
