--- conflicted
+++ resolved
@@ -1,19 +1,11 @@
 import { Injectable } from '@angular/core';
 import { BehaviorSubject, forkJoin, from, Observable, Subject, of } from 'rxjs';
 import { map, mergeMap, switchMap, take, tap, toArray } from 'rxjs/operators';
-<<<<<<< HEAD
 import { Trace } from '../_models/trace';
 import { Stage } from '../_models/stage';
 import { Project } from '../_models/project';
-import { EventTypes } from '../_models/event-types';
+import { EventTypes } from '../../../shared/interfaces/event-types';
 import { ApiService } from './api.service';
-=======
-import {Trace} from '../_models/trace';
-import {Stage} from '../_models/stage';
-import {Project} from '../_models/project';
-import {EventTypes} from '../../../shared/interfaces/event-types';
-import {ApiService} from './api.service';
->>>>>>> 942bf66e
 import moment from 'moment';
 import { Deployment } from '../_models/deployment';
 import { Sequence } from '../_models/sequence';
@@ -219,16 +211,9 @@
     }, err => {
       if (err.status === 404) {
         const projects = this._projects.getValue();
-<<<<<<< HEAD
         const projectIdx = projects?.findIndex(p => p.projectName === projectName) ?? -1;
         if (projectIdx >= 0) {
           projects?.splice(projectIdx, 1);
-=======
-        const existingProject = projects?.find(p => p.projectName === project.projectName);
-        if (existingProject){
-          const {sequences, ...copyProject} = project;
-          Object.assign(existingProject, copyProject);
->>>>>>> 942bf66e
           this._projects.next(projects);
         }
       } else {
@@ -344,7 +329,6 @@
     });
   }
 
-<<<<<<< HEAD
   public loadRoots(project: Project): void {
     const fromTime: Date = this._rootsLastUpdated[project.projectName];
     this._rootsLastUpdated[project.projectName] = new Date();
@@ -365,9 +349,7 @@
       this._roots.next(project.roots);
     });
   }
-
-=======
->>>>>>> 942bf66e
+  
   public loadSequences(project: Project, fromTime?: Date, beforeTime?: Date, oldSequence?: Sequence): void {
     if (!beforeTime && !fromTime) { // set fromTime if it isn't loadOldSequences
       fromTime = this._sequencesLastUpdated[project.projectName];
