--- conflicted
+++ resolved
@@ -1,19 +1,6 @@
 import { Injectable } from '@angular/core';
 import { BehaviorSubject, forkJoin, from, Observable, Subject, of } from 'rxjs';
 import { map, mergeMap, switchMap, take, tap, toArray } from 'rxjs/operators';
-<<<<<<< HEAD
-import {Trace} from '../_models/trace';
-import {Stage} from '../_models/stage';
-import {Project} from '../_models/project';
-import {EventTypes} from '../../../shared/interfaces/event-types';
-import {ApiService} from './api.service';
-import moment from 'moment';
-import {Deployment} from '../_models/deployment';
-import {Sequence} from '../_models/sequence';
-import {UniformRegistration} from '../../../server/interfaces/uniform-registration';
-import {UniformRegistrationLog} from '../../../server/interfaces/uniform-registration-log';
-import {Secret} from '../_models/secret';
-=======
 import { Trace } from '../_models/trace';
 import { Stage } from '../_models/stage';
 import { Project } from '../_models/project';
@@ -22,10 +9,11 @@
 import moment from 'moment';
 import { Deployment } from '../_models/deployment';
 import { Sequence } from '../_models/sequence';
+import { UniformRegistration } from '../../../server/interfaces/uniform-registration';
+import { UniformRegistrationLog } from '../../../server/interfaces/uniform-registration-log';
 import { UniformRegistration } from '../_models/uniform-registration';
 import { UniformRegistrationLog } from '../_models/uniform-registration-log';
 import { Secret } from '../_models/secret';
->>>>>>> 37937a08
 import { Root } from '../_models/root';
 import { HttpResponse } from '@angular/common/http';
 import { SequenceResult } from '../_models/sequence-result';
@@ -233,16 +221,9 @@
     }, err => {
       if (err.status === 404) {
         const projects = this._projects.getValue();
-<<<<<<< HEAD
-        const existingProject = projects?.find(p => p.projectName === project.projectName);
-        if (existingProject){
-          const {sequences, ...copyProject} = project;
-          Object.assign(existingProject, copyProject);
-=======
         const projectIdx = projects?.findIndex(p => p.projectName === projectName) ?? -1;
         if (projectIdx >= 0) {
           projects?.splice(projectIdx, 1);
->>>>>>> 37937a08
           this._projects.next(projects);
         }
       } else {
