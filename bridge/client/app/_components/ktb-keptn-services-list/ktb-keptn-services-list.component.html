<<<<<<< HEAD
<div fxFlexFill fxLayout="column" class="container" *ngIf="projectName as projectName">
=======
<div fxFlexFill fxLayout="column" class="container" *ngIf="projectName$ | async as projectName">
>>>>>>> 0c3bda96
  <div fxLayout="column" fxFlex="0 0 60%" class="overflow-y-scroll">
    <dt-loading-spinner *ngIf="isLoadingUniformRegistrations"></dt-loading-spinner>

    <div *ngIf="!isLoadingUniformRegistrations && uniformRegistrations.data && uniformRegistrations.data.length === 0">
      No integrations available.
    </div>

    <dt-table uitestid="keptn-uniform-integrations-table" [dataSource]="uniformRegistrations" dtSort (dtSortChange)="sortData($event)" interactiveRows *ngIf="uniformRegistrations.data && uniformRegistrations.data.length > 0">
      <ng-container dtColumnDef="name" dtColumnAlign="text" dtColumnProportion="2">
        <dt-header-cell dt-sort-header *dtHeaderCellDef>Name</dt-header-cell>
        <dt-cell *dtCellDef="let row">
          <ng-container *ngIf="row | toType : UniformRegistrationClass as registration">
            <span [textContent]="registration.name || 'n/a'"></span>
            <div *ngIf="registration.unreadEventsCount" class="notification-indicator ml-2" [textContent]="registration.unreadEventsCount"></div>
          </ng-container>
        </dt-cell>
      </ng-container>

      <ng-container dtColumnDef="version" dtColumnAlign="text" dtColumnProportion="2">
        <dt-header-cell *dtHeaderCellDef>Version</dt-header-cell>
        <dt-cell *dtCellDef="let row" [textContent]="(row | toType : UniformRegistrationClass).metadata.integrationversion || 'n/a'"></dt-cell>
      </ng-container>

      <ng-container dtColumnDef="host" dtColumnAlign="text" dtColumnProportion="3">
        <dt-header-cell dt-sort-header *dtHeaderCellDef>Cluster / Host</dt-header-cell>
        <dt-cell *dtCellDef="let row" [textContent]="(row | toType : UniformRegistrationClass).metadata.hostname || 'n/a'"></dt-cell>
      </ng-container>

      <ng-container dtColumnDef="namespace" dtColumnAlign="text" dtColumnProportion="2">
        <dt-header-cell dt-sort-header *dtHeaderCellDef>Namespace</dt-header-cell>
        <dt-cell *dtCellDef="let row" [textContent]="(row | toType : UniformRegistrationClass).metadata.kubernetesmetadata.namespace || 'n/a'"></dt-cell>
      </ng-container>

      <ng-container dtColumnDef="location" dtColumnAlign="text" dtColumnProportion="2">
        <dt-header-cell dt-sort-header *dtHeaderCellDef>Location</dt-header-cell>
        <dt-cell *dtCellDef="let row" [textContent]="(row | toType : UniformRegistrationClass).metadata.location || 'n/a'"></dt-cell>
      </ng-container>

      <ng-container dtColumnDef="subscription" dtColumnAlign="text" dtColumnProportion="3">
        <dt-header-cell *dtHeaderCellDef>Active subscriptions</dt-header-cell>
<<<<<<< HEAD
        <dt-cell *dtCellDef="let row" [innerHtml]="(row | toType : UniformRegistrationClass).formatSubscriptions(projectName) || 'n/a'"></dt-cell>
=======
        <dt-cell *dtCellDef="let row" [innerHtml]="formatSubscriptions(row | toType : UniformRegistrationClass, projectName) || 'n/a'"></dt-cell>
>>>>>>> 0c3bda96
      </ng-container>

      <dt-header-row
        *dtHeaderRowDef="['name', 'version', 'host', 'namespace', 'location', 'subscription']"
      ></dt-header-row>
      <dt-row
        *dtRowDef="
          let row;
          columns: ['name', 'version', 'host', 'namespace', 'location', 'subscription']
        "
        class="pointer"
        [class.active]="selectedUniformRegistration === row"
        [attr.disabled]="!(row | toType : UniformRegistrationClass).hasSubscriptions(projectName)"
        [dtOverlay]="getOverlay(row, projectName, noRegistration)"
        (click)="setSelectedUniformRegistration(row)"
      >
        <ng-template #noRegistration>
          <span>{{(row | toType : UniformRegistrationClass).name}} is not active for this project.</span>
          <br/>
          <span>Add subscription to activate it for {{projectName}}.</span>
        </ng-template>
      </dt-row>
    </dt-table>
  </div>
  <div fxLayout="column" fxFlex="0 0 40%">
    <div class="no-integration-selected p-3 mt-3" fxLayout="row" *ngIf="!selectedUniformRegistration">
      <dt-icon class="event-icon info mr-1" name="information"></dt-icon>
      Select an integration to show error events
    </div>

    <ng-container *ngIf="selectedUniformRegistration">
<<<<<<< HEAD
      <h3 class="mt-3 mb-0"><span class="mr-1 bold" [textContent]="selectedUniformRegistration.name"></span></h3>

      <ktb-expandable-tile [alignment]="'left'" class="mb-2" [expanded]="true" *ngIf="selectedUniformRegistration.isChangeable()">
        <ktb-expandable-tile-header>
          <h3 class="mt-0 mb-0">Subscriptions</h3>
        </ktb-expandable-tile-header>
        <ktb-uniform-subscriptions [uniformRegistration]="selectedUniformRegistration"></ktb-uniform-subscriptions>
      </ktb-expandable-tile>

      <ktb-expandable-tile [alignment]="'left'" [expanded]="true">
        <ktb-expandable-tile-header>
          <h3 class="mt-0 mb-0">Error events</h3>
        </ktb-expandable-tile-header>

        <dt-loading-spinner *ngIf="isLoadingLogs"></dt-loading-spinner>

        <div fxLayout="column" *ngIf="!isLoadingLogs">
          <ktb-uniform-registration-logs *ngIf="uniformRegistrationLogs$ | async as logs"
                                         [projectName]="projectName"
                                         [lastSeen]="lastSeen"
                                         [logs]="logs"></ktb-uniform-registration-logs>
        </div>
      </ktb-expandable-tile>
=======
      <h3 class="mt-3 mb-3"><span class="mr-1 bold" [textContent]="selectedUniformRegistration.name"></span></h3>

      <ktb-expandable-tile [alignment]="'left'" class="mb-2" [expanded]="true">
        <ktb-expandable-tile-header>
          <h3 class="mt-0 mb-0">Subscriptions</h3>
        </ktb-expandable-tile-header>
        <ktb-uniform-subscriptions *ngIf="selectedUniformRegistration.hasSubscriptions(projectName), else noSubscriptions" [uniformRegistration]="selectedUniformRegistration"></ktb-uniform-subscriptions>
        <ng-template #noSubscriptions>
          No subscriptions for this integration available
        </ng-template>
      </ktb-expandable-tile>

      <div class="pb-4">
        <ktb-expandable-tile [alignment]="'left'" [expanded]="true">
          <ktb-expandable-tile-header>
            <h3 class="mt-0 mb-0">Error events</h3>
          </ktb-expandable-tile-header>

          <dt-loading-spinner *ngIf="isLoadingLogs"></dt-loading-spinner>

          <div fxLayout="column" *ngIf="!isLoadingLogs">
            <ktb-uniform-registration-logs *ngIf="uniformRegistrationLogs$ | async as logs"
                                           [projectName]="projectName"
                                           [lastSeen]="lastSeen"
                                           [logs]="logs"></ktb-uniform-registration-logs>
          </div>
        </ktb-expandable-tile>
      </div>
>>>>>>> 0c3bda96
    </ng-container>
  </div>


</div><|MERGE_RESOLUTION|>--- conflicted
+++ resolved
@@ -1,8 +1,4 @@
-<<<<<<< HEAD
 <div fxFlexFill fxLayout="column" class="container" *ngIf="projectName as projectName">
-=======
-<div fxFlexFill fxLayout="column" class="container" *ngIf="projectName$ | async as projectName">
->>>>>>> 0c3bda96
   <div fxLayout="column" fxFlex="0 0 60%" class="overflow-y-scroll">
     <dt-loading-spinner *ngIf="isLoadingUniformRegistrations"></dt-loading-spinner>
 
@@ -43,11 +39,7 @@
 
       <ng-container dtColumnDef="subscription" dtColumnAlign="text" dtColumnProportion="3">
         <dt-header-cell *dtHeaderCellDef>Active subscriptions</dt-header-cell>
-<<<<<<< HEAD
-        <dt-cell *dtCellDef="let row" [innerHtml]="(row | toType : UniformRegistrationClass).formatSubscriptions(projectName) || 'n/a'"></dt-cell>
-=======
         <dt-cell *dtCellDef="let row" [innerHtml]="formatSubscriptions(row | toType : UniformRegistrationClass, projectName) || 'n/a'"></dt-cell>
->>>>>>> 0c3bda96
       </ng-container>
 
       <dt-header-row
@@ -79,7 +71,6 @@
     </div>
 
     <ng-container *ngIf="selectedUniformRegistration">
-<<<<<<< HEAD
       <h3 class="mt-3 mb-0"><span class="mr-1 bold" [textContent]="selectedUniformRegistration.name"></span></h3>
 
       <ktb-expandable-tile [alignment]="'left'" class="mb-2" [expanded]="true" *ngIf="selectedUniformRegistration.isChangeable()">
@@ -89,6 +80,7 @@
         <ktb-uniform-subscriptions [uniformRegistration]="selectedUniformRegistration"></ktb-uniform-subscriptions>
       </ktb-expandable-tile>
 
+    <div class="pb-4">
       <ktb-expandable-tile [alignment]="'left'" [expanded]="true">
         <ktb-expandable-tile-header>
           <h3 class="mt-0 mb-0">Error events</h3>
@@ -103,38 +95,7 @@
                                          [logs]="logs"></ktb-uniform-registration-logs>
         </div>
       </ktb-expandable-tile>
-=======
-      <h3 class="mt-3 mb-3"><span class="mr-1 bold" [textContent]="selectedUniformRegistration.name"></span></h3>
-
-      <ktb-expandable-tile [alignment]="'left'" class="mb-2" [expanded]="true">
-        <ktb-expandable-tile-header>
-          <h3 class="mt-0 mb-0">Subscriptions</h3>
-        </ktb-expandable-tile-header>
-        <ktb-uniform-subscriptions *ngIf="selectedUniformRegistration.hasSubscriptions(projectName), else noSubscriptions" [uniformRegistration]="selectedUniformRegistration"></ktb-uniform-subscriptions>
-        <ng-template #noSubscriptions>
-          No subscriptions for this integration available
-        </ng-template>
-      </ktb-expandable-tile>
-
-      <div class="pb-4">
-        <ktb-expandable-tile [alignment]="'left'" [expanded]="true">
-          <ktb-expandable-tile-header>
-            <h3 class="mt-0 mb-0">Error events</h3>
-          </ktb-expandable-tile-header>
-
-          <dt-loading-spinner *ngIf="isLoadingLogs"></dt-loading-spinner>
-
-          <div fxLayout="column" *ngIf="!isLoadingLogs">
-            <ktb-uniform-registration-logs *ngIf="uniformRegistrationLogs$ | async as logs"
-                                           [projectName]="projectName"
-                                           [lastSeen]="lastSeen"
-                                           [logs]="logs"></ktb-uniform-registration-logs>
-          </div>
-        </ktb-expandable-tile>
-      </div>
->>>>>>> 0c3bda96
+    </div>
     </ng-container>
   </div>
-
-
 </div>