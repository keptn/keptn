--- conflicted
+++ resolved
@@ -1,16 +1,11 @@
 import { Component, EventEmitter, OnDestroy, OnInit, Output, TemplateRef } from '@angular/core';
 import { DtSortEvent, DtTableDataSource } from '@dynatrace/barista-components/table';
-import { UniformRegistration } from '../../../../server/interfaces/uniform-registration';
 import { BehaviorSubject, Observable, Subject } from 'rxjs';
 import { DataService } from '../../_services/data.service';
 import { ActivatedRoute } from '@angular/router';
-<<<<<<< HEAD
 import { map, switchMap, takeUntil } from 'rxjs/operators';
-import { UniformRegistrationLog } from '../../_models/uniform-registration-log';
-=======
-import { switchMap, takeUntil } from 'rxjs/operators';
 import { UniformRegistrationLog } from '../../../../server/interfaces/uniform-registration-log';
->>>>>>> cc13a460
+import { UniformRegistration } from '../../_models/uniform-registration';
 
 @Component({
   selector: 'ktb-keptn-services-list',
@@ -27,13 +22,8 @@
   public selectedUniformRegistration?: UniformRegistration;
   public uniformRegistrationLogs$: Observable<UniformRegistrationLog[]> = this.uniformRegistrationLogsSubject.asObservable();
   public isLoadingLogs = false;
-<<<<<<< HEAD
   public projectName$: Observable<string | null>;
-=======
-
-  public projectName?: string;
   public lastSeen?: Date;
->>>>>>> cc13a460
 
   @Output() selectedUniformRegistrationChanged: EventEmitter<UniformRegistration> = new EventEmitter();
 
