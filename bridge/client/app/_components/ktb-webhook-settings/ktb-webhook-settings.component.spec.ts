--- conflicted
+++ resolved
@@ -238,78 +238,6 @@
     expect(component.webhookConfigForm.valid).toEqual(true);
   });
 
-<<<<<<< HEAD
-  it('should insert the processed string as value to the payload form field', () => {
-    // given
-    component.getFormControl('url').setValue('');
-
-    // when
-    component.insertControlText('secret', secretPath, 'url', 0);
-
-    // then
-    expect(component.getFormControl('url').value).toEqual(`{{.secret.${secretPath}}}`);
-  });
-
-  it('should insert the processed string as value to the url form field at the given position', () => {
-    // given
-    component.getFormControl('url').setValue('https://example.com?somestringtoinsert');
-
-    // when
-    component.insertControlText('secret', secretPath, 'url', 30);
-
-    // then
-    expect(component.getFormControl('url').value).toEqual(
-      `https://example.com?somestring{{.secret.${secretPath}}}toinsert`
-    );
-  });
-
-  it('should insert the processed string as value to the url form field', () => {
-    // given
-    component.getFormControl('payload').setValue('');
-
-    // when
-    component.insertControlText('secret', secretPath, 'payload', 0);
-
-    // then
-    expect(component.getFormControl('payload').value).toEqual(`{{.secret.${secretPath}}}`);
-  });
-
-  it('should insert the processed string as value to the payload form field at the given position', () => {
-    // given
-    component.getFormControl('payload').setValue('{id: , project: sockshop}');
-
-    // when
-    component.insertControlText('secret', secretPath, 'payload', 5);
-
-    // then
-    expect(component.getFormControl('payload').value).toEqual(`{id: {{.secret.${secretPath}}}, project: sockshop}`);
-  });
-
-  it('should insert the processed string as value to the given header field in the form array', () => {
-    // given
-    component.addHeader('header1', 'value1');
-    component.addHeader('header2', '');
-
-    // when
-    component.insertControlText('secret', secretPath, 'header', 0, 1);
-
-    // then
-    expect(component.headerControls[1].get('value')?.value).toEqual(`{{.secret.${secretPath}}}`);
-  });
-
-  it('should insert the processed string as value to the header form field at the given position', () => {
-    // given
-    component.addHeader('header1', 'value1');
-    component.addHeader('header2', 'value2');
-    // when
-    component.insertControlText('secret', secretPath, 'header', 5, 1);
-
-    // then
-    expect(component.headerControls[1].get('value')?.value).toEqual(`value{{.secret.${secretPath}}}2`);
-  });
-
-=======
->>>>>>> a54f6a7e
   it('should map secrets to a tree when set', () => {
     // given, when
     const secrets = [new Secret(), new Secret()];
