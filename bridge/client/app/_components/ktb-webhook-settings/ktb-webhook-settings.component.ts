--- conflicted
+++ resolved
@@ -26,18 +26,6 @@
   });
   public webhookMethods: WebhookConfigMethod[] = ['GET', 'POST', 'PUT'];
   public secretDataSource: SelectTreeNode[] = [];
-<<<<<<< HEAD
-  public secretOptions: TreeListSelectOptions = {
-    headerText: 'Select secret',
-    emptyText:
-      'No secrets can be found.<p>Secrets can be configured under the menu entry "Secrets" in the Uniform.</p>',
-  };
-  public eventOptions: TreeListSelectOptions = {
-    headerText: 'Select payload variable',
-    emptyText: '', // can't be empty because fallback to default-event
-  };
-=======
->>>>>>> a54f6a7e
   public sendFinishedOverlayConfig: DtOverlayConfig = {
     pinnable: true,
     originY: 'center',
@@ -177,40 +165,13 @@
     this.header.removeAt(index);
   }
 
-<<<<<<< HEAD
-  public getFormControl(controlName: ControlType): AbstractControl {
-    return this.webhookConfigForm.get(controlName) as AbstractControl;
-  }
-
-  public insertControlText(
-    type: 'secret' | 'event',
-    path: string,
-    controlName: ControlType,
-    selectionStart: number,
-    controlIndex?: number
-  ): void {
-    let control: AbstractControl;
-=======
   public getFormControl(controlName: ControlType, controlIndex?: number): AbstractControl {
->>>>>>> a54f6a7e
     if (controlName === 'header' && controlIndex !== undefined) {
       const group = this.header.at(controlIndex) as FormGroup;
       return group.controls.value;
     } else {
       return this.webhookConfigForm.get(controlName) as AbstractControl;
     }
-<<<<<<< HEAD
-
-    const secretVar = type === 'secret' ? `{{.${type}.${path}}}` : `{{${path}}}`;
-    const firstPart = control.value.slice(0, selectionStart);
-    const secondPart = control.value.slice(selectionStart, control.value.length);
-    const finalString = firstPart + secretVar + secondPart;
-
-    control.setValue(finalString);
-    // Input event detection is not working reliable for adding secrets, so we have to call it to work properly
-    this.onWebhookFormChange();
-=======
->>>>>>> a54f6a7e
   }
 
   private setSendFinishedControl(): void {
