--- conflicted
+++ resolved
@@ -1,25 +1,14 @@
 <h2>Webhook configuration</h2>
-<<<<<<< HEAD
-<form class="mb-2" [formGroup]="webhookConfigForm" (input)="onWebhookFormChange()" id="webhook-config-form">
-=======
 <form class="mb-2" (input)="onWebhookFormChange()" [formGroup]="webhookConfigForm" id="webhook-config-form">
->>>>>>> b5b37600
   <div class="mb-1" fxLayout="row" fxLayoutAlign="start center" fxLayoutGap="15px">
     <dt-form-field fxFlex="160px" uitestid="edit-webhook-field-method">
       <dt-label class="required">Request Method</dt-label>
       <dt-select
-<<<<<<< HEAD
-=======
         (selectionChange)="onWebhookFormChange()"
->>>>>>> b5b37600
         formControlName="method"
         class="mr-2 item"
         placeholder="Choose method"
         aria-label="Choose method"
-<<<<<<< HEAD
-        (selectionChange)="onWebhookFormChange()"
-=======
->>>>>>> b5b37600
       >
         <dt-option *ngFor="let method of webhookMethods" [value]="method" [textContent]="method"></dt-option>
       </dt-select>
@@ -31,14 +20,9 @@
       <input #urlInput formControlName="url" dtInput placeholder="URL" />
       <dt-error *ngIf="getFormControl('url').errors?.required">URL must not be empty</dt-error>
       <dt-error *ngIf="getFormControl('url').errors?.url?.pattern">URL must be a valid URL</dt-error>
-<<<<<<< HEAD
       <dt-error *ngIf="getFormControl('url').errors?.url?.special">
-        URL contains a special character causing it to be invalid. Please remove the special character.
+         URL contains a special character causing it to be invalid. Please remove the special character. 
       </dt-error>
-=======
-      <dt-error *ngIf="getFormControl('url').errors?.url?.special"
-        >URL contains a special character causing it to be invalid. Please remove the special character.</dt-error
-      >
       <div dtSuffix>
         <ng-container
           [ngTemplateOutlet]="secretButton"
@@ -49,7 +33,6 @@
           }"
         ></ng-container>
       </div>
->>>>>>> b5b37600
     </dt-form-field>
   </div>
   <div fxLayout="row" fxLayoutAlign="start center" fxLayoutGap="15px">
