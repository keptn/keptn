--- conflicted
+++ resolved
@@ -18,11 +18,7 @@
     }
 
     .header-left {
-<<<<<<< HEAD
-      margin-left: $offset;
-=======
       margin-left: 34px;
->>>>>>> 0c3bda96
     }
 
     .ktb-expandable-tile-content {
@@ -32,14 +28,9 @@
 
     .show-more-left {
       position: absolute;
-<<<<<<< HEAD
-      margin-left: -$offset;
-      width: 24px;
-=======
       margin-left: -30px;
       width: 24px;
       top: 11px;
->>>>>>> 0c3bda96
     }
 
     .show-more-right {
@@ -48,10 +39,7 @@
       top: 13px;
       width: auto;
     }
-<<<<<<< HEAD
-=======
 
->>>>>>> 0c3bda96
     .show-more-right, .show-more-left {
       .dt-icon {
         width: 24px !important;
