--- conflicted
+++ resolved
@@ -43,13 +43,8 @@
                       <dt-icon class="stage-state-icon event-icon error" name="criticalevent"></dt-icon>
                     </ng-container>
                     <dt-icon class="stage-state-icon highlight" *ngIf="service.getOpenApprovals().length > 0" name="deploy"></dt-icon>
-<<<<<<< HEAD
                     <ng-container *ngIf="project.getLatestDeployment(service, selectedStage) as deployment">
                       <a *ngIf="deployment.deploymentUrl" [href]="deployment.deploymentUrl" [title]="'View ' + service.serviceName + ' in ' + selectedStage.stageName" target="_blank"><button dt-icon-button variant="nested"><dt-icon name="externallink"></dt-icon></button></a>
-=======
-                    <ng-container *ngIf="project.getLatestDeploymentTrace(service, selectedStage) as deployment">
-                      <a *ngIf="deployment.getFinishedEvent()?.getDeploymentUrl() as url" [href]="url" [title]="'View ' + deployment.service + ' in ' + selectedStage.stageName" target="_blank"><button dt-icon-button variant="nested"><dt-icon name="externallink"></dt-icon></button></a>
->>>>>>> 4e24f3cd
                     </ng-container>
                   </div>
                 </dt-info-group-title>
@@ -67,21 +62,12 @@
               </div>
               <div class="small" fxLayout="row" fxLayoutAlign="start center" fxLayoutGap="5px" *ngFor="let remediationAction of remediationSequence.getRemediationActions()">
                 <dt-icon class="stage-state-icon event-icon" name="process"></dt-icon>
-<<<<<<< HEAD
                 <p class="m-0" [textContent]="remediationAction.getDetails()"></p>
                 <button class="m-0 p-0 ml-1" dt-button disabled variant="nested" *ngIf="!remediationAction.isFinished()">
                   <dt-loading-spinner aria-label="Action is running..."></dt-loading-spinner>
                 </button>
                 <dt-tag-list aria-label="evaluation-info" *ngIf="remediationSequence.getEvaluationTrace(service.stage)?.getFinishedEvent() as evaluation">
                   <dt-tag class="justify-content-center" [dtOverlay]="evaluationOverlay" [dtOverlayConfig]="overlayConfig" [class.error]="evaluation.isFaulty()" [class.warning]="evaluation.isWarning()" [class.success]="evaluation.isSuccessful()" [textContent]="evaluation.data.evaluation.score | number:'1.0-0'"></dt-tag>
-=======
-                <p class="m-0" *ngIf="remediationSequence.getRemediationAction() as remediationAction" [textContent]="remediationAction.getRemediationActionDescription() || remediationAction.getRemediationActionName()"></p>
-                <button class="m-0 p-0 ml-1" dt-button disabled variant="nested" *ngIf="!remediationSequence.isFinished()">
-                  <dt-loading-spinner aria-label="Action is running..."></dt-loading-spinner>
-                </button>
-                <dt-tag-list aria-label="evaluation-info" *ngIf="remediationSequence.stage && remediationSequence.getEvaluation(remediationSequence.stage)?.getFinishedEvent() as evaluation">
-                  <dt-tag class="justify-content-center" [dtOverlay]="evaluationOverlay" [dtOverlayConfig]="overlayConfig" [class.error]="evaluation.isFaulty()" [class.warning]="evaluation.isWarning()" [class.success]="evaluation.isSuccessful()" [textContent]="evaluation.data.evaluation?.score | number:'1.0-0'"></dt-tag>
->>>>>>> 4e24f3cd
                   <ng-template #evaluationOverlay>
                     <ktb-evaluation-details [evaluationData]="evaluation.getFinishedEvent()" [showChart]="false"></ktb-evaluation-details>
                   </ng-template>
@@ -92,13 +78,8 @@
               <div fxLayout="row" fxLayoutAlign="start center" fxLayoutGap="5px">
                 <dt-icon class="stage-state-icon event-icon error" name="traffic-light"></dt-icon>
                 <p class="m-0">Quality gate <span *ngIf="failedRootEvent.getShortImageName()">of <span [textContent]="failedRootEvent.getShortImageName()"></span></span> failed with a score of</p>
-<<<<<<< HEAD
-                <dt-tag-list aria-label="evaluation-info" *ngIf="failedRootEvent.getEvaluationTrace(selectedStage.stageName).getFinishedEvent() as evaluation">
+                <dt-tag-list aria-label="evaluation-info" *ngIf="failedRootEvent.getEvaluationTrace(selectedStage.stageName)?.getFinishedEvent() as evaluation">
                   <dt-tag class="justify-content-center" [dtOverlay]="overlay" [dtOverlayConfig]="overlayConfig" [class.error]="evaluation.isFaulty()" [class.warning]="evaluation.isWarning()" [class.success]="evaluation.isSuccessful()" [textContent]="evaluation.data.evaluation.score | number:'1.0-0'"></dt-tag>
-=======
-                <dt-tag-list aria-label="evaluation-info" *ngIf="failedRootEvent.getEvaluation(selectedStage.stageName)?.getFinishedEvent() as evaluation">
-                  <dt-tag class="justify-content-center" [dtOverlay]="overlay" [dtOverlayConfig]="overlayConfig" [class.error]="evaluation.isFaulty()" [class.warning]="evaluation.isWarning()" [class.success]="evaluation.isSuccessful()" [textContent]="evaluation.data.evaluation?.score | number:'1.0-0'"></dt-tag>
->>>>>>> 4e24f3cd
                   <ng-template #overlay>
                     <ktb-evaluation-details [evaluationData]="evaluation.getFinishedEvent()" [showChart]="false"></ktb-evaluation-details>
                   </ng-template>
