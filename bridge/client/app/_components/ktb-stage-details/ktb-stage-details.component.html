--- conflicted
+++ resolved
@@ -66,13 +66,8 @@
                 <button class="m-0 p-0 ml-1" dt-button disabled variant="nested" *ngIf="!remediationSequence.isFinished()">
                   <dt-loading-spinner aria-label="Action is running..."></dt-loading-spinner>
                 </button>
-<<<<<<< HEAD
                 <dt-tag-list aria-label="evaluation-info" *ngIf="remediationSequence.stage && remediationSequence.getEvaluation(remediationSequence.stage)?.getFinishedEvent() as evaluation">
                   <dt-tag class="justify-content-center" [dtOverlay]="evaluationOverlay" [dtOverlayConfig]="overlayConfig" [class.error]="evaluation.isFaulty()" [class.warning]="evaluation.isWarning()" [class.success]="evaluation.isSuccessful()" [textContent]="evaluation.data.evaluation?.score | number:'1.0-0'"></dt-tag>
-=======
-                <dt-tag-list aria-label="evaluation-info" *ngIf="remediationSequence.getEvaluation(remediationSequence.stage)?.getFinishedEvent() as evaluation">
-                  <dt-tag class="justify-content-center" [dtOverlay]="evaluationOverlay" [dtOverlayConfig]="overlayConfig" [class.error]="evaluation.isFaulty()" [class.warning]="evaluation.isWarning()" [class.success]="evaluation.isSuccessful()" [textContent]="evaluation.data.evaluation.score | number:'1.0-0'"></dt-tag>
->>>>>>> c1528eca
                   <ng-template #evaluationOverlay>
                     <ktb-evaluation-details [evaluationData]="evaluation.getFinishedEvent()" [showChart]="false"></ktb-evaluation-details>
                   </ng-template>
