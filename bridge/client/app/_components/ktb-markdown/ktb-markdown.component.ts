import marked, { Renderer } from 'marked';
import DOMPurify from 'dompurify';
import hljs from 'highlight.js';
<<<<<<< HEAD
import {ChangeDetectionStrategy, Component, Input, OnChanges, SimpleChange, ViewEncapsulation} from '@angular/core';
import {DomSanitizer, SafeHtml} from '@angular/platform-browser';
=======

import {
  ChangeDetectionStrategy,
  Component,
  Input,
  OnChanges,
  SimpleChange,
  ViewEncapsulation
} from '@angular/core';
import {SafeHtml} from '@angular/platform-browser';
>>>>>>> 4b8ed50e

@Component({
  selector: 'ktb-markdown',
  templateUrl: './ktb-markdown.component.html',
  styleUrls: ['./ktb-markdown.component.scss'],
  host: {
    class: 'ktb-markdown'
  },
  encapsulation: ViewEncapsulation.None,
  preserveWhitespaces: false,
  changeDetection: ChangeDetectionStrategy.OnPush,
})
export class KtbMarkdownComponent implements OnChanges {
<<<<<<< HEAD

  @Input() markdown?: string;
  @Input() html?: string;
  public safeHtml?: SafeHtml;
=======
  @Input() markdown: string;
  @Input() html: string;
  public safeHtml: SafeHtml;
>>>>>>> 4b8ed50e
  private md: any;

  static highlightCode(code: string, language: string): string {
    if (!(language && hljs.getLanguage(language))) {
      // use 'markdown' as default language
      language = 'markdown';
    }

    const result = hljs.highlight(language, code).value;
    return `<code class="hljs ${language}">${result}</code>`;
  }

  static addTargetAndNoopener(node: Element) {
    // set all elements owning href to target=_blank and rel=noopener
    if (node instanceof HTMLLinkElement) {
      node.setAttribute('target', '_blank');
      node.setAttribute('rel', 'noopener');
    }
  }

  constructor() {
    const renderer = new Renderer();
    renderer.code = KtbMarkdownComponent.highlightCode;
    DOMPurify.addHook('afterSanitizeAttributes', KtbMarkdownComponent.addTargetAndNoopener);
    this.md = marked.setOptions({ renderer });
  }

  markdownToSafeHtml(value: string): SafeHtml {
    const html = this.md(value);
    return DOMPurify.sanitize(html);
  }

  htmlToSafeHtml(value: string): SafeHtml {
    return DOMPurify.sanitize(value);
  }

  ngOnChanges(changes: { [propKey: string]: SimpleChange }) {
    for (const propName in changes) {
      if (propName === 'markdown') {
        const value = changes[propName].currentValue;
        if (value) {
          this.safeHtml = this.markdownToSafeHtml(value);
        }
      } else if (propName === 'html') {
        const value = changes[propName].currentValue;
        if (value) {
          this.safeHtml = this.htmlToSafeHtml(value);
        }
      }
    }
  }
}<|MERGE_RESOLUTION|>--- conflicted
+++ resolved
@@ -1,11 +1,6 @@
 import marked, { Renderer } from 'marked';
 import DOMPurify from 'dompurify';
 import hljs from 'highlight.js';
-<<<<<<< HEAD
-import {ChangeDetectionStrategy, Component, Input, OnChanges, SimpleChange, ViewEncapsulation} from '@angular/core';
-import {DomSanitizer, SafeHtml} from '@angular/platform-browser';
-=======
-
 import {
   ChangeDetectionStrategy,
   Component,
@@ -15,7 +10,6 @@
   ViewEncapsulation
 } from '@angular/core';
 import {SafeHtml} from '@angular/platform-browser';
->>>>>>> 4b8ed50e
 
 @Component({
   selector: 'ktb-markdown',
@@ -29,17 +23,10 @@
   changeDetection: ChangeDetectionStrategy.OnPush,
 })
 export class KtbMarkdownComponent implements OnChanges {
-<<<<<<< HEAD
-
   @Input() markdown?: string;
   @Input() html?: string;
   public safeHtml?: SafeHtml;
-=======
-  @Input() markdown: string;
-  @Input() html: string;
-  public safeHtml: SafeHtml;
->>>>>>> 4b8ed50e
-  private md: any;
+  private readonly md: typeof marked;
 
   static highlightCode(code: string, language: string): string {
     if (!(language && hljs.getLanguage(language))) {
