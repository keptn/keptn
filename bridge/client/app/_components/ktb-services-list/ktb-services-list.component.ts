import {
  ChangeDetectionStrategy,
  Component,
  Input,
  OnDestroy,
  OnInit,
  ViewEncapsulation
} from '@angular/core';
import {DtTableDataSource} from "@dynatrace/barista-components/table";
import {Subject} from "rxjs";

import {Service} from "../../_models/service";
import {DateUtil} from "../../_utils/date.utils";
import {DataService} from "../../_services/data.service";
import {takeUntil} from "rxjs/operators";
import {Root} from "../../_models/root";

const DEFAULT_PAGE_SIZE = 3;

@Component({
  selector: 'ktb-services-list',
  templateUrl: './ktb-services-list.component.html',
  styleUrls: ['./ktb-services-list.component.scss'],
  host: {
    class: 'ktb-services-list'
  },
  encapsulation: ViewEncapsulation.None,
  preserveWhitespaces: false,
  changeDetection: ChangeDetectionStrategy.OnPush,
})
export class KtbServicesListComponent implements OnInit, OnDestroy {

  private readonly unsubscribe$ = new Subject<void>();

  public _services: Service[] = [];
  public _pageSize: number = DEFAULT_PAGE_SIZE;
  public dataSource: DtTableDataSource<Service>;

  @Input()
  get services(): Service[] {
    return this._services;
  }
  set services(value: Service[]) {
    if (this._services !== value) {
      this._services = value;
      this.updateDataSource();
    }
  }

  get pageSize(): number {
    return this._pageSize;
  }
  set pageSize(value: number) {
    if (this._pageSize !== value) {
      this._pageSize = value;
      this.updateDataSource();
    }
  }

  get DEFAULT_PAGE_SIZE(): number {
    return DEFAULT_PAGE_SIZE;
  }

  constructor(public dataService: DataService, public dateUtil: DateUtil) { }

  ngOnInit() {
    this.dataService.roots
      .pipe(takeUntil(this.unsubscribe$))
      .subscribe(() => {
        this.updateDataSource();
      });
  }

  updateDataSource() {
<<<<<<< HEAD
    let data = this.services.sort((a, b) => {
      if(!a.getRecentRoot())
        return 1;
      else if(!b.getRecentRoot())
        return -1;
      else
        return DateUtil.compareTraceTimesAsc(a.getRecentRoot().getLastTrace(), b.getRecentRoot().getLastTrace());
    });
    this.dataSource = new DtTableDataSource(data.slice(0, this.pageSize));
=======
    this.services.sort(this.compare());
    this.dataSource = new DtTableDataSource(this.services.slice(0, this.pageSize));
  }

  private compare() {
    return (a, b) => {
      if (!a.getRecentSequence())
        return 1;
      else if (!b.getRecentSequence())
        return -1;
      else
        return DateUtil.compareTraceTimesAsc(a.getRecentSequence().getLastTrace(), b.getRecentSequence().getLastTrace());
    };
>>>>>>> 889c15a2
  }

  toggleAllServices() {
    if(this.services.length > this.pageSize) {
      this.pageSize = this.services.length;
    } else if(this.pageSize > DEFAULT_PAGE_SIZE) {
      this.pageSize = DEFAULT_PAGE_SIZE;
    }
  }

  getServiceLink(service: Service) {
    return ['service', service.serviceName, 'context', service.deploymentContext, 'stage', service.stage]
  }

  getSequenceLink(sequence: Root, service: Service) {
    return ['sequence', sequence.shkeptncontext, 'stage', service.stage];
  }

  ngOnDestroy(): void {
    this.unsubscribe$.next();
  }

}<|MERGE_RESOLUTION|>--- conflicted
+++ resolved
@@ -72,31 +72,19 @@
   }
 
   updateDataSource() {
-<<<<<<< HEAD
-    let data = this.services.sort((a, b) => {
-      if(!a.getRecentRoot())
-        return 1;
-      else if(!b.getRecentRoot())
-        return -1;
-      else
-        return DateUtil.compareTraceTimesAsc(a.getRecentRoot().getLastTrace(), b.getRecentRoot().getLastTrace());
-    });
-    this.dataSource = new DtTableDataSource(data.slice(0, this.pageSize));
-=======
     this.services.sort(this.compare());
     this.dataSource = new DtTableDataSource(this.services.slice(0, this.pageSize));
   }
 
   private compare() {
     return (a, b) => {
-      if (!a.getRecentSequence())
+      if (!a.getRecentRoot())
         return 1;
-      else if (!b.getRecentSequence())
+      else if (!b.getRecentRoot())
         return -1;
       else
-        return DateUtil.compareTraceTimesAsc(a.getRecentSequence().getLastTrace(), b.getRecentSequence().getLastTrace());
+        return DateUtil.compareTraceTimesAsc(a.getRecentRoot().getLastTrace(), b.getRecentRoot().getLastTrace());
     };
->>>>>>> 889c15a2
   }
 
   toggleAllServices() {
