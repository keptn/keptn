--- conflicted
+++ resolved
@@ -4,13 +4,9 @@
 import { DataService } from '../../_services/data.service';
 import { ActivatedRoute, ParamMap } from '@angular/router';
 import { filter, map } from 'rxjs/operators';
-<<<<<<< HEAD
-import { isGitHTTPS } from '../../_utils/git-upstream.utils';
 import { NotificationType } from '../../_models/notification';
 import { NotificationsService } from '../../_services/notifications.service';
-=======
 import { isGitHTTPS, isGitSSH, isRemoteUrlEmpty } from '../../_utils/git-upstream.utils';
->>>>>>> 60bd2573
 
 export enum GitFormType {
   SSH,
