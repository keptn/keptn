--- conflicted
+++ resolved
@@ -46,11 +46,7 @@
     const submitForm = { target: { submit: (): void => {} } };
     component.logout(submitForm);
     httpMock.expectOne('./logout').flush(null);
-<<<<<<< HEAD
-    expect(locationSpy).toBeCalledWith('/logout?status=true');
-=======
     expect(locationAssignMock).toBeCalledWith('/logout?status=true');
->>>>>>> 7365a645
   });
 });
 
