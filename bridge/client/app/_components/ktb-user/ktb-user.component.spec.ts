import { KtbUserComponent } from './ktb-user.component';
import { ComponentFixture, TestBed } from '@angular/core/testing';
import { AppModule } from '../../app.module';
import { HttpClientTestingModule, HttpTestingController } from '@angular/common/http/testing';
import { EndSessionData } from '../../../../shared/interfaces/end-session-data';

describe('ktbUserComponentTest', () => {
  let component: KtbUserComponent;
  let fixture: ComponentFixture<KtbUserComponent>;
  let httpMock: HttpTestingController;
  const locationAssignMock = mockLocation();

  beforeEach(async () => {
    await TestBed.configureTestingModule({
      imports: [AppModule, HttpClientTestingModule],
    }).compileComponents();

    fixture = TestBed.createComponent(KtbUserComponent);
    component = fixture.componentInstance;
    httpMock = TestBed.inject(HttpTestingController);
  });

  afterEach(() => {
    locationAssignMock.mockClear();
  });

  it('should create', () => {
    fixture.detectChanges();
    expect(component).toBeDefined();
  });

  it('should send POST to logout', () => {
    const submitForm = { target: { submit: (): void => {} } };
    const submitSpy = jest.spyOn(submitForm.target, 'submit');
    component.logout(submitForm);
    httpMock.expectOne('./logout').flush({
      id_token_hint: '',
      end_session_endpoint: '',
      post_logout_redirect_uri: '',
      state: '',
    } as EndSessionData);
    expect(submitSpy).toHaveBeenCalled();
  });

  it('should redirect to root if no data for logout is returned', () => {
    const submitForm = { target: { submit: (): void => {} } };
    component.logout(submitForm);
    httpMock.expectOne('./logout').flush(null);
<<<<<<< HEAD
    expect(locationAssignMock).toBeCalledWith('/logout?status=true');
=======
    expect(locationAssignMock).toBeCalledWith('/logoutsession');
>>>>>>> 1a657c85
  });
});

function mockLocation(): jest.Mock<unknown, unknown[]> {
  const locationAssignMock = jest.fn();
  /* eslint-disable @typescript-eslint/ban-ts-comment */
  // @ts-ignore
  delete window.location;
  // @ts-ignore
  window.location = { assign: locationAssignMock };
  /* eslint-enable @typescript-eslint/ban-ts-comment */
  return locationAssignMock;
}<|MERGE_RESOLUTION|>--- conflicted
+++ resolved
@@ -46,11 +46,7 @@
     const submitForm = { target: { submit: (): void => {} } };
     component.logout(submitForm);
     httpMock.expectOne('./logout').flush(null);
-<<<<<<< HEAD
-    expect(locationAssignMock).toBeCalledWith('/logout?status=true');
-=======
     expect(locationAssignMock).toBeCalledWith('/logoutsession');
->>>>>>> 1a657c85
   });
 });
 
