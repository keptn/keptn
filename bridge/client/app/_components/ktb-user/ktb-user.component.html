--- conflicted
+++ resolved
@@ -1,17 +1,10 @@
 <div class="user">
   <p>User: {{ user }}</p>
   <div>
-<<<<<<< HEAD
-    <form (ngSubmit)="logout($event)" method="POST" [action]="formData.end_session_endpoint">
-      <input type="hidden" name="state" [value]="formData.state" />
-      <input type="hidden" name="post_logout_redirect_uri" [value]="formData.post_logout_redirect_uri" />
-      <input type="hidden" name="id_token_hint" [value]="formData.id_token_hint" />
-=======
     <form (ngSubmit)="logout($event)" method="POST" [action]="logoutFormData.end_session_endpoint">
       <input type="hidden" name="state" [value]="logoutFormData.state" />
       <input type="hidden" name="post_logout_redirect_uri" [value]="logoutFormData.post_logout_redirect_uri" />
       <input type="hidden" name="id_token_hint" [value]="logoutFormData.id_token_hint" />
->>>>>>> 1a657c85
       <button type="submit" dt-button>Logout</button>
     </form>
   </div>
