--- conflicted
+++ resolved
@@ -16,15 +16,11 @@
 
   beforeEach(async () => {
     await TestBed.configureTestingModule({
-<<<<<<< HEAD
-      imports: [AppModule, HttpClientTestingModule],
-=======
       declarations: [],
       imports: [
         AppModule,
         HttpClientTestingModule,
       ],
->>>>>>> 05d9a30e
     }).compileComponents();
 
     fixture = TestBed.createComponent(KtbCreateSecretFormComponent);
