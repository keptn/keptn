import { ComponentFixture, TestBed } from '@angular/core/testing';
import { KtbProjectSettingsComponent } from './ktb-project-settings.component';
import { DataService } from '../../_services/data.service';
import { BehaviorSubject, of } from 'rxjs';
import { AppModule } from '../../app.module';
import { HttpClientTestingModule } from '@angular/common/http/testing';
import { DataServiceMock } from '../../_services/data.service.mock';
import { ActivatedRoute, Router } from '@angular/router';

describe('KtbProjectSettingsComponent', () => {
  let component: KtbProjectSettingsComponent;
  let fixture: ComponentFixture<KtbProjectSettingsComponent>;
  const UNSAVED_DIALOG_STATE = 'unsaved';
  let dataService: DataService;
  const routeDataSubject = new BehaviorSubject<{ isCreateMode: boolean }>({isCreateMode: false});

  beforeEach(async () => {
    await TestBed.configureTestingModule({
      imports: [AppModule, HttpClientTestingModule],
      providers: [
        {provide: DataService, useClass: DataServiceMock},
        {
          provide: ActivatedRoute,
          useValue: {
            params: of({projectName: 'sockshop'}),
            data: routeDataSubject.asObservable(),
            queryParams: of({}),
          },
        },
      ],
    }).compileComponents();

    fixture = TestBed.createComponent(KtbProjectSettingsComponent);
    component = fixture.componentInstance;
    dataService = fixture.debugElement.injector.get(DataService);

    const notifications = document.getElementsByTagName('dt-confirmation-dialog-state');
    if (notifications.length > 0) {
      // tslint:disable-next-line:prefer-for-of
      for (let i = 0; i < notifications.length; i++) {
        notifications[i].remove();
      }
    }

    fixture.detectChanges();
  });

  it('should create', () => {
    expect(component).toBeTruthy();
  });


  it('should have create mode enabled when routed to route data contains {isCreateMode: true}', () => {
    // given
    routeDataSubject.next({isCreateMode: true});
    fixture.detectChanges();

    // then
    expect(component.isCreateMode).toBe(true);
  });

  it('should have a validation error if project name already exists in projects', async () => {
    // given
    component.isCreateMode = true;
    fixture.detectChanges();

    // when
    await dataService.loadProjects();
    component.projectNameControl.setValue('sockshop');

    // then
    expect(component.projectNameControl.hasError('duplicate')).toBe(true);
  });

  it('should navigate to created project', async () => {
    // given
    component.isCreateMode = true;
    component.projectName = 'sockshop';
    fixture.detectChanges();

    // when
    const router = TestBed.inject(Router);
    const routeSpy = jest.spyOn(router, 'navigate');
    await dataService.loadProjects();

    // then
    expect(routeSpy).toHaveBeenCalled();
  });

  it('should call DataService.setGitUpstreamUrl on setGitUpstream', () => {
    // given
    const gitData = {
      remoteURI: 'https://test.git',
      gitUser: 'username',
      gitToken: 'token',
    };
    component.projectName = 'sockshop';

    // when
    const spy = jest.spyOn(dataService, 'setGitUpstreamUrl');
    component.updateGitData(gitData);
    component.setGitUpstream();

    // then
    expect(spy).toHaveBeenCalled();
  });

  it('should have create mode disabled when routed to route data contains {isCreateMode: false}', () => {
    // given
    routeDataSubject.next({isCreateMode: false});
    fixture.detectChanges();

    expect(component.isCreateMode).toBe(false);
  });

  it('should set project name to projectName retrieved by route', () => {
    expect(component.projectName).toEqual('sockshop');
  });

  it('should have an pattern validation error when project name does not match: first letter lowercase, only lowercase, numbers and hyphens allowed', () => {
    // given
    component.isCreateMode = true;
    fixture.detectChanges();

    component.projectNameControl.setValue('Sockshop');
    component.projectNameForm.updateValueAndValidity();
    expect(component.projectNameForm.hasError('pattern'));

    component.projectNameControl.setValue('1ockshop');
    component.projectNameForm.updateValueAndValidity();
    expect(component.projectNameForm.hasError('pattern'));

    component.projectNameControl.setValue('-ockshop');
    component.projectNameForm.updateValueAndValidity();
    expect(component.projectNameForm.hasError('pattern'));

    component.projectNameControl.setValue('$ockshop');
    component.projectNameForm.updateValueAndValidity();
    expect(component.projectNameForm.hasError('pattern'));

    component.projectNameControl.setValue('soCkshop');
    component.projectNameForm.updateValueAndValidity();
    expect(component.projectNameForm.hasError('pattern'));

    component.projectNameControl.setValue('sock_shop');
    component.projectNameForm.updateValueAndValidity();
    expect(component.projectNameForm.hasError('pattern'));

    component.projectNameControl.setValue('sockshop-1');
    component.projectNameForm.updateValueAndValidity();
    expect(component.projectNameForm.errors).toBeNull();
  });

  it('should delete a project and navigate to dashboard', () => {
    // given
    component.isCreateMode = false;
    component.projectName = 'sockshop';
    fixture.detectChanges();

    // when
    const router = TestBed.inject(Router);
    const routeSpy = jest.spyOn(router, 'navigate');
<<<<<<< HEAD

=======
>>>>>>> 8e6175ea
    dataService.loadProjects = jest.fn().mockImplementation(() => {
      // @ts-ignore
      dataService._projects.next(dataService._projects.getValue().filter(project => project.projectName !== 'sockshop'));
    });
    component.deleteProject('sockshop');

    // then
    expect(routeSpy).toHaveBeenCalled();
  });

  it('should not show a notification when the component is initialized', () => {
    // given
    component.isCreateMode = false;
    fixture.detectChanges();

    // then
    // Has to be retrieved by document, as it is not created at component level
    const notifications = document.getElementsByTagName('dt-confirmation-dialog-state');
    expect(component.unsavedDialogState).toBeNull();
    expect(notifications.length).toEqual(0);
  });

  it('should show a notification when "unsaved" is set', () => {
    // given
    component.isCreateMode = false;
    component.unsavedDialogState = UNSAVED_DIALOG_STATE;
    fixture.detectChanges();

    // then
    const notification = document.getElementsByTagName('dt-confirmation-dialog-state');
    expect(notification.length).toEqual(1);

    // We have to reset the state, as the dt-confirmation-dialog component has some pending timer open
    // and the test will not complete
    component.unsavedDialogState = null;
    fixture.detectChanges();
  });

  it('should show a notification for unsaved changes when git data is changed in update mode', () => {
    // given
    component.isCreateMode = true;
    fixture.detectChanges();

    // when
    component.updateGitData({gitUser: 'someUser', remoteURI: 'someUri', gitToken: 'someToken', gitFormValid: true});
    fixture.detectChanges();

    // then
    expect(component.unsavedDialogState).toEqual(UNSAVED_DIALOG_STATE);
  });

  it('should not show a notification for unsaved changes when git data is changed in create mode', () => {
    // given
    component.isCreateMode = true;
    fixture.detectChanges();

    // when
    component.updateGitData({gitUser: 'someUser', remoteURI: 'someUri', gitToken: 'someToken', gitFormValid: true});
    fixture.detectChanges();

    // then
    expect(component.unsavedDialogState).toEqual(UNSAVED_DIALOG_STATE);
  });

  it('should not show a notification when not all git data fields are set', () => {
    // given
    component.isCreateMode = false;
    fixture.detectChanges();

    // when
    component.updateGitData({gitUser: 'someUser', remoteURI: 'someUri'});
    fixture.detectChanges();

    // then
    expect(component.unsavedDialogState).toBeNull();

    // when
    component.updateGitData({gitUser: 'someUser', gitToken: 'someToken'});
    fixture.detectChanges();

    // then
    expect(component.unsavedDialogState).toBeNull();

    // when
    component.updateGitData({remoteURI: 'someUri', gitToken: 'someToken'});
    fixture.detectChanges();

    // then
    expect(component.unsavedDialogState).toBeNull();
  });

  it('should not show a notification when the notification was closed', () => {
    // given
    component.isCreateMode = false;
    fixture.detectChanges();

    // given
    component.unsavedDialogState = UNSAVED_DIALOG_STATE;
    fixture.detectChanges();

    // when
    component.unsavedDialogState = null;
    fixture.detectChanges();

    // then
    const notification = document.getElementsByTagName('dt-confirmation-dialog-state')[0];
    // It still exists in the dom but is hidden - so we test for aria-hidden
    expect(notification.getAttribute('aria-hidden')).toEqual('true');
  });
});<|MERGE_RESOLUTION|>--- conflicted
+++ resolved
@@ -160,10 +160,7 @@
     // when
     const router = TestBed.inject(Router);
     const routeSpy = jest.spyOn(router, 'navigate');
-<<<<<<< HEAD
-
-=======
->>>>>>> 8e6175ea
+    
     dataService.loadProjects = jest.fn().mockImplementation(() => {
       // @ts-ignore
       dataService._projects.next(dataService._projects.getValue().filter(project => project.projectName !== 'sockshop'));
