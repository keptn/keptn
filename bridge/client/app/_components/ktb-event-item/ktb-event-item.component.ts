import {ChangeDetectorRef, Component, Directive, Input, TemplateRef, ViewChild} from '@angular/core';
import {MatDialog, MatDialogRef} from '@angular/material/dialog';
import { Observable, of } from 'rxjs';
import {Project} from '../../_models/project';
import {Trace} from '../../_models/trace';
import {ClipboardService} from '../../_services/clipboard.service';
import {DataService} from '../../_services/data.service';
import {DateUtil} from '../../_utils/date.utils';

@Directive({
  selector: `ktb-event-item-detail, [ktb-event-item-detail], [ktbEventItemDetail]`,
  exportAs: 'ktbEventItemDetail',
})
export class KtbEventItemDetail {
}

@Component({
  selector: 'ktb-event-item',
  templateUrl: './ktb-event-item.component.html',
  styleUrls: ['./ktb-event-item.component.scss'],
})
export class KtbEventItemComponent {

  public project$: Observable<Project | undefined> = of(undefined);
  public _event?: Trace;

  @ViewChild('eventPayloadDialog')
  // tslint:disable-next-line:no-any
  public eventPayloadDialog?: TemplateRef<any>;
  // tslint:disable-next-line:no-any
  public eventPayloadDialogRef?: MatDialogRef<any, any>;

  @Input() public showChartLink = false;
  @Input() public showTime = true;
  @Input() public showLabels = true;

  @Input()
  get event(): Trace | undefined {
    return this._event;
  }

  set event(value: Trace | undefined) {
    if (this._event !== value) {
      this._event = value;
      if (this._event?.project) {
<<<<<<< HEAD
        this.project$ = this.dataService.getProject(this._event?.project);
=======
        this.project$ = this.dataService.getProject(this._event.project);
>>>>>>> 7d2f6c86
      }
      this.changeDetectorRef.markForCheck();
    }
  }

  constructor(private changeDetectorRef: ChangeDetectorRef,
              private dataService: DataService,
              private dialog: MatDialog,
              private clipboard: ClipboardService,
              public dateUtil: DateUtil) {
  }

  showEventPayloadDialog() {
    if (this.eventPayloadDialog && this._event) {
      this.eventPayloadDialogRef = this.dialog.open(this.eventPayloadDialog, {data: this._event.plainEvent});
    }
  }

  closeEventPayloadDialog() {
    if (this.eventPayloadDialogRef) {
      this.eventPayloadDialogRef.close();
    }
  }

  copyEventPayload(plainEvent: string): void {
    this.clipboard.copy(plainEvent, 'event payload');
  }

  isUrl(value: string): boolean {
    try {
      // tslint:disable-next-line:no-unused-expression
      new URL(value);
    } catch (_) {
      return false;
    }
    return true;
  }

}<|MERGE_RESOLUTION|>--- conflicted
+++ resolved
@@ -43,11 +43,7 @@
     if (this._event !== value) {
       this._event = value;
       if (this._event?.project) {
-<<<<<<< HEAD
-        this.project$ = this.dataService.getProject(this._event?.project);
-=======
         this.project$ = this.dataService.getProject(this._event.project);
->>>>>>> 7d2f6c86
       }
       this.changeDetectorRef.markForCheck();
     }
