--- conflicted
+++ resolved
@@ -1,11 +1,5 @@
 import {ChangeDetectorRef, Component, Input, Output, EventEmitter} from '@angular/core';
-import {Root} from '../../_models/root';
-<<<<<<< HEAD
-import {ActivatedRoute} from '@angular/router';
-import {Subject} from 'rxjs';
 import {Sequence} from '../../_models/sequence';
-=======
->>>>>>> 889c15a2
 
 @Component({
   selector: 'ktb-sequence-timeline',
@@ -13,13 +7,8 @@
   styleUrls: ['./ktb-sequence-timeline.component.scss']
 })
 export class KtbSequenceTimelineComponent{
-<<<<<<< HEAD
   private _currentSequence: Sequence;
-  public _selectedStage: String;
-=======
-  private _currentSequence: Root;
   public _selectedStage: string;
->>>>>>> 889c15a2
 
   @Output() selectedStageChange: EventEmitter<string> = new EventEmitter();
 
