<div class="ktb-trigger-sequence pl-3 pr-3 pb-3">
  <div fxFlex="66">
    <div fxLayout="column" *ngIf="state === 'ENTRY'">
<<<<<<< HEAD
      <h2 uitestid="ktb-trigger-headline">Trigger a new sequence for project {{ projectName }}</h2>
=======
      <h2 uitestid="keptn-trigger-entry-h2">Trigger a new sequence for project {{ projectName }}</h2>
      <dt-form-field>
        <dt-label class="mb-1 mt-2">Sequence type</dt-label>
        <dt-radio-group
          class="mb-3"
          name="sequenceType"
          fxLayout="row"
          fxLayoutGap="15px"
          fxLayoutAlign="start center"
          [(ngModel)]="sequenceType"
          uitestid="keptn-trigger-sequence-selection"
        >
          <dt-radio-button *ngIf="!isQualityGatesOnly" [value]="TRIGGER_SEQUENCE.DELIVERY">Delivery</dt-radio-button>
          <dt-radio-button [value]="TRIGGER_SEQUENCE.EVALUATION">Evaluation</dt-radio-button>
          <dt-radio-button
            class="overlay-origin"
            [value]="TRIGGER_SEQUENCE.CUSTOM"
            [disabled]="!customSequences || customSequences?.length === 0"
          >
            Custom
            <div
              *ngIf="customSequences?.length === 0"
              class="radio-button-overlay"
              [dtOverlay]="noCustomSequencesOverlay"
            ></div>
          </dt-radio-button>
          <ng-container *ngIf="!customSequences">
            <dt-loading-spinner></dt-loading-spinner>
            <span>Loading custom sequences ...</span>
          </ng-container>
>>>>>>> 63c6e14c

      <div class="mb-3" fxLayout="row" fxLayoutGap="15px">
        <dt-form-field>
          <dt-label class="required">Service</dt-label>
          <dt-select
            [disabled]="services.length === 0"
            [(ngModel)]="selectedService"
            placeholder="Select ..."
            uitestid="keptn-trigger-service-selection"
          >
            <ng-container *ngIf="services">
              <dt-option *ngFor="let service of services" [value]="service">{{ service }}</dt-option>
            </ng-container>
          </dt-select>
        </dt-form-field>

        <dt-form-field>
          <dt-label class="required">Stage</dt-label>
          <dt-select
            [disabled]="stages.length === 0"
            [(ngModel)]="selectedStage"
            (selectionChange)="selectedStageChanged()"
            placeholder="Select ..."
            uitestid="keptn-trigger-stage-selection"
          >
            <ng-container *ngIf="stages">
              <dt-option *ngFor="let stage of stages" [value]="stage">{{ stage }}</dt-option>
            </ng-container>
          </dt-select>
        </dt-form-field>
      </div>

      <!--   Sequence Selection   -->
      <dt-radio-group
        class="mb-3"
        name="sequenceType"
        fxLayout="row"
        fxLayoutGap="15px"
        fxLayoutAlign="start center"
        [(ngModel)]="sequenceType"
        uitestid="keptn-trigger-sequence-selection"
      >
        <dt-radio-button
          *ngIf="!isQualityGatesOnly"
          [value]="TRIGGER_SEQUENCE.DELIVERY"
          uitestid="ktb-trigger-sequence-delivery-radio"
        >
          Delivery
        </dt-radio-button>
        <dt-radio-button [value]="TRIGGER_SEQUENCE.EVALUATION" uitestid="ktb-trigger-sequence-evaluation-radio"
          >Evaluation</dt-radio-button
        >
        <div *ngIf="false; else customSequencesSelect" [dtOverlay]="noCustomSequencesOverlay">
          <ng-container *ngTemplateOutlet="customSequencesSelect"></ng-container>
        </div>
        <ng-template #customSequencesSelect>
          <dt-radio-button
            [value]="TRIGGER_SEQUENCE.CUSTOM"
            [disabled]="!customSequencesOfStage?.length"
            uitestid="ktb-trigger-sequence-custom-radio"
          >
            <dt-select
              [disabled]="!customSequencesOfStage?.length"
              [(ngModel)]="customFormData.sequence"
              class="sequence-select"
              name="customSequence"
              placeholder="Select ..."
              uitestid="keptn-trigger-custom-sequence-select"
            >
              <dt-option
                *ngFor="let sequence of customSequencesOfStage"
                [value]="sequence"
                [textContent]="sequence"
              ></dt-option>
            </dt-select>
          </dt-radio-button>
        </ng-template>
        <ng-container *ngIf="!customSequences">
          <dt-loading-spinner></dt-loading-spinner>
          <span>Loading custom sequences ...</span>
        </ng-container>

        <ng-template #noCustomSequencesOverlay>
          There are no custom sequences available in the shipyard.yaml file
        </ng-template>
      </dt-radio-group>
      <!--   Sequence Selection   -->

      <div class="mt-3" fxLayout="row" fxLayoutAlign="space-between">
        <button dt-button variant="secondary" (click)="formClosed.emit()" uitestid="keptn-trigger-button-close">
          Cancel
        </button>
        <button
          dt-button
          variant="secondary"
          uitestid="keptn-trigger-button-next"
          [disabled]="!selectedService || !selectedStage"
          (click)="setFormState()"
        >
          Next
          <dt-icon name="right"></dt-icon>
        </button>
      </div>
    </div>

    <div fxLayout="column" *ngIf="state === TRIGGER_SEQUENCE.DELIVERY">
      <h2 uitestid="ktb-trigger-headline">Trigger a delivery for {{ selectedService }} in {{ selectedStage }}</h2>
      <div class="mb-3 mt-2" fxLayout="row" fxLayoutGap="15px">
        <dt-form-field>
          <dt-label class="required">Image</dt-label>
          <input
            uitestid="keptn-trigger-delivery-image"
            [(ngModel)]="deliveryFormData.image"
            dtInput
            placeholder="docker.io/keptnexamples/carts"
          />
        </dt-form-field>
        <dt-form-field>
          <dt-label class="required">Tag</dt-label>
          <input
            uitestid="keptn-trigger-delivery-tag"
            [(ngModel)]="deliveryFormData.tag"
            dtInput
            placeholder="0.12.3"
          />
        </dt-form-field>
      </div>
      <dt-form-field class="mb-3">
        <dt-label>Labels</dt-label>
        <input
          uitestid="keptn-trigger-delivery-labels"
          [(ngModel)]="deliveryFormData.labels"
          dtInput
          placeholder="e.g. key1=value1,key2=value2"
        />
        <dt-hint>Comma separated. Allowed: key=value</dt-hint>
      </dt-form-field>

      <dt-form-field class="mb-3">
        <dt-label>Values</dt-label>
        <textarea
          [errorStateMatcher]="jsonErrorStateMatcher"
          [(ngModel)]="deliveryFormData.values"
          dtInput
          placeholder='e.g.: {"key1": "stringVal", "key2": {"key3": true}'
          class="resize-vertical"
          uitestid="keptn-trigger-delivery-values"
        ></textarea>
        <dt-hint>JSON object</dt-hint>
        <dt-error uitestid="keptn-trigger-delivery-values-error">Must be valid JSON</dt-error>
      </dt-form-field>

      <ng-container
        [ngTemplateOutlet]="triggerActions"
        [ngTemplateOutletContext]="{
          isValid:
            isValidString(deliveryFormData.image) &&
            isValidString(deliveryFormData.tag) &&
            isValidJSON(deliveryFormData.values)
        }"
      ></ng-container>
    </div>

    <div fxLayout="column" *ngIf="state === TRIGGER_SEQUENCE.EVALUATION">
      <h2 uitestid="ktb-trigger-headline">Trigger an evaluation for {{ selectedService }} in {{ selectedStage }}</h2>

      <div fxLayout="row" class="mb-3" fxLayoutGap="20px">
        <!--   Start date     -->
        <dt-form-field class="overlay-origin">
          <dt-label [class.required]="evaluationFormData.evaluationType === TRIGGER_EVALUATION_TIME.START_END"
            >Start at</dt-label
          >
          <div class="input-overlay" (click)="timeFrameStartButton._elementRef?.nativeElement.click()"></div>
          <input
            readonly
            dtInput
            [(ngModel)]="evaluationFormData.startDatetime"
            [errorStateMatcher]="showErrorStateMatcher"
          />

          <dt-hint>Defaults to now if not filled in</dt-hint>
          <button
            dt-icon-button
            dtSuffix
            variant="nested"
            [disabled]="!evaluationFormData.startDatetime"
            (click)="setStartDate(undefined)"
          >
            <dt-icon name="abort"></dt-icon>
          </button>
          <button
            uitestid="keptn-trigger-button-starttime"
            #timeFrameStartButton
            dt-icon-button
            dtSuffix
            ktbDatetimePicker
            [timeEnabled]="true"
            [secondsEnabled]="true"
            (selectedDateTime)="setStartDate($event)"
          >
            <dt-icon name="calendar"></dt-icon>
          </button>
<<<<<<< HEAD
=======
          <dt-hint>Has to be after start date</dt-hint>
          <dt-error
            *ngIf="!isValidStartBeforeEnd || !isValidStartEndDuration"
            uitestid="keptn-trigger-evaluation-date-error"
          >
            <ng-container *ngIf="!isValidStartBeforeEnd">Start date must be before end date</ng-container>
            <ng-container *ngIf="isValidStartBeforeEnd && !isValidStartEndDuration"
              >The duration has to be minimum 1 minute
            </ng-container>
          </dt-error>
>>>>>>> 63c6e14c
        </dt-form-field>

        <dt-radio-group
          name="evaluationTimeSelect"
          fxLayout="column"
          fxLayoutGap="15px"
          uitestid="keptn-trigger-evaluation-type"
          [(ngModel)]="evaluationFormData.evaluationType"
          fxFlex
        >
          <div fxLayout="row" fxLayoutAlign="start center">
            <dt-radio-button
              [value]="TRIGGER_EVALUATION_TIME.START_END"
              uitestid="ktb-trigger-sequence-radio-end-date"
            ></dt-radio-button>
            <dt-form-field class="overlay-origin full-width-error" fxFlex>
              <dt-label [class.required]="evaluationFormData.evaluationType === TRIGGER_EVALUATION_TIME.START_END">
                End at
              </dt-label>
              <div class="input-overlay" (click)="endDateButton?._elementRef?.nativeElement.click()"></div>
              <input
                readonly
                dtInput
                [(ngModel)]="evaluationFormData.endDatetime"
                [errorStateMatcher]="showErrorStateMatcher"
              />
              <button
                dt-icon-button
                dtSuffix
                variant="nested"
                uitestid="ktb-trigger-button-reset-end-date"
                [disabled]="
                  !evaluationFormData.endDatetime ||
                  evaluationFormData.evaluationType === TRIGGER_EVALUATION_TIME.TIMEFRAME
                "
                (click)="setEndDate(undefined)"
              >
                <dt-icon name="abort"></dt-icon>
              </button>
              <button
                #endDateButton
                dt-icon-button
                dtSuffix
                ktbDatetimePicker
                uitestid="keptn-trigger-button-end-date"
                [timeEnabled]="true"
                [disabled]="evaluationFormData.evaluationType === TRIGGER_EVALUATION_TIME.TIMEFRAME"
                [secondsEnabled]="true"
                (selectedDateTime)="setEndDate($event)"
              >
                <dt-icon name="calendar"></dt-icon>
              </button>
              <dt-hint>Has to be after start date</dt-hint>
              <dt-error
                *ngIf="
                  (!isValidStartBeforeEnd || !isValidStartEndDuration) &&
                  evaluationFormData.evaluationType === TRIGGER_EVALUATION_TIME.START_END
                "
                uitestid="keptn-trigger-evaluation-date-error"
              >
                <ng-container *ngIf="!isValidStartBeforeEnd">Start date must be before end date</ng-container>
                <ng-container *ngIf="isValidStartBeforeEnd && !isValidStartEndDuration">
                  The duration has to be minimum 1 minute
                </ng-container>
              </dt-error>
            </dt-form-field>
          </div>

          <div fxLayout="row" fxLayoutAlign="start center">
            <dt-radio-button
              [value]="TRIGGER_EVALUATION_TIME.TIMEFRAME"
              uitestid="ktb-trigger-sequence-radio-timeframe"
            ></dt-radio-button>
            <ktb-time-input
              [label]="'Timeframe'"
              [hint]="'Min. 1m, defaults to 5m if not filled in'"
              [error]="
                isValidTimeframe || evaluationFormData.evaluationType !== TRIGGER_EVALUATION_TIME.TIMEFRAME
                  ? ''
                  : 'Timeframe has to be minimum 1 minute'
              "
              [timeframe]="evaluationFormData.timeframe"
              (timeChanged)="setTimeframe($event)"
              [microsEnabled]="false"
              [millisEnabled]="false"
              [disabled]="evaluationFormData.evaluationType === TRIGGER_EVALUATION_TIME.START_END"
            ></ktb-time-input>
          </div>
        </dt-radio-group>
      </div>

      <div class="mb-3 full-width" fxLayout="row">
        <dt-form-field>
          <dt-label>Labels</dt-label>
          <input
            [(ngModel)]="evaluationFormData.labels"
            dtInput
            placeholder="e.g. key1=value1,key2=value2"
            uitestid="keptn-trigger-evaluation-labels"
          />
          <dt-hint>Comma separated. Allowed: key=value</dt-hint>
        </dt-form-field>
      </div>

      <ng-container
        [ngTemplateOutlet]="triggerActions"
        [ngTemplateOutletContext]="{
          isValid:
            (evaluationFormData.evaluationType === TRIGGER_EVALUATION_TIME.TIMEFRAME && isValidTimeframe) ||
            (evaluationFormData.evaluationType === TRIGGER_EVALUATION_TIME.START_END && isValidStartEndTime())
        }"
      ></ng-container>
    </div>

    <div fxLayout="column" *ngIf="state === TRIGGER_SEQUENCE.CUSTOM">
      <h2 uitestid="ktb-trigger-headline">
        Trigger a {{ customFormData.sequence }} sequence for {{ selectedService }} in {{ selectedStage }}
      </h2>

      <dt-form-field class="mb-3 full-width">
        <dt-label>Labels</dt-label>
        <input
          [(ngModel)]="customFormData.labels"
          dtInput
          placeholder="e.g. key1=value1,key2=value2"
          uitestid="keptn-trigger-custom-labels"
        />
        <dt-hint>Comma separated. Allowed: key=value</dt-hint>
      </dt-form-field>

      <ng-container
        [ngTemplateOutlet]="triggerActions"
        [ngTemplateOutletContext]="{ isValid: customFormData.sequence }"
      ></ng-container>
    </div>
  </div>
</div>

<ng-template #triggerActions let-isValid="isValid">
  <div class="mt-3" fxLayout="row" fxLayoutAlign="space-between">
    <div fxLayoutGap="15px">
      <button dt-button variant="secondary" uitestid="keptn-trigger-button-back" (click)="state = 'ENTRY'">
        <dt-icon name="left"></dt-icon>
        Back
      </button>
      <button dt-button variant="secondary" uitestid="keptn-trigger-button-close" (click)="formClosed.emit()">
        Cancel
      </button>
    </div>
    <button
      dt-button
      uitestid="keptn-trigger-button-trigger"
      [disabled]="!isValid || isLoading"
      (click)="triggerSequence()"
    >
      <dt-icon name="flash" *ngIf="!isLoading"></dt-icon>
      <dt-loading-spinner *ngIf="isLoading"></dt-loading-spinner>
      Trigger sequence
    </button>
  </div>
</ng-template><|MERGE_RESOLUTION|>--- conflicted
+++ resolved
@@ -1,40 +1,7 @@
 <div class="ktb-trigger-sequence pl-3 pr-3 pb-3">
   <div fxFlex="66">
     <div fxLayout="column" *ngIf="state === 'ENTRY'">
-<<<<<<< HEAD
       <h2 uitestid="ktb-trigger-headline">Trigger a new sequence for project {{ projectName }}</h2>
-=======
-      <h2 uitestid="keptn-trigger-entry-h2">Trigger a new sequence for project {{ projectName }}</h2>
-      <dt-form-field>
-        <dt-label class="mb-1 mt-2">Sequence type</dt-label>
-        <dt-radio-group
-          class="mb-3"
-          name="sequenceType"
-          fxLayout="row"
-          fxLayoutGap="15px"
-          fxLayoutAlign="start center"
-          [(ngModel)]="sequenceType"
-          uitestid="keptn-trigger-sequence-selection"
-        >
-          <dt-radio-button *ngIf="!isQualityGatesOnly" [value]="TRIGGER_SEQUENCE.DELIVERY">Delivery</dt-radio-button>
-          <dt-radio-button [value]="TRIGGER_SEQUENCE.EVALUATION">Evaluation</dt-radio-button>
-          <dt-radio-button
-            class="overlay-origin"
-            [value]="TRIGGER_SEQUENCE.CUSTOM"
-            [disabled]="!customSequences || customSequences?.length === 0"
-          >
-            Custom
-            <div
-              *ngIf="customSequences?.length === 0"
-              class="radio-button-overlay"
-              [dtOverlay]="noCustomSequencesOverlay"
-            ></div>
-          </dt-radio-button>
-          <ng-container *ngIf="!customSequences">
-            <dt-loading-spinner></dt-loading-spinner>
-            <span>Loading custom sequences ...</span>
-          </ng-container>
->>>>>>> 63c6e14c
 
       <div class="mb-3" fxLayout="row" fxLayoutGap="15px">
         <dt-form-field>
@@ -237,19 +204,6 @@
           >
             <dt-icon name="calendar"></dt-icon>
           </button>
-<<<<<<< HEAD
-=======
-          <dt-hint>Has to be after start date</dt-hint>
-          <dt-error
-            *ngIf="!isValidStartBeforeEnd || !isValidStartEndDuration"
-            uitestid="keptn-trigger-evaluation-date-error"
-          >
-            <ng-container *ngIf="!isValidStartBeforeEnd">Start date must be before end date</ng-container>
-            <ng-container *ngIf="isValidStartBeforeEnd && !isValidStartEndDuration"
-              >The duration has to be minimum 1 minute
-            </ng-container>
-          </dt-error>
->>>>>>> 63c6e14c
         </dt-form-field>
 
         <dt-radio-group
