<div class="ktb-trigger-sequence pl-3 pr-3 pb-3">
  <div fxFlex="66">
    <div fxLayout="column" *ngIf="state === 'ENTRY'">
      <h2 uitestid="ktb-trigger-headline">Trigger a new sequence for project {{ projectName }}</h2>

      <div class="mb-3" fxLayout="row" fxLayoutGap="15px">
        <dt-form-field>
          <dt-label class="required">Service</dt-label>
          <dt-select
            [disabled]="services.length === 0"
            [(ngModel)]="selectedService"
            placeholder="Select ..."
            uitestid="keptn-trigger-service-selection"
          >
            <ng-container *ngIf="services">
              <dt-option *ngFor="let service of services" [value]="service">{{ service }}</dt-option>
            </ng-container>
          </dt-select>
        </dt-form-field>

        <dt-form-field>
          <dt-label class="required">Stage</dt-label>
          <dt-select
            [disabled]="stages.length === 0"
            [(ngModel)]="selectedStage"
            (selectionChange)="selectedStageChanged()"
            placeholder="Select ..."
            uitestid="keptn-trigger-stage-selection"
          >
            <ng-container *ngIf="stages">
              <dt-option *ngFor="let stage of stages" [value]="stage">{{ stage }}</dt-option>
            </ng-container>
          </dt-select>
        </dt-form-field>
      </div>

      <!--   Sequence Selection   -->
      <dt-form-field>
        <dt-label class="mb-1 mt-2">Sequence</dt-label>
        <dt-radio-group
          class="mb-3"
          name="sequenceType"
          fxLayout="row"
          fxLayoutGap="15px"
          fxLayoutAlign="start center"
          [(ngModel)]="sequenceType"
          uitestid="keptn-trigger-sequence-selection"
        >
          <dt-radio-button
            *ngIf="!isQualityGatesOnly"
            [value]="TRIGGER_SEQUENCE.DELIVERY"
            uitestid="ktb-trigger-sequence-delivery-radio"
          >
            Delivery
          </dt-radio-button>
          <dt-radio-button [value]="TRIGGER_SEQUENCE.EVALUATION" uitestid="ktb-trigger-sequence-evaluation-radio"
            >Evaluation
          </dt-radio-button>
          <div
            *ngIf="customSequencesOfStage?.length === 0; else customSequencesSelect"
            [dtOverlay]="noCustomSequencesOverlay"
            fxFlex="0 1 300px"
          >
            <ng-container *ngTemplateOutlet="customSequencesSelect"></ng-container>
          </div>
          <ng-template #customSequencesSelect>
            <dt-radio-button
              [value]="TRIGGER_SEQUENCE.CUSTOM"
              [disabled]="!customSequencesOfStage?.length"
              uitestid="ktb-trigger-sequence-custom-radio"
              class="custom-sequence-radio"
              fxFlex="0 1 300px"
            >
              <dt-select
                [disabled]="!customSequencesOfStage?.length"
                [(ngModel)]="customFormData.sequence"
                class="sequence-select"
                name="customSequence"
                placeholder="Select ..."
                uitestid="keptn-trigger-custom-sequence-select"
              >
                <dt-option
                  *ngFor="let sequence of customSequencesOfStage"
                  [value]="sequence"
                  [textContent]="sequence"
                ></dt-option>
              </dt-select>
            </dt-radio-button>
          </ng-template>
          <ktb-loading-distractor *ngIf="!customSequences" class="smaller"
            >Loading custom sequences ...
          </ktb-loading-distractor>

          <ng-template #noCustomSequencesOverlay>
            There are no custom sequences available for this stage in the shipyard.yaml file
          </ng-template>
        </dt-radio-group>
      </dt-form-field>
      <!--   Sequence Selection   -->

      <div class="mt-3" fxLayout="row" fxLayoutAlign="space-between">
        <button dt-button variant="secondary" (click)="formClosed.emit()" uitestid="keptn-trigger-button-close">
          Cancel
        </button>
        <button
          dt-button
          variant="secondary"
          uitestid="keptn-trigger-button-next"
          [disabled]="
            !selectedService || !selectedStage || (sequenceType === TRIGGER_SEQUENCE.CUSTOM && !customFormData.sequence)
          "
          (click)="setFormState()"
        >
          Next
          <dt-icon name="right"></dt-icon>
        </button>
      </div>
    </div>

    <div fxLayout="column" *ngIf="state === TRIGGER_SEQUENCE.DELIVERY">
      <h2 uitestid="ktb-trigger-headline">Trigger a delivery for {{ selectedService }} in {{ selectedStage }}</h2>
      <div class="mb-3 mt-2" fxLayout="row" fxLayoutGap="15px">
        <dt-form-field>
          <dt-label class="required">Image</dt-label>
          <input
            uitestid="keptn-trigger-delivery-image"
            [(ngModel)]="deliveryFormData.image"
            dtInput
            placeholder="docker.io/keptnexamples/carts"
          />
        </dt-form-field>
        <dt-form-field>
          <dt-label class="required">Tag</dt-label>
          <input
            uitestid="keptn-trigger-delivery-tag"
            [(ngModel)]="deliveryFormData.tag"
            dtInput
            placeholder="0.12.3"
          />
        </dt-form-field>
      </div>
      <dt-form-field class="mb-3">
        <dt-label>Labels</dt-label>
        <input
          uitestid="keptn-trigger-delivery-labels"
          [(ngModel)]="deliveryFormData.labels"
          dtInput
          placeholder="key1=value1,key2=value2"
        />
        <dt-hint>Comma-separated list of key-value pairs.</dt-hint>
      </dt-form-field>

      <dt-form-field class="mb-3">
        <dt-label>Values</dt-label>
        <textarea
          [errorStateMatcher]="jsonErrorStateMatcher"
          [(ngModel)]="deliveryFormData.values"
          dtInput
          placeholder='{"key1": "stringVal", "key2": {"key3": true}}'
          style="resize: vertical"
          uitestid="keptn-trigger-delivery-values"
        ></textarea>
        <dt-hint>The values of a Helm Chart represented by a JSON object.</dt-hint>
        <dt-error uitestid="keptn-trigger-delivery-values-error">Must be valid JSON</dt-error>
      </dt-form-field>

      <ng-container
        [ngTemplateOutlet]="triggerActions"
        [ngTemplateOutletContext]="{
          isValid:
            isValidString(deliveryFormData.image) &&
            isValidString(deliveryFormData.tag) &&
            isValidJSON(deliveryFormData.values)
        }"
      ></ng-container>
    </div>

    <div fxLayout="column" *ngIf="state === TRIGGER_SEQUENCE.EVALUATION">
      <h2 uitestid="ktb-trigger-headline">Trigger an evaluation for {{ selectedService }} in {{ selectedStage }}</h2>
      <dt-radio-group
        class="mb-3 mt-2"
        name="evaluationTimeSelect"
        fxLayout="row"
        fxLayoutGap="15px"
        uitestid="keptn-trigger-evaluation-type"
        [(ngModel)]="evaluationFormData.evaluationType"
      >
        <dt-radio-button [value]="TRIGGER_EVALUATION_TIME.TIMEFRAME" uitestid="ktb-trigger-sequence-radio-timeframe">
          Use timeframe
        </dt-radio-button>
        <dt-radio-button [value]="TRIGGER_EVALUATION_TIME.START_END" uitestid="ktb-trigger-sequence-radio-end-date">
          Use start / end time
        </dt-radio-button>
      </dt-radio-group>
      <div
        fxLayout="row"
        class="mb-3"
        fxLayoutGap="15px"
        *ngIf="evaluationFormData.evaluationType === TRIGGER_EVALUATION_TIME.TIMEFRAME"
      >
        <dt-form-field class="overlay-origin">
          <dt-label>Start at</dt-label>
          <div class="input-overlay" (click)="timeframeStartButton?._elementRef?.nativeElement.click()"></div>
<<<<<<< HEAD
          <input readonly dtInput [(ngModel)]="evaluationFormData.timeframeStart" />
          <dt-hint>The start date and time of an evaluation that defaults to now if not filled in.</dt-hint>
=======
          <input
            uitestid="keptn-trigger-evaluation-start-date"
            readonly
            dtInput
            [ngModel]="evaluationFormData.timeframeStart | date: DATE_FORMAT"
          />
          <dt-hint>Defaults to now if not filled in</dt-hint>
>>>>>>> 8c933439
          <button
            dt-icon-button
            dtSuffix
            variant="nested"
            [disabled]="!evaluationFormData.timeframeStart"
            (click)="evaluationFormData.timeframeStart = undefined"
          >
            <dt-icon name="abort"></dt-icon>
          </button>
          <button
            uitestid="keptn-trigger-button-starttime"
            #timeframeStartButton
            dt-icon-button
            dtSuffix
            ktbDatetimePicker
            [timeEnabled]="true"
            [secondsEnabled]="true"
            (selectedDateTime)="evaluationFormData.timeframeStart = $event"
          >
            <dt-icon name="calendar"></dt-icon>
          </button>
        </dt-form-field>

        <ktb-time-input
          [label]="'Timeframe'"
          [hint]="'The time frame to evaluate that has to be at least 1 minute but defaults to 5 if not filled in.'"
          [error]="isValidTimeframe ? '' : 'Timeframe has to be minimum 1 minute'"
          [timeframe]="evaluationFormData.timeframe"
          (timeChanged)="setTimeframe($event)"
        ></ktb-time-input>
      </div>

      <div
        fxLayout="row"
        class="mb-3"
        fxLayoutGap="15px"
        *ngIf="evaluationFormData.evaluationType === TRIGGER_EVALUATION_TIME.START_END"
      >
        <dt-form-field class="overlay-origin">
          <dt-label class="required">Start at</dt-label>
          <div class="input-overlay" (click)="startDateButton?._elementRef?.nativeElement.click()"></div>
          <input
            uitestid="keptn-trigger-evaluation-start-date"
            readonly
            dtInput
            [ngModel]="evaluationFormData.startDatetime | date: DATE_FORMAT"
            [errorStateMatcher]="showErrorStateMatcher"
          />
          <button
            dt-icon-button
            dtSuffix
            variant="nested"
            [disabled]="!evaluationFormData.startDatetime"
            (click)="setStartDate(undefined)"
          >
            <dt-icon name="abort"></dt-icon>
          </button>
          <button
            #startDateButton
            dt-icon-button
            dtSuffix
            ktbDatetimePicker
            uitestid="keptn-trigger-button-starttime"
            [timeEnabled]="true"
            [secondsEnabled]="true"
            (selectedDateTime)="setStartDate($event)"
          >
            <dt-icon name="calendar"></dt-icon>
          </button>
          <dt-hint>The start date and time of an evaluation that defaults to now if not filled in.</dt-hint>
        </dt-form-field>
        <dt-form-field class="overlay-origin full-width-error">
          <dt-label class="required">End at</dt-label>
          <div class="input-overlay" (click)="endDateButton?._elementRef?.nativeElement.click()"></div>
          <input
            uitestid="keptn-trigger-evaluation-end-date"
            readonly
            dtInput
            [ngModel]="evaluationFormData.endDatetime | date: DATE_FORMAT"
            [errorStateMatcher]="showErrorStateMatcher"
          />
          <button
            dt-icon-button
            dtSuffix
            variant="nested"
            [disabled]="!evaluationFormData.endDatetime"
            (click)="setEndDate(undefined)"
          >
            <dt-icon name="abort"></dt-icon>
          </button>
          <button
            #endDateButton
            dt-icon-button
            dtSuffix
            ktbDatetimePicker
            uitestid="keptn-trigger-button-end-date"
            [timeEnabled]="true"
            [secondsEnabled]="true"
            (selectedDateTime)="setEndDate($event)"
          >
            <dt-icon name="calendar"></dt-icon>
          </button>
          <dt-hint>The end date and time of an evaluation that has to be after the start date and time.</dt-hint>
          <dt-error
            *ngIf="!isValidStartBeforeEnd || !isValidStartEndDuration"
            uitestid="keptn-trigger-evaluation-date-error"
          >
            <ng-container *ngIf="!isValidStartBeforeEnd">Start date must be before end date</ng-container>
            <ng-container *ngIf="isValidStartBeforeEnd && !isValidStartEndDuration"
              >The duration has to be minimum 1 minute
            </ng-container>
          </dt-error>
        </dt-form-field>
      </div>

      <div class="mb-3 full-width" fxLayout="row">
        <dt-form-field>
          <dt-label>Labels</dt-label>
          <input
            [(ngModel)]="evaluationFormData.labels"
            dtInput
            placeholder="key1=value1,key2=value2"
            uitestid="keptn-trigger-evaluation-labels"
          />
          <dt-hint>Comma-separated list of key-value pairs.</dt-hint>
        </dt-form-field>
      </div>

      <ng-container
        [ngTemplateOutlet]="triggerActions"
        [ngTemplateOutletContext]="{
          isValid:
            (evaluationFormData.evaluationType === TRIGGER_EVALUATION_TIME.TIMEFRAME && isValidTimeframe) ||
            (evaluationFormData.evaluationType === TRIGGER_EVALUATION_TIME.START_END && isValidStartEndTime())
        }"
      ></ng-container>
    </div>

    <div fxLayout="column" *ngIf="state === TRIGGER_SEQUENCE.CUSTOM">
      <h2 uitestid="ktb-trigger-headline">
        Trigger a {{ customFormData.sequence }} sequence for {{ selectedService }} in {{ selectedStage }}
      </h2>

      <dt-form-field class="mb-3 full-width">
        <dt-label>Labels</dt-label>
        <input
          [(ngModel)]="customFormData.labels"
          dtInput
          placeholder="key1=value1,key2=value2"
          uitestid="keptn-trigger-custom-labels"
        />
        <dt-hint>Comma-separated list of key-value pairs.</dt-hint>
      </dt-form-field>

      <ng-container
        [ngTemplateOutlet]="triggerActions"
        [ngTemplateOutletContext]="{ isValid: customFormData.sequence }"
      ></ng-container>
    </div>
  </div>
</div>

<ng-template #triggerActions let-isValid="isValid">
  <div class="mt-3" fxLayout="row" fxLayoutAlign="space-between">
    <div fxLayoutGap="15px">
      <button dt-button variant="secondary" uitestid="keptn-trigger-button-back" (click)="state = 'ENTRY'">
        <dt-icon name="left"></dt-icon>
        Back
      </button>
      <button dt-button variant="secondary" uitestid="keptn-trigger-button-close" (click)="formClosed.emit()">
        Cancel
      </button>
    </div>
    <button
      dt-button
      uitestid="keptn-trigger-button-trigger"
      [disabled]="!isValid || isLoading"
      (click)="triggerSequence()"
    >
      <dt-icon name="flash" *ngIf="!isLoading"></dt-icon>
      <ktb-loading-spinner *ngIf="isLoading"></ktb-loading-spinner>
      Trigger sequence
    </button>
  </div>
</ng-template><|MERGE_RESOLUTION|>--- conflicted
+++ resolved
@@ -201,18 +201,13 @@
         <dt-form-field class="overlay-origin">
           <dt-label>Start at</dt-label>
           <div class="input-overlay" (click)="timeframeStartButton?._elementRef?.nativeElement.click()"></div>
-<<<<<<< HEAD
-          <input readonly dtInput [(ngModel)]="evaluationFormData.timeframeStart" />
-          <dt-hint>The start date and time of an evaluation that defaults to now if not filled in.</dt-hint>
-=======
           <input
             uitestid="keptn-trigger-evaluation-start-date"
             readonly
             dtInput
             [ngModel]="evaluationFormData.timeframeStart | date: DATE_FORMAT"
           />
-          <dt-hint>Defaults to now if not filled in</dt-hint>
->>>>>>> 8c933439
+          <dt-hint>The start date and time of an evaluation that defaults to now if not specified.</dt-hint>
           <button
             dt-icon-button
             dtSuffix
@@ -238,8 +233,8 @@
 
         <ktb-time-input
           [label]="'Timeframe'"
-          [hint]="'The time frame to evaluate that has to be at least 1 minute but defaults to 5 if not filled in.'"
-          [error]="isValidTimeframe ? '' : 'Timeframe has to be minimum 1 minute'"
+          [hint]="'The time frame to evaluate that must be at least 1 minute but defaults to 5 if not filled in.'"
+          [error]="isValidTimeframe ? '' : 'Timeframe must be minimum 1 minute'"
           [timeframe]="evaluationFormData.timeframe"
           (timeChanged)="setTimeframe($event)"
         ></ktb-time-input>
@@ -315,14 +310,14 @@
           >
             <dt-icon name="calendar"></dt-icon>
           </button>
-          <dt-hint>The end date and time of an evaluation that has to be after the start date and time.</dt-hint>
+          <dt-hint>The end date and time of an evaluation that must be after the start date and time.</dt-hint>
           <dt-error
             *ngIf="!isValidStartBeforeEnd || !isValidStartEndDuration"
             uitestid="keptn-trigger-evaluation-date-error"
           >
             <ng-container *ngIf="!isValidStartBeforeEnd">Start date must be before end date</ng-container>
             <ng-container *ngIf="isValidStartBeforeEnd && !isValidStartEndDuration"
-              >The duration has to be minimum 1 minute
+              >The duration must be minimum 1 minute
             </ng-container>
           </dt-error>
         </dt-form-field>
