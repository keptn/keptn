<ktb-expandable-tile [expanded]="isExpanded" [error]="task.isFaulty()" [warning]="task.isWarning()" [success]="task.isSuccessful()" [highlight]="!!task.isApproval()" *ngIf="task && (project$ | async) as project">
  <ktb-expandable-tile-header>
    <div fxLayout="row">
      <div fxFlex>
        <div fxLayout="row" fxLayoutAlign="start center" fxLayoutGap="5px">
          <p class="m-0 mt-1 mb-1 mr-2" *ngIf="task.time" [textContent]="task.time | amDateFormat:dateUtil.getTimeFormat()"></p>
          <button *ngIf="task.isLoading() && !task.isApproval() && !task.getLastTrace().isApproval()" class="m-0 p-0" dt-button disabled variant="nested">
            <dt-loading-spinner aria-label="Task is running..."></dt-loading-spinner>
          </button>
          <dt-icon *ngIf="!task.isLoading() || task.isApproval() || task.getLastTrace().isApproval()" class="event-icon"
                   [class.error]="task.isFaulty()" [class.success]="task.isSuccessful()" [class.highlight]="task.isApproval() || task.getLastTrace().isApproval()"
                   [name]="task.isFinished() ? task.getIcon() : task.getLastTrace().getIcon()"></dt-icon>
          <h4 class="m-0 mt-1 mb-1" [class.error]="task.isFaulty()" [textContent]="task.getLabel()"></h4>
          <ktb-evaluation-info class="ml-1" *ngIf="task.isEvaluation() && task.isFinished()" [evaluation]="task" [overlayDisabled]="true"></ktb-evaluation-info>
        </div>
        <div *ngIf="task.data.canary">
          <p class="m-0 nobreak"><span class="bold">Action: </span><span [textContent]="task.data.canary.action"></span> <span [textContent]="task.data.canary.value"></span></p>
        </div>
        <div *ngIf="task.data.teststrategy">
          <p class="m-0 nobreak"><span class="bold">Test strategy: </span><span [textContent]="task.data.teststrategy"></span></p>
        </div>
        <div *ngIf="task.isProblem() || task.isRemediation()">
          <p class="m-0 nobreak"><span class="bold">Problem: </span><span [textContent]="task.getProblemDetails()"></span></p>
        </div>
        <div *ngIf="task.isRemediationAction()">
          <p class="m-0 nobreak"><span class="bold">Action: </span><span [textContent]="task.getRemediationActionDetails()"></span></p>
        </div>
      </div>
      <div fxLayout="column" fxLayoutAlign="start end">
        <div class="task-buttons" fxLayout="row" fxLayoutAlign="start start">
          <ng-container *ngIf="task.isDeployment() && task.isFinished() && task.getFinishedEvent() as finishedEvent">
            <a *ngFor="let deploymentURIPublic of finishedEvent.data?.deployment?.deploymentURIsPublic" [href]="deploymentURIPublic" target="_blank">
              <button dt-icon-button variant="nested" [title]="'View ' + task.service + ' in ' + task.stage"><dt-icon name="externallink"></dt-icon></button>
            </a>
          </ng-container>
          <button dt-icon-button variant="nested" title="Evaluation board" [routerLink]="['/evaluation', task.shkeptncontext, task.stage]" *ngIf="task.isEvaluation() && task.isFinished()"><dt-icon name="chart-bar"></dt-icon></button>
          <button dt-icon-button variant="nested" title="Event payload" (click)="showEventPayloadDialog($event, task)"><dt-icon name="coding"></dt-icon></button>
        </div>
      </div>
    </div>
    <div *ngIf="task.isProblem() || task.isRemediation()">
      <div fxLayout="row" fxLayoutAlign="start start" *ngIf="task.data?.problem?.ProblemDetails?.tagsOfAffectedEntities as entities">
        <p class="bold nobreak m-0 mt-1 mb-1">Labels: </p>
        <dt-tag-list aria-label="affected-entities" (click)="$event.stopPropagation();">
          <dt-tag *ngFor="let tag of entities">
            <p *ngIf="!isUrl(tag.value)" ><span [textContent]="tag.key"></span>:&nbsp;<span [textContent]="tag.value"></span></p>
            <a *ngIf="isUrl(tag.value)" [href]="tag.value" target="_blank" [textContent]="tag.key"></a>
          </dt-tag>
        </dt-tag-list>
      </div>
    </div>
    <div *ngIf="task.hasLabels()">
      <div fxLayout="row" fxLayoutAlign="start center">
        <p class="bold">Labels: </p>
        <dt-tag-list aria-label="evaluation-labels">
          <dt-tag *ngFor="let label of task.labels | keyvalue">
            <p *ngIf="!isUrl(label.value)" ><span [textContent]="label.key"></span>:&nbsp;<span [textContent]="label.value"></span></p>
            <a *ngIf="isUrl(label.value)" [href]="label.value" target="_blank" [textContent]="label.key"></a>
          </dt-tag>
        </dt-tag-list>
      </div>
    </div>
  </ktb-expandable-tile-header>
<<<<<<< HEAD
  <div *ngIf="task.isApproval() && task.isApprovalPending()">
    <table>
      <tr>
        <td><p class="m-0">Currently deployed artifact: </p></td>
        <td><p class="m-0" *ngIf="task.data.stage && task.data.service" [textContent]="project.getLatestDeploymentTraceOfSequence(project.getService(task.data.service), project.getStage(task.data.stage))?.getShortImageName() || 'N/A'"></p></td>
      </tr>
      <tr>
        <td><p class="m-0">Deployable artifact: </p></td>
        <td><ktb-approval-item [event]="task" [isSequence]="true"></ktb-approval-item></td>
      </tr>
    </table>
  </div>
  <div class="sub-task-item pt-2 pb-2" *ngFor="let subTask of task.traces">
=======

  <div class="sub-task-item pt-2 pb-2" #subTaskRef *ngFor="let subTask of task.traces">
>>>>>>> ff853b05
    <ktb-task-item *ngIf="subTask.isTriggered(); else taskLine" [task]="subTask" (itemClicked)="onClick($event)" (click)="$event.stopPropagation();onClick(subTask)"></ktb-task-item>
    <ng-template #taskLine>
      <div fxLayout="row">
        <div class="overflow-auto" fxFlex>
          <p class="m-0">
            <span class="mr-2" *ngIf="subTask.time" [textContent]="subTask.time | amDateFormat:dateUtil.getTimeFormat()"></span> <span class="italic" [textContent]="subTask.source"></span>
            <ng-container *ngIf="!subTask.isFinished() && !subTask.isChanged()"> started</ng-container>
            <ng-container *ngIf="subTask.isChanged()"> changed</ng-container>
            <ng-container *ngIf="subTask.isFinished()"> finished with result <span class="italic" [textContent]="subTask.data.result"></span></ng-container>
          </p>
          <pre class="m-0 small overflow-auto" *ngIf="subTask.data.message" [textContent]="subTask.data.message"></pre>
        </div>
        <div fxLayout="column" fxLayoutAlign="start end">
          <button dt-icon-button variant="nested" title="Event payload" (click)="showEventPayloadDialog($event, subTask)"><dt-icon name="coding"></dt-icon></button>
        </div>
      </div>
    </ng-template>
  </div>
  <ng-content
    select="ktb-task-item-detail,
        [ktb-task-item-detail],
        [ktbEventItemDetail]"></ng-content>
  <div *ngIf="task.isApproval() && task.isApprovalPending()">
    <table>
      <tr>
        <td><p class="m-0">Currently deployed artifact: </p></td>
        <td><p class="m-0" [textContent]="project.getLatestDeploymentTraceOfSequence(project.getService(task.data.service), project.getStage(task.data.stage))?.getShortImageName() || 'N/A'"></p></td>
      </tr>
      <tr>
        <td><p class="m-0">Deployable artifact: </p></td>
        <td><ktb-approval-item [event]="task" [isSequence]="true"></ktb-approval-item></td>
      </tr>
    </table>
  </div>
</ktb-expandable-tile>
<ng-template #taskPayloadDialog let-data>
  <h1 mat-dialog-title>Event payload</h1>
  <div mat-dialog-content>
    <pre>{{ data | json }}</pre>
  </div>
  <div mat-dialog-actions>
    <button dt-button variant="secondary" (click)="copyEventPayload(data)">Copy</button>
    <button dt-button (click)="closeEventPayloadDialog()">Close</button>
  </div>
</ng-template><|MERGE_RESOLUTION|>--- conflicted
+++ resolved
@@ -61,24 +61,7 @@
       </div>
     </div>
   </ktb-expandable-tile-header>
-<<<<<<< HEAD
-  <div *ngIf="task.isApproval() && task.isApprovalPending()">
-    <table>
-      <tr>
-        <td><p class="m-0">Currently deployed artifact: </p></td>
-        <td><p class="m-0" *ngIf="task.data.stage && task.data.service" [textContent]="project.getLatestDeploymentTraceOfSequence(project.getService(task.data.service), project.getStage(task.data.stage))?.getShortImageName() || 'N/A'"></p></td>
-      </tr>
-      <tr>
-        <td><p class="m-0">Deployable artifact: </p></td>
-        <td><ktb-approval-item [event]="task" [isSequence]="true"></ktb-approval-item></td>
-      </tr>
-    </table>
-  </div>
   <div class="sub-task-item pt-2 pb-2" *ngFor="let subTask of task.traces">
-=======
-
-  <div class="sub-task-item pt-2 pb-2" #subTaskRef *ngFor="let subTask of task.traces">
->>>>>>> ff853b05
     <ktb-task-item *ngIf="subTask.isTriggered(); else taskLine" [task]="subTask" (itemClicked)="onClick($event)" (click)="$event.stopPropagation();onClick(subTask)"></ktb-task-item>
     <ng-template #taskLine>
       <div fxLayout="row">
@@ -105,7 +88,7 @@
     <table>
       <tr>
         <td><p class="m-0">Currently deployed artifact: </p></td>
-        <td><p class="m-0" [textContent]="project.getLatestDeploymentTraceOfSequence(project.getService(task.data.service), project.getStage(task.data.stage))?.getShortImageName() || 'N/A'"></p></td>
+        <td><p class="m-0"  *ngIf="task.data.stage && task.data.service" [textContent]="project.getLatestDeploymentTraceOfSequence(project.getService(task.data.service), project.getStage(task.data.stage))?.getShortImageName() || 'N/A'"></p></td>
       </tr>
       <tr>
         <td><p class="m-0">Deployable artifact: </p></td>
