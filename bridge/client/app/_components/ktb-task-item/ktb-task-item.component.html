--- conflicted
+++ resolved
@@ -61,23 +61,7 @@
       </div>
     </div>
   </ktb-expandable-tile-header>
-<<<<<<< HEAD
-  <div *ngIf="task.isApproval() && task.isApprovalPending()">
-    <table>
-      <tr>
-        <td><p class="m-0">Currently deployed artifact: </p></td>
-        <td><p class="m-0" [textContent]="project.getLatestDeploymentTraceOfSequence(project.getService(task.data.service), project.getStage(task.data.stage))?.getShortImageName() || 'N/A'"></p></td>
-      </tr>
-      <tr>
-        <td><p class="m-0">Deployable artifact: </p></td>
-        <td><ktb-approval-item [event]="task"></ktb-approval-item></td>
-      </tr>
-    </table>
-  </div>
-=======
-
->>>>>>> aeec260d
-  <div class="sub-task-item pt-2 pb-2" #subTaskRef *ngFor="let subTask of task.traces">
+  <div class="sub-task-item pt-2 pb-2" *ngFor="let subTask of task.traces">
     <ktb-task-item *ngIf="subTask.isTriggered(); else taskLine" [task]="subTask" (itemClicked)="onClick($event)" (click)="$event.stopPropagation();onClick(subTask)"></ktb-task-item>
     <ng-template #taskLine>
       <div fxLayout="row">
@@ -108,7 +92,7 @@
       </tr>
       <tr>
         <td><p class="m-0">Deployable artifact: </p></td>
-        <td><ktb-approval-item [event]="task" [isSequence]="true"></ktb-approval-item></td>
+        <td><ktb-approval-item [event]="task"></ktb-approval-item></td>
       </tr>
     </table>
   </div>
