import { Component, OnDestroy } from '@angular/core';
import { ActivatedRoute, Router } from '@angular/router';
import { DataService } from '../../_services/data.service';
import { forkJoin, Observable, of, Subject } from 'rxjs';
import { filter, map, switchMap, take, takeUntil, tap } from 'rxjs/operators';
import { UniformSubscription } from '../../_models/uniform-subscription';
import { DtFilterFieldDefaultDataSource } from '@dynatrace/barista-components/filter-field';
import { Project } from '../../_models/project';
import { FormControl, FormGroup, Validators } from '@angular/forms';
import { DtFilterFieldDefaultDataSourceAutocomplete } from '@dynatrace/barista-components/filter-field/src/filter-field-default-data-source';
import { EventTypes } from '../../../../shared/interfaces/event-types';
import { UniformRegistration } from '../../_models/uniform-registration';
import { WebhookConfig } from '../../../../shared/models/webhook-config';
import { AppUtils } from '../../_utils/app.utils';
import { PreviousWebhookConfig } from '../../../../shared/interfaces/webhook-config';
import { NotificationsService } from '../../_services/notifications.service';
import { UniformRegistrationInfo } from '../../../../shared/interfaces/uniform-registration-info';
import { NotificationType } from '../../_models/notification';

@Component({
  selector: 'ktb-modify-uniform-subscription',
  templateUrl: './ktb-modify-uniform-subscription.component.html',
  providers: [NotificationsService],
  styleUrls: ['./ktb-modify-uniform-subscription.component.scss'],
})
export class KtbModifyUniformSubscriptionComponent implements OnDestroy {
  private readonly unsubscribe$: Subject<void> = new Subject<void>();
  private taskControl = new FormControl('', [Validators.required]);
  private taskSuffixControl = new FormControl('', [Validators.required]);
  private isGlobalControl = new FormControl();
  public data$: Observable<{
    taskNames: string[];
    subscription: UniformSubscription;
    project: Project;
    integrationId: string;
    webhook?: WebhookConfig;
  }>;
  public _dataSource = new DtFilterFieldDefaultDataSource();
  public editMode = false;
  public updating = false;
  public subscriptionForm = new FormGroup({
    taskPrefix: this.taskControl,
    taskSuffix: this.taskSuffixControl,
    isGlobal: this.isGlobalControl,
  });
  private _previousFilter?: PreviousWebhookConfig;
  public uniformRegistration?: UniformRegistration;
  public isWebhookFormValid = true;
  public isWebhookService = false;
  public suffixes: { value: string; displayValue: string }[] = [
    {
      value: '>',
      displayValue: '*',
    },
    {
      value: 'triggered',
      displayValue: 'triggered',
    },
    {
      value: 'started',
      displayValue: 'started',
    },
    {
      value: 'finished',
      displayValue: 'finished',
    },
  ];

  constructor(
    private route: ActivatedRoute,
    private dataService: DataService,
    private router: Router,
    private notificationsService: NotificationsService
  ) {
    const subscription$ = this.route.paramMap.pipe(
      map((paramMap) => ({
        integrationId: paramMap.get('integrationId'),
        subscriptionId: paramMap.get('subscriptionId'),
        projectName: paramMap.get('projectName'),
      })),
      filter(
        (params): params is { integrationId: string; subscriptionId: string | null; projectName: string } =>
          !!(params.integrationId && params.projectName)
      ),
      switchMap((params) => {
        this.editMode = !!params.subscriptionId;
        if (params.subscriptionId) {
          return this.dataService.getUniformSubscription(params.integrationId, params.subscriptionId);
        } else {
          return of(new UniformSubscription(params.projectName));
        }
      }),
      tap((subscription) => {
        if (this.editMode) {
          this._previousFilter = {
            filter: AppUtils.copyObject(subscription.filter),
            type: subscription.event,
          };
        }
        this.taskControl.setValue(subscription.prefix);
        this.taskSuffixControl.setValue(subscription.suffix);
        this.isGlobalControl.setValue(subscription.isGlobal);

        this.updateIsGlobalCheckbox(subscription);
      }),
      take(1)
    );

    const integrationId$ = this.route.paramMap.pipe(
      map((paramMap) => paramMap.get('integrationId')),
      filter((integrationId: string | null): integrationId is string => !!integrationId),
      take(1)
    );

    const integrationInfo$ = integrationId$.pipe(
      switchMap((integrationId) => this.dataService.getUniformRegistrationInfo(integrationId)),
      take(1),
      takeUntil(this.unsubscribe$)
    );

    integrationInfo$.subscribe((info) => {
      if (!info.isControlPlane) {
        this.suffixes = [
          {
            value: 'triggered',
            displayValue: 'triggered',
          },
        ];
      }
      this.isWebhookService = info.isWebhookService;
    });

    const projectName$ = this.route.paramMap.pipe(
      map((paramMap) => paramMap.get('projectName')),
      filter((projectName: string | null): projectName is string => !!projectName),
      take(1)
    );

    const taskNames$ = projectName$.pipe(
      switchMap((projectName) => this.dataService.getTaskNames(projectName)),
      take(1)
    );
    const project$ = projectName$.pipe(
      switchMap((projectName) => this.dataService.getProject(projectName)),
      filter((project?: Project): project is Project => !!project),
      tap((project) => this.updateDataSource(project)),
      take(1)
    );
    const webhook$ = forkJoin({
      subscription: subscription$,
      projectName: projectName$,
      integrationInfo: integrationInfo$,
    }).pipe(
<<<<<<< HEAD
      switchMap((data: { subscription: UniformSubscription, projectName: string, integrationInfo: UniformRegistrationInfo }) => {
        let webhook: Observable<WebhookConfig | undefined>;
        if (data.integrationInfo.isWebhookService && this.editMode && data.subscription.id) {
          const stage: string | undefined = data.subscription.filter?.stages?.[0];
          const services: string | undefined = data.subscription.filter?.services?.[0];
          webhook = this.dataService.getWebhookConfig(data.subscription.id, data.projectName, stage, services);
        } else {
          webhook = of(undefined);
=======
      switchMap(
        (data: {
          subscription: UniformSubscription;
          projectName: string;
          integrationInfo: UniformRegistrationInfo;
        }) => {
          let webhook: Observable<WebhookConfig | undefined>;
          if (data.integrationInfo.isWebhookService && this.editMode) {
            const stage: string | undefined = data.subscription.filter?.stages?.[0];
            const services: string | undefined = data.subscription.filter?.services?.[0];
            webhook = this.dataService.getWebhookConfig(data.subscription.event, data.projectName, stage, services);
          } else {
            webhook = of(undefined);
          }
          return webhook;
>>>>>>> ba815415
        }
      ),
      take(1)
    );

    this.data$ = forkJoin({
      taskNames: taskNames$,
      subscription: subscription$,
      project: project$,
      integrationId: integrationId$,
      webhook: webhook$,
    });
  }

  private updateDataSource(project: Project): void {
    this._dataSource.data = {
      autocomplete: [
        {
          name: 'Stage',
          autocomplete: project.stages.map((stage) => ({
            name: stage.stageName,
          })),
        },
        {
          name: 'Service',
          autocomplete: project.getServices().map((service) => ({
            name: service.serviceName,
          })),
        },
      ],
    } as DtFilterFieldDefaultDataSourceAutocomplete;
  }

  public updateSubscription(
    projectName: string,
    integrationId: string,
    subscription: UniformSubscription,
    webhookConfig?: WebhookConfig
  ): void {
    this.updating = true;
    let update;
    subscription.event = `${EventTypes.PREFIX}${this.taskControl.value}.${this.taskSuffixControl.value}`;
    subscription.setIsGlobal(this.isGlobalControl.value, projectName);

    if (webhookConfig) {
      webhookConfig.type = subscription.event;
      webhookConfig.filter = subscription.filter;
      webhookConfig.prevConfiguration = this._previousFilter;
    }

<<<<<<< HEAD
    if (this.editMode) {
      update = this.dataService.updateUniformSubscription(integrationId, subscription, webhookConfig);
    } else {
      update = this.dataService.createUniformSubscription(integrationId, subscription, webhookConfig);
    }

    update.subscribe(() => {
      this.updating = false;
      this.router.navigate(['/', 'project', projectName, 'uniform', 'services', integrationId]);
    }, () => {
      this.notificationsService.addNotification(NotificationType.Error, 'The subscription could not be updated', 5_000);
      this.updating = false;
    });
=======
    forkJoin(updates).subscribe(
      () => {
        this.updating = false;
        this.router.navigate(['/', 'project', projectName, 'uniform', 'services', integrationId]);
      },
      () => {
        this.notificationsService.addNotification(
          NotificationType.ERROR,
          'The subscription could not be updated',
          5_000
        );
        this.updating = false;
      }
    );
>>>>>>> ba815415
  }

  public isFormValid(subscription: UniformSubscription): boolean {
    return (
      this.subscriptionForm.valid &&
      (!!subscription.filter.stages?.length || !subscription.filter.services?.length) &&
      this.isWebhookFormValid &&
      !this.updating
    );
  }

  public updateIsGlobalCheckbox(subscription: UniformSubscription): void {
    if (subscription.hasFilter()) {
      this.isGlobalControl.disable({ onlySelf: true, emitEvent: false });
      this.isGlobalControl.setValue(false);
    } else {
      this.isGlobalControl.enable({ onlySelf: true, emitEvent: false });
    }
  }

  public ngOnDestroy(): void {
    this.notificationsService.clearNotifications();
    this.unsubscribe$.next();
    this.unsubscribe$.complete();
  }
}<|MERGE_RESOLUTION|>--- conflicted
+++ resolved
@@ -151,16 +151,6 @@
       projectName: projectName$,
       integrationInfo: integrationInfo$,
     }).pipe(
-<<<<<<< HEAD
-      switchMap((data: { subscription: UniformSubscription, projectName: string, integrationInfo: UniformRegistrationInfo }) => {
-        let webhook: Observable<WebhookConfig | undefined>;
-        if (data.integrationInfo.isWebhookService && this.editMode && data.subscription.id) {
-          const stage: string | undefined = data.subscription.filter?.stages?.[0];
-          const services: string | undefined = data.subscription.filter?.services?.[0];
-          webhook = this.dataService.getWebhookConfig(data.subscription.id, data.projectName, stage, services);
-        } else {
-          webhook = of(undefined);
-=======
       switchMap(
         (data: {
           subscription: UniformSubscription;
@@ -168,15 +158,14 @@
           integrationInfo: UniformRegistrationInfo;
         }) => {
           let webhook: Observable<WebhookConfig | undefined>;
-          if (data.integrationInfo.isWebhookService && this.editMode) {
+          if (data.integrationInfo.isWebhookService && this.editMode && data.subscription.id) {
             const stage: string | undefined = data.subscription.filter?.stages?.[0];
             const services: string | undefined = data.subscription.filter?.services?.[0];
-            webhook = this.dataService.getWebhookConfig(data.subscription.event, data.projectName, stage, services);
+            webhook = this.dataService.getWebhookConfig(data.subscription.id, data.projectName, stage, services);
           } else {
             webhook = of(undefined);
           }
           return webhook;
->>>>>>> ba815415
         }
       ),
       take(1)
@@ -227,22 +216,13 @@
       webhookConfig.prevConfiguration = this._previousFilter;
     }
 
-<<<<<<< HEAD
     if (this.editMode) {
       update = this.dataService.updateUniformSubscription(integrationId, subscription, webhookConfig);
     } else {
       update = this.dataService.createUniformSubscription(integrationId, subscription, webhookConfig);
     }
 
-    update.subscribe(() => {
-      this.updating = false;
-      this.router.navigate(['/', 'project', projectName, 'uniform', 'services', integrationId]);
-    }, () => {
-      this.notificationsService.addNotification(NotificationType.Error, 'The subscription could not be updated', 5_000);
-      this.updating = false;
-    });
-=======
-    forkJoin(updates).subscribe(
+    update.subscribe(
       () => {
         this.updating = false;
         this.router.navigate(['/', 'project', projectName, 'uniform', 'services', integrationId]);
@@ -256,7 +236,6 @@
         this.updating = false;
       }
     );
->>>>>>> ba815415
   }
 
   public isFormValid(subscription: UniformSubscription): boolean {
