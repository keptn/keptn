--- conflicted
+++ resolved
@@ -30,17 +30,14 @@
   private taskControl = new FormControl('', [Validators.required]);
   private taskSuffixControl = new FormControl('', [Validators.required]);
   private isGlobalControl = new FormControl();
-<<<<<<< HEAD
-  public data$: Observable<{ taskNames: string[], subscription: UniformSubscription, project: Project, integrationId: string, webhook?: WebhookConfig, webhookSecrets?: Secret[] }>;
-=======
   public data$: Observable<{
     taskNames: string[];
     subscription: UniformSubscription;
     project: Project;
     integrationId: string;
     webhook?: WebhookConfig;
+    webhookSecrets?: Secret[];
   }>;
->>>>>>> ba815415
   public _dataSource = new DtFilterFieldDefaultDataSource();
   public editMode = false;
   public updating = false;
@@ -136,28 +133,6 @@
       this.isWebhookService = info.isWebhookService;
     });
 
-<<<<<<< HEAD
-    const projectName$ = this.route.paramMap
-      .pipe(
-        map(paramMap => paramMap.get('projectName')),
-        filter((projectName: string | null): projectName is string => !!projectName),
-        take(1),
-      );
-
-    const taskNames$ = projectName$
-      .pipe(
-        switchMap(projectName => this.dataService.getTaskNames(projectName)),
-        take(1),
-      );
-    const project$ = projectName$
-      .pipe(
-        switchMap(projectName => this.dataService.getProject(projectName)),
-        filter((project?: Project): project is Project => !!project),
-        tap(project => this.updateDataSource(project)),
-        take(1),
-      );
-
-=======
     const projectName$ = this.route.paramMap.pipe(
       map((paramMap) => paramMap.get('projectName')),
       filter((projectName: string | null): projectName is string => !!projectName),
@@ -174,7 +149,7 @@
       tap((project) => this.updateDataSource(project)),
       take(1)
     );
->>>>>>> ba815415
+      
     const webhook$ = forkJoin({
       subscription: subscription$,
       projectName: projectName$,
