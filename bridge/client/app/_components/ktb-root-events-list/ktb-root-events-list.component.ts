--- conflicted
+++ resolved
@@ -77,15 +77,9 @@
     });
   }
 
-<<<<<<< HEAD
-  selectEvent(sequence: Sequence, stage?: String) {
+  selectEvent(sequence: Sequence, stage?: string) {
     this.selectedEvent = sequence;
     this.selectedEventChange.emit({ sequence, stage });
-=======
-  selectEvent(root: Root, stage?: string) {
-    this.selectedEvent = root;
-    this.selectedEventChange.emit({ root, stage });
->>>>>>> 889c15a2
   }
 
   identifyEvent(index, item) {
