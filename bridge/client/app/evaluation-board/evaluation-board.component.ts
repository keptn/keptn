import {ChangeDetectionStrategy, ChangeDetectorRef, Component, OnDestroy, OnInit} from '@angular/core';
import {filter, map, takeUntil} from 'rxjs/operators';
import {Subject} from 'rxjs';
import {ActivatedRoute} from '@angular/router';
import {Location} from '@angular/common';
import {Root} from '../_models/root';
import {Trace} from '../_models/trace';
import {ApiService} from '../_services/api.service';
import {EventTypes} from '../_models/event-types';
import {DataService} from '../_services/data.service';
import {Deployment} from '../_models/deployment';
import {environment} from '../../environments/environment';
import { DateUtil } from '../_utils/date.utils';
import { Project } from '../_models/project';

@Component({
  selector: 'ktb-evaluation-board',
  templateUrl: './evaluation-board.component.html',
  styleUrls: ['./evaluation-board.component.scss'],
  changeDetection: ChangeDetectionStrategy.OnPush
})
export class EvaluationBoardComponent implements OnInit, OnDestroy {
  private unsubscribe$ = new Subject<void>();
  private deployments: Deployment[] = [];
  public logoInvertedUrl = environment?.config?.logoInvertedUrl;
  public error?: string;
  public contextId?: string;
  public root?: Root;
  public evaluations?: Trace[];
  public hasHistory: boolean;

  constructor(private _changeDetectorRef: ChangeDetectorRef, private location: Location, private route: ActivatedRoute,
              private apiService: ApiService, private dataService: DataService) {
    this.hasHistory = window.history.length > 1;
  }

  ngOnInit() {
    this.route.params
      .pipe(
        takeUntil(this.unsubscribe$),
        // tslint:disable-next-line:no-any
        filter((params: any):
<<<<<<< HEAD
                params is {shkeptncontext: string, eventselector: string | undefined} => !!params.shkeptncontext)
=======
        params is {shkeptncontext: string, eventselector: string | undefined} => !!params.shkeptncontext)
>>>>>>> 7d2f6c86
      )
      .subscribe(params => {
        this.contextId = params.shkeptncontext;
        this.apiService.getTraces(this.contextId)
          .pipe(
            map(response => response.body?.events || []),
            map(traces => traces.map(trace => Trace.fromJSON(trace)).sort(DateUtil.compareTraceTimesDesc)),
            takeUntil(this.unsubscribe$)
          ).subscribe((traces: Trace[]) => {
            if (traces.length > 0) {
              this.root = Root.fromJSON(traces[0]);
              this.root.traces = traces;
              this.evaluations = traces.filter(t => t.type === EventTypes.EVALUATION_FINISHED
                                  && (!params.eventselector || t.id === params.eventselector || t.data.stage === params.eventselector));
              const serviceName = this.root.service;
              if (this.root.project && serviceName) {
                this.setDeployments(this.root.project, serviceName);
              }
            } else {
              this.error = 'contextError';
              this._changeDetectorRef.markForCheck();
            }
          }, () => {
            this.error = 'error';
            this._changeDetectorRef.markForCheck();
          });
      });
  }

  private setDeployments(projectName: string, serviceName: string): void {
    this.dataService.getProject(projectName)
      .pipe(
        takeUntil(this.unsubscribe$),
        filter((project: Project | undefined): project is Project => !!project)
      )
      .subscribe(project => {
        this.deployments = project.getService(serviceName)?.deployments ?? [];
        this._changeDetectorRef.markForCheck();
      });
  }

  public getDeployment(stage: string) {
    return this.deployments.find(deployment => deployment.stages.find(s => s.stageName === stage));
  }

  public getServiceDetailsLink(shkeptncontext: string, stage: string | undefined): string[] {
    return this.root?.project && this.root?.service && stage
      ? ['/project', this.root.project, 'service', this.root.service, 'context', shkeptncontext, 'stage', stage]
      : [];
  }

  goBack(): void {
    this.location.back();
  }

  ngOnDestroy(): void {
    this.unsubscribe$.next();
    this.unsubscribe$.complete();
  }

}<|MERGE_RESOLUTION|>--- conflicted
+++ resolved
@@ -40,11 +40,7 @@
         takeUntil(this.unsubscribe$),
         // tslint:disable-next-line:no-any
         filter((params: any):
-<<<<<<< HEAD
-                params is {shkeptncontext: string, eventselector: string | undefined} => !!params.shkeptncontext)
-=======
         params is {shkeptncontext: string, eventselector: string | undefined} => !!params.shkeptncontext)
->>>>>>> 7d2f6c86
       )
       .subscribe(params => {
         this.contextId = params.shkeptncontext;
