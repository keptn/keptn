import { AbstractControl, ValidatorFn } from '@angular/forms';

export class FormUtils {
<<<<<<< HEAD

  public static URL_PATTERN = /^(?:http(s)?:\/\/)?[\w.-]+(?:\.[\w\.-]+)+[\w\-\._~:/?#[\]@!\$&'\(\)\*\+,;=.]+$/;

  public static projectNameExistsValidator(projectNames: string[]): ValidatorFn {
    return (control: AbstractControl): { projectName: {value: boolean }} | null => {
      const project = projectNames.includes(control.value);
      return project ? {projectName: {value: project}} : null;
=======
  public static nameExistsValidator(names: string[]): ValidatorFn {
    return (control: AbstractControl): { duplicate: { value: boolean } } | null => {
      const name = names.includes(control.value);
      return name ? {duplicate: {value: name}} : null;
>>>>>>> b43359a8
    };
  }

  public static isValidFileExtensions(allowedExtensions: string[], files: FileList): boolean {
    if (allowedExtensions && allowedExtensions.length > 0) {
      const allowedFiles = [];
      allowedExtensions.forEach(extension => {
        const fileArray: File[] = Array.from(files);
        fileArray.forEach(file => {
          if (file.name.endsWith(extension)) {
            allowedFiles.push(file);
          }
        });
      });
      if (allowedFiles.length === 0) {
        return false;
      }
    }
    return true;
  }

  public static isFile(file: File): boolean {
    return !(!file.type && file.size % 4096 === 0);
  }

  public static readFileContent(file: File): Promise<string | undefined> {
    return new Promise<string | undefined>((resolve, reject) => {
      if (!file) {
        resolve('');
      }

      const reader = new FileReader();
      reader.onload = () => {
        try {
          const text = reader.result?.toString();
          resolve(text);
        } catch (e) {
          reject(e);
        }
      };

      reader.readAsText(file);
    });
  }
}<|MERGE_RESOLUTION|>--- conflicted
+++ resolved
@@ -1,20 +1,12 @@
 import { AbstractControl, ValidatorFn } from '@angular/forms';
 
 export class FormUtils {
-<<<<<<< HEAD
-
   public static URL_PATTERN = /^(?:http(s)?:\/\/)?[\w.-]+(?:\.[\w\.-]+)+[\w\-\._~:/?#[\]@!\$&'\(\)\*\+,;=.]+$/;
 
-  public static projectNameExistsValidator(projectNames: string[]): ValidatorFn {
-    return (control: AbstractControl): { projectName: {value: boolean }} | null => {
-      const project = projectNames.includes(control.value);
-      return project ? {projectName: {value: project}} : null;
-=======
   public static nameExistsValidator(names: string[]): ValidatorFn {
     return (control: AbstractControl): { duplicate: { value: boolean } } | null => {
       const name = names.includes(control.value);
       return name ? {duplicate: {value: name}} : null;
->>>>>>> b43359a8
     };
   }
 
