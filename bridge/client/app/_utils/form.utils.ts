import { AbstractControl, ValidatorFn } from '@angular/forms';

export class FormUtils {
  public static nameExistsValidator(names: string[]): ValidatorFn {
    return (control: AbstractControl): { duplicate: { value: boolean } } | null => {
      const name = names.includes(control.value);
      return name ? { duplicate: { value: name } } : null;
    };
  }

<<<<<<< HEAD
  public static isUrlValidator(control: AbstractControl): { url: { pattern?: boolean, special?: boolean } } | null {
    let result: { url: { pattern: boolean } } | null = null;
    const value = control.value?.toString();
    if (value) {
      if (!value.match(/^(?:http(s)?:\/\/)?[\w.\-]+(?:\.[\w.\-]+)+[\w\-.~:\/?#\[\]@!$&'()*+,;=]+$/)) {
        result = {url: {pattern: true}};
      }
    }
    return result;
  }

  public static isUrlValidatorWithVariable(control: AbstractControl): { url: { pattern?: boolean, special?: boolean } } | null {
    let result: { url: { pattern: boolean } } | null = null;
    const value = control.value?.toString();
    if (value) {
      if (!value.match(/^(?:http(s)?:\/\/)?[\w.\-]+(?:\.[\w.\-]+)+[\w\-.~:\/?#\[\]@!$&'()*+,;={}]+$/)) {
        result = {url: {pattern: true}};
      }
    }
    return result;
  }

  public static urlSpecialCharsValidator(control: AbstractControl): { url: { pattern?: boolean, special?: boolean } } | null {
    let result: { url: { special: boolean } } | null = null;
    const value = control.value?.toString();
    if (value) {
      if (!value.match(/^[A-Za-z0-9\-._~:\/?#\[\]@!$&'()*+,;=]*$/)) {
        result = {url: {special: true}};
      }
    }
    return result;
  }

  public static urlSpecialCharsWithVariablesValidator(control: AbstractControl): { url: { pattern?: boolean, special?: boolean } } | null {
    let result: { url: { special: boolean } } | null = null;
    const value = control.value?.toString();
    if (value) {
      if (!value.match(/^[A-Za-z0-9\-._~:\/?#\[\]@!$&'()*+,;={}]*$/)) {
        result = {url: {special: true}};
=======
  public static urlValidator(control: AbstractControl): { url: { pattern?: boolean; special?: boolean } } | null {
    let result: { url: { pattern?: boolean; special?: boolean } } | null = null;
    const value = control.value?.toString();
    if (value) {
      if (!value.match(/^[A-Za-z0-9\-._~:\/?#\[\]@!$&'()*+,;=]*$/)) {
        result = { url: { special: true } };
      } else if (!value.match(/^(?:http(s)?:\/\/)?[\w.\-]+(?:\.[\w.\-]+)+[\w\-.~:\/?#\[\]@!$&'()*+,;=]+$/)) {
        result = { url: { pattern: true } };
>>>>>>> ba815415
      }
    }
    return result;
  }

  public static isValidFileExtensions(allowedExtensions: string[], files: FileList): boolean {
    if (allowedExtensions && allowedExtensions.length > 0) {
      const allowedFiles = [];
      allowedExtensions.forEach((extension) => {
        const fileArray: File[] = Array.from(files);
        fileArray.forEach((file) => {
          if (file.name.endsWith(extension)) {
            allowedFiles.push(file);
          }
        });
      });
      if (allowedFiles.length === 0) {
        return false;
      }
    }
    return true;
  }

  public static isFile(file: File): boolean {
    return !(!file.type && file.size % 4096 === 0);
  }

  public static readFileContent(file: File): Promise<string | undefined> {
    return new Promise<string | undefined>((resolve, reject) => {
      if (!file) {
        resolve('');
      }

      const reader = new FileReader();
      reader.onload = (): void => {
        try {
          const text = reader.result?.toString();
          resolve(text);
        } catch (e) {
          reject(e);
        }
      };

      reader.readAsText(file);
    });
  }
}<|MERGE_RESOLUTION|>--- conflicted
+++ resolved
@@ -8,7 +8,6 @@
     };
   }
 
-<<<<<<< HEAD
   public static isUrlValidator(control: AbstractControl): { url: { pattern?: boolean, special?: boolean } } | null {
     let result: { url: { pattern: boolean } } | null = null;
     const value = control.value?.toString();
@@ -48,16 +47,6 @@
     if (value) {
       if (!value.match(/^[A-Za-z0-9\-._~:\/?#\[\]@!$&'()*+,;={}]*$/)) {
         result = {url: {special: true}};
-=======
-  public static urlValidator(control: AbstractControl): { url: { pattern?: boolean; special?: boolean } } | null {
-    let result: { url: { pattern?: boolean; special?: boolean } } | null = null;
-    const value = control.value?.toString();
-    if (value) {
-      if (!value.match(/^[A-Za-z0-9\-._~:\/?#\[\]@!$&'()*+,;=]*$/)) {
-        result = { url: { special: true } };
-      } else if (!value.match(/^(?:http(s)?:\/\/)?[\w.\-]+(?:\.[\w.\-]+)+[\w\-.~:\/?#\[\]@!$&'()*+,;=]+$/)) {
-        result = { url: { pattern: true } };
->>>>>>> ba815415
       }
     }
     return result;
