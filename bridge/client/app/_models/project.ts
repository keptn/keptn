import semver from 'semver';
import { Stage } from './stage';
import { DeploymentInformation, Service } from './service';
import { Trace } from './trace';
import { Deployment } from './deployment';
import { EventTypes } from '../../../shared/interfaces/event-types';
import moment from 'moment';
import { DeploymentStage } from './deployment-stage';
import { Sequence } from './sequence';
import { Project as pj } from '../../../shared/models/project';
import { Approval } from '../_interfaces/approval';

export class Project extends pj {
  allSequencesLoaded = false;
  stages: Stage[] = [];
  services?: Service[];
  sequences: Sequence[] = [];

  static fromJSON(data: unknown): Project {
    const project: Project = Object.assign(new this(), data);
    project.stages = project.stages.map(stage => Stage.fromJSON(stage));
    project.setDeployments();
    return project;
  }

  getServices(stageName?: string): Service[] {
    if (!stageName) {
      if (!this.services) {
        let services: Service[] = [];
        for (const currentStage of this.stages){
          services = services.concat(
            currentStage.services.filter(s => !services.some(ss => ss.serviceName === s.serviceName))
          );
        }
        this.services = services;
      }
      return this.services;
    }
    else {
      return this.stages.find(s => s.stageName === stageName)?.services ?? [];
    }
  }

  getShipyardVersion(): string {
    return this.shipyardVersion?.split('/').pop() ?? '';
  }

  isShipyardNotSupported(supportedVersion: string | undefined): boolean {
    const version = this.getShipyardVersion();
    return !version || !supportedVersion || semver.lt(version, supportedVersion);
  }

  getService(serviceName: string): Service | undefined {
    return this.getServices().find(s => s.serviceName === serviceName);
  }

  getStage(stageName: string): Stage | undefined {
    return this.stages.find(s => s.stageName === stageName);
  }

<<<<<<< HEAD
  getLatestDeployment(service: Service, stage?: Stage): DeploymentInformation | undefined {
    const currentService = stage ? this.getServices(stage.stageName)?.find(s => s.serviceName === service.serviceName) : this.getService(service.serviceName);
    return currentService?.deploymentInformation;
=======
  getLatestDeploymentTrace(service: Service | undefined, stage?: Stage): Trace | undefined {
    const currentService = service ? this.getService(service.serviceName) : undefined;

    return currentService?.roots
      ?.find(r => r.shkeptncontext === currentService.lastEventTypes?.[EventTypes.DEPLOYMENT_FINISHED]?.keptnContext)
      ?.findTrace(trace => stage ? trace.isDeployment() === stage.stageName : !!trace.isDeployment());
>>>>>>> 4e24f3cd
  }

  getLatestDeploymentTraceOfSequence(service: Service | undefined, stage?: Stage): Trace | undefined{
    const currentService = service ? this.getService(service.serviceName) : undefined;

    return currentService?.sequences
      ?.find(r => r.shkeptncontext === currentService.lastEventTypes?.[EventTypes.DEPLOYMENT_FINISHED]?.keptnContext)
      ?.findTrace(trace => stage ? trace.isDeployment() === stage.stageName : !!trace.isDeployment());
  }

  getSequence(service: Service, event: Trace): Sequence | undefined {
    return service.sequences.find(sequence => sequence.shkeptncontext === event.shkeptncontext);
  }

  getApprovalEvaluation(trace: Trace): Trace | undefined {
    let evaluation: Approval | undefined;
    if (trace.stage) {
      const stage = this.getStage(trace.stage);
      if (stage) {
        evaluation = stage.services.reduce((foundApproval: Approval | undefined, service: Service) => foundApproval || service.openApprovals.find(a => a.trace.shkeptncontext === trace.shkeptncontext), undefined);
      }
    }
    return evaluation?.evaluationTrace;
  }

  private setDeployments() {
    for (const service of this.getServices()) {
      service.deployments = this.getDeploymentsOfService(service.serviceName);
    }
  }

  private getDeploymentsOfService(serviceName: string): Deployment[] {
    const deployments: Deployment[] = [];
    this.stages.forEach(stage => {
      const service = stage.services.find(s => s.serviceName === serviceName);
      if (service?.deploymentContext) {
        const image = service.getImageVersion();
        const deployment = deployments.find(dp => dp.version === image && dp.shkeptncontext === service.deploymentContext);
        const stageDetails = new DeploymentStage(stage.stageName, service.evaluationContext);
        if (deployment) {
          deployment.stages.push(stageDetails);
        } else {
          const newDeployment = new Deployment(image, service.serviceName, stageDetails, service.deploymentContext);
          deployments.push(newDeployment);
        }
      }
    });
    return deployments.sort((a, b) =>
      a.version && b.version && semver.valid(a.version) != null &&
      semver.valid(b.version) != null && semver.gt(a.version, b.version, true) ? -1 : 1);
  }

  public getServiceWithLatestDeployment(serviceName: string): Service | undefined {
    let lastService: Service | undefined;
    this.stages.forEach((stage: Stage) => {
      const service = stage.services.find(s => s.serviceName === serviceName);
      if (service?.deploymentContext &&
        (!lastService
          || service.deploymentTime && lastService.deploymentTime
            && moment.unix(service.deploymentTime).isAfter(moment.unix(lastService.deploymentTime)))) {
        lastService = service;
      }
    });
    return lastService;
  }

  public getStages(parent: string[] | null): Stage[] {
    return this.stages.filter(s => (
      parent && s.parentStages?.every((element, i) => element === parent[i]))
      || (!parent && !s.parentStages));
  }

  public getParentStages(): [null, ...string[][]] {
    return this.stages.reduce((stages: ([null, ...string[][]]), stage) => {
      if (stage.parentStages &&
        !stages.find((parent) =>
          parent?.every((element, i) => element === stage.parentStages?.[i]))) {
        stages.push(stage.parentStages);
      }
      return stages;
    }, [null]);
  }
}<|MERGE_RESOLUTION|>--- conflicted
+++ resolved
@@ -58,18 +58,9 @@
     return this.stages.find(s => s.stageName === stageName);
   }
 
-<<<<<<< HEAD
-  getLatestDeployment(service: Service, stage?: Stage): DeploymentInformation | undefined {
-    const currentService = stage ? this.getServices(stage.stageName)?.find(s => s.serviceName === service.serviceName) : this.getService(service.serviceName);
+  getLatestDeployment(service?: Service, stage?: Stage): DeploymentInformation | undefined {
+    const currentService = stage ? this.getServices(stage.stageName)?.find(s => s.serviceName === service.serviceName) : service ? this.getService(service.serviceName) : undefined;
     return currentService?.deploymentInformation;
-=======
-  getLatestDeploymentTrace(service: Service | undefined, stage?: Stage): Trace | undefined {
-    const currentService = service ? this.getService(service.serviceName) : undefined;
-
-    return currentService?.roots
-      ?.find(r => r.shkeptncontext === currentService.lastEventTypes?.[EventTypes.DEPLOYMENT_FINISHED]?.keptnContext)
-      ?.findTrace(trace => stage ? trace.isDeployment() === stage.stageName : !!trace.isDeployment());
->>>>>>> 4e24f3cd
   }
 
   getLatestDeploymentTraceOfSequence(service: Service | undefined, stage?: Stage): Trace | undefined{
