--- conflicted
+++ resolved
@@ -1,17 +1,7 @@
 import semver from 'semver';
 import { Stage } from './stage';
 import { DeploymentInformation, Service } from './service';
-<<<<<<< HEAD
-import { IGitDataExtended, IProject } from '../../../shared/models/IProject';
-
-export class Project implements IProject {
-  public projectName!: string;
-  public gitCredentials?: IGitDataExtended;
-  public shipyardVersion?: string;
-=======
-import { IGitDataExtended } from '../_interfaces/git-upstream';
-import { isGitInputWithHTTPS } from '../_utils/git-upstream.utils';
-import { IProject } from '../../../shared/interfaces/project';
+import { IGitDataExtended, IProject } from '../../../shared/interfaces/Project';
 
 export function getShipyardVersion(project?: IProject): string {
   return project?.shipyardVersion?.split('/').pop() ?? '';
@@ -40,16 +30,9 @@
 }
 
 export class Project implements IProject {
-  projectName = '';
-  gitUser?: string;
-  gitRemoteURI?: string;
-  shipyardVersion?: string;
-  gitProxyScheme: 'https' | 'http' | undefined;
-  gitProxyUrl?: string;
-  gitProxyUser?: string;
-  gitProxyInsecure = false;
-  private _gitUpstream?: IGitDataExtended;
->>>>>>> 2cbbc2da
+  public projectName!: string;
+  public gitCredentials?: IGitDataExtended;
+  public shipyardVersion?: string;
   public projectDetailsLoaded = false; // true if project was fetched via project endpoint of bridge server
   public stages: Stage[] = [];
   public services?: Service[];
