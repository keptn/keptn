import semver from 'semver';
import {Stage} from './stage';
import {Service} from './service';
import {Trace} from './trace';
import {Root} from './root';
import { Deployment } from './deployment';
import {EventTypes} from './event-types';
import * as moment from 'moment';
import {DeploymentStage} from './deployment-stage';
import {Sequence} from './sequence';

export class Project {
  projectName: string;
  gitUser: string;
  gitRemoteURI: string;
  gitToken: string;
  shipyardVersion: string;
  allSequencesLoaded: boolean;

  stages: Stage[];
  services: Service[];
  roots: Root[] = [];
  sequences: Sequence[] = [];

  static fromJSON(data: any) {
    const project = Object.assign(new this(), data);
    project.stages = project.stages.map(stage => {
      stage.services = stage.services.map(service => {
        service.stage = stage.stageName;
        return Service.fromJSON(service);
      });
      return Stage.fromJSON(stage);
    });
    project.setDeployments();
    return project;
  }

  getServices(byStage?: Stage): Service[] {
    if (this.services && !byStage) {
      return this.services;
    } else if (!this.services && !byStage) {
      this.services = [];
      this.stages.forEach((stage: Stage) => {
        this.services = this.services.concat(stage.services.filter(s => !this.services.some(ss => ss.serviceName === s.serviceName)));
      });
      return this.services;
    } else {
      return this.stages.find(s => s.stageName === byStage.stageName).services;
    }
  }

  getShipyardVersion(): string {
    return this.shipyardVersion?.split('/').pop();
  }

  isShipyardNotSupported(supportedVersion: string): boolean {
    const version = this.getShipyardVersion();
    return !version || !supportedVersion || semver.lt(version, supportedVersion);
  }

  getService(serviceName: string): Service {
    return this.getServices().find(s => s.serviceName === serviceName);
  }

  getStage(stageName: string): Stage {
    return this.stages.find(s => s.stageName === stageName);
  }

  getLatestDeploymentTrace(service: Service, stage?: Stage): Trace {
    const currentService = this.getService(service.serviceName);

    return currentService.roots
<<<<<<< HEAD
      ?.find(r => r.shkeptncontext === currentService.lastEventTypes[EventTypes.DEPLOYMENT_FINISHED]?.keptnContext)
      ?.findTrace(trace => stage ? trace.isDeployment() === stage.stageName : !!trace.isDeployment());
  }

  getLatestDeploymentTraceOfSequence(service: Service, stage?: Stage): Trace {
    const currentService = this.getService(service.serviceName);

    return currentService.sequences
      ?.find(r => r.shkeptncontext === currentService.lastEventTypes[EventTypes.DEPLOYMENT_FINISHED]?.keptnContext)
=======
      ?.find(r => r.shkeptncontext === currentService.lastEventTypes?.[EventTypes.DEPLOYMENT_FINISHED]?.keptnContext)
>>>>>>> e679be5b
      ?.findTrace(trace => stage ? trace.isDeployment() === stage.stageName : !!trace.isDeployment());
  }

  getLatestFailedRootEvents(stage: Stage): Root[] {
    return this.getServices(stage).map(service => service.getRecentRoot()).filter(seq => seq?.hasFailedEvaluation() === stage.stageName);
  }

  getLatestProblemEvents(stage: Stage): Root[] {
    return stage.getOpenProblems();
  }

  getSequence(service: Service, event: Trace): Sequence {
    return service.sequences.find(sequence => sequence.shkeptncontext === event.shkeptncontext);
  }

  getRootEvent(service: Service, event: Trace): Root {
    return service.roots.find(root => root.shkeptncontext === event.shkeptncontext);
  }

  getDeploymentEvaluation(trace: Trace): Trace {
    const service = this.getServices().find(s => s.serviceName === trace.data.service);
    const root = this.getRootEvent(service, trace);
    return root?.findLastTrace(t => t.isEvaluation() && t.isFinished())?.getFinishedEvent();
  }

  getDeploymentEvaluationOfSequence(trace: Trace): Trace {
    const service = this.getServices().find(s => s.serviceName === trace.data.service);
    const sequence = this.getSequence(service, trace);
    return sequence?.findLastTrace(t => t.isEvaluation() && t.isFinished())?.getFinishedEvent();
  }

  private setDeployments() {
    for (const service of this.getServices()) {
      service.deployments = this.getDeploymentsOfService(service.serviceName);
    }
  }

  private getDeploymentsOfService(serviceName: string): Deployment[] {
    const deployments: Deployment[] = [];
    this.stages.forEach(stage => {
      const service = stage.services.find(s => s.serviceName === serviceName);
      if (service?.deploymentContext) {
        const image = service.getImageVersion();
        const deployment = deployments.find(dp => dp.version === image && dp.shkeptncontext === service.deploymentContext);
        const stageDetails = new DeploymentStage(stage.stageName, service.evaluationContext);
        if (deployment) {
          deployment.stages.push(stageDetails);
        } else {
          const newDeployment = Deployment.fromJSON({
            version: image,
            service: service.serviceName,
            stages: [stageDetails],
            shkeptncontext: service.deploymentContext
          } as Deployment);

          deployments.push(newDeployment);
        }
      }
    });
    return deployments.sort((a, b) =>
      a.version && b.version && semver.valid(a.version) != null &&
      semver.valid(b.version) != null && semver.gt(a.version, b.version, true) ? -1 : 1);
  }

  public getLatestDeployment(serviceName: string): Service {
    let lastService: Service;
    this.stages.forEach((stage: Stage) => {
      const service = stage.services.find(s => s.serviceName === serviceName);
      if (service?.deploymentContext &&
        (!lastService || moment.unix(service.deploymentTime).isAfter(moment.unix(lastService.deploymentTime)))) {
        lastService = service;
      }
    });
    return lastService;
  }

  public getStages(parent: string[]): Stage[] {
    return this.stages.filter(s => (
      parent && s.parentStages &&
      s.parentStages.every((element, i) => element === parent[i])) || (!parent && !s.parentStages));
  }

  public getParentStages(): string[] {
    return this.stages.reduce((stages, stage) => {
      if (stage.parentStages && !stages.find(parent => parent && parent.every((element, i) => element === stage.parentStages[i]))) {
        stages.push(stage.parentStages);
      }
      return stages;
    }, [null]);
  }
}<|MERGE_RESOLUTION|>--- conflicted
+++ resolved
@@ -70,8 +70,7 @@
     const currentService = this.getService(service.serviceName);
 
     return currentService.roots
-<<<<<<< HEAD
-      ?.find(r => r.shkeptncontext === currentService.lastEventTypes[EventTypes.DEPLOYMENT_FINISHED]?.keptnContext)
+      ?.find(r => r.shkeptncontext === currentService.lastEventTypes?.[EventTypes.DEPLOYMENT_FINISHED]?.keptnContext)
       ?.findTrace(trace => stage ? trace.isDeployment() === stage.stageName : !!trace.isDeployment());
   }
 
@@ -79,10 +78,7 @@
     const currentService = this.getService(service.serviceName);
 
     return currentService.sequences
-      ?.find(r => r.shkeptncontext === currentService.lastEventTypes[EventTypes.DEPLOYMENT_FINISHED]?.keptnContext)
-=======
       ?.find(r => r.shkeptncontext === currentService.lastEventTypes?.[EventTypes.DEPLOYMENT_FINISHED]?.keptnContext)
->>>>>>> e679be5b
       ?.findTrace(trace => stage ? trace.isDeployment() === stage.stageName : !!trace.isDeployment());
   }
 
