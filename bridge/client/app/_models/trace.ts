--- conflicted
+++ resolved
@@ -1,5 +1,4 @@
 import moment from 'moment';
-<<<<<<< HEAD
 import { EventTypes } from '../../../shared/interfaces/event-types';
 import { ResultTypes } from '../../../shared/models/result-types';
 import { ApprovalStates } from './approval-states';
@@ -7,20 +6,9 @@
 import { ProblemStates } from './problem-states';
 import { DateUtil } from '../_utils/date.utils';
 import { Trace as tc, TraceData } from '../../../shared/models/trace';
+import { DtIconType } from '@dynatrace/barista-icons';
 
 class Trace extends tc {
-=======
-import {EventTypes} from './event-types';
-import {ResultTypes} from './result-types';
-import {ApprovalStates} from './approval-states';
-import {EVENT_ICONS} from './event-icons';
-import {ProblemStates} from './problem-states';
-import {DateUtil} from '../_utils/date.utils';
-import { IndicatorResult } from './indicator-result';
-import { DtIconType } from '@dynatrace/barista-icons';
-
-class Trace {
->>>>>>> 4e24f3cd
   traces: Trace[] = [];
   triggeredid?: string;
   type!: EventTypes | string;
@@ -274,11 +262,7 @@
     }
   }
 
-<<<<<<< HEAD
-  getIcon(): string {
-=======
   getIcon(): DtIconType {
->>>>>>> 4e24f3cd
     if (!this.icon) {
       this.icon = EVENT_ICONS[this.getShortType()] || EVENT_ICONS.default;
     }
