import { getDistinctServiceNames, Project } from './project';
import { waitForAsync } from '@angular/core/testing';
<<<<<<< HEAD
import { IProject } from '../../../shared/models/IProject';
=======
import { IProject } from '../../../shared/interfaces/project';
>>>>>>> 2cbbc2da

const projects: IProject[] = [
  {
    projectName: 'sockshop',
    gitProxyInsecure: false,
    stages: [
      {
        services: [
          { serviceName: 'carts', creationDate: '' },
          { serviceName: 'carts-db', creationDate: '' },
        ],
        stageName: 'dev',
      },
      {
        services: [
          { serviceName: 'carts', creationDate: '' },
          { serviceName: 'carts-db', creationDate: '' },
        ],
<<<<<<< HEAD
      } as IProject,
    ].map((project) => Project.fromJSON(project));
=======
        stageName: 'staging',
      },
      {
        services: [
          { serviceName: 'carts', creationDate: '' },
          { serviceName: 'carts-db', creationDate: '' },
          { serviceName: 'carts-db2', creationDate: '' },
        ],
        stageName: 'production',
      },
    ],
  },
];

describe('Project', () => {
  it('should create instances from json', waitForAsync(() => {
    const projectsClasses: Project[] = projects.map((project) => Project.fromJSON(project));
>>>>>>> 2cbbc2da

    expect(projectsClasses[0]).toBeInstanceOf(Project);
    expect(projectsClasses[0].projectName).toEqual('sockshop');
    expect(projectsClasses[0].getServices().length).toEqual(3);
    expect(projectsClasses[0].stages.length).toEqual(3);
  }));

  it('should be a supported shipyard version if provided version is null', () => {
    // if not provided (null) we assume it's supported (metadata endpoint not available)
    const project = createProjectWithShipyard('spec.keptn.sh/0.2.0');
    expect(project.isShipyardNotSupported(null)).toBe(false);
  });

  it('should be a supported shipyard version if provided version greater', () => {
    const project = createProjectWithShipyard('spec.keptn.sh/0.2.0');
    expect(project.isShipyardNotSupported('0.1.1')).toBe(false);
  });

  it('should be a not supported shipyard version if provided version is lower', () => {
    const project = createProjectWithShipyard('spec.keptn.sh/0.2.0');
    expect(project.isShipyardNotSupported('0.3.0')).toBe(true);
  });

  it('should be a not supported shipyard version if provided version is empty', () => {
    const project = createProjectWithShipyard('spec.keptn.sh/0.2.0');
    expect(project.isShipyardNotSupported('')).toBe(true);
  });

  it('should be a not supported shipyard version if provided version is undefined', () => {
    const project = createProjectWithShipyard('spec.keptn.sh/0.2.0');
    expect(project.isShipyardNotSupported(undefined)).toBe(true);
  });

  it('should be a not supported shipyard if project does not have a shipyard version', () => {
    const project = new Project();
    expect(project.isShipyardNotSupported('10.10.10')).toBe(true);
    expect(project.isShipyardNotSupported('0.0.0')).toBe(true);
  });

  it('should be a supported shipyard version if the provided version is the same', () => {
    const project = createProjectWithShipyard('spec.keptn.sh/0.2.0');
    expect(project.isShipyardNotSupported('0.2.0')).toBe(false);
  });

  describe(getDistinctServiceNames.name, () => {
    it('should return distinct services (deprecated)', () => {
      // given
      const projectsClasses: Project[] = projects.map((project) => Project.fromJSON(project));
      projectsClasses.forEach((p) => p.getServices());

      // when
      const serviceNames = projectsClasses[0].getServiceNames();

      // then
      expect(serviceNames).toEqual(['carts', 'carts-db', 'carts-db2']);
    });

    it('should return distinct services', () => {
      // given
      const project = projects[0];

      // when
      const serviceNames = getDistinctServiceNames(project);

      // then
      expect(serviceNames).toEqual(['carts', 'carts-db', 'carts-db2']);
    });
  });

  function createProjectWithShipyard(shipyardVersion: string): Project {
    const project = new Project();
    project.shipyardVersion = shipyardVersion;
    return project;
  }
});<|MERGE_RESOLUTION|>--- conflicted
+++ resolved
@@ -1,15 +1,12 @@
 import { getDistinctServiceNames, Project } from './project';
 import { waitForAsync } from '@angular/core/testing';
-<<<<<<< HEAD
-import { IProject } from '../../../shared/models/IProject';
-=======
 import { IProject } from '../../../shared/interfaces/project';
->>>>>>> 2cbbc2da
 
 const projects: IProject[] = [
   {
     projectName: 'sockshop',
-    gitProxyInsecure: false,
+    creationDate: '',
+    shipyard: '',
     stages: [
       {
         services: [
@@ -23,10 +20,6 @@
           { serviceName: 'carts', creationDate: '' },
           { serviceName: 'carts-db', creationDate: '' },
         ],
-<<<<<<< HEAD
-      } as IProject,
-    ].map((project) => Project.fromJSON(project));
-=======
         stageName: 'staging',
       },
       {
@@ -44,7 +37,6 @@
 describe('Project', () => {
   it('should create instances from json', waitForAsync(() => {
     const projectsClasses: Project[] = projects.map((project) => Project.fromJSON(project));
->>>>>>> 2cbbc2da
 
     expect(projectsClasses[0]).toBeInstanceOf(Project);
     expect(projectsClasses[0].projectName).toEqual('sockshop');
