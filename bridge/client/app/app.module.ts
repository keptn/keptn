--- conflicted
+++ resolved
@@ -185,12 +185,9 @@
     ToType,
     KtbUniformSubscriptionsComponent,
     ToDatePipe,
-<<<<<<< HEAD
     KtbProjectSettingsComponent,
-=======
     KtbDeleteConfirmationComponent,
     KtbModifyUniformSubscriptionComponent,
->>>>>>> 4770f53f
   ],
   imports: [
     BrowserModule,
