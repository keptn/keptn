--- conflicted
+++ resolved
@@ -42,10 +42,6 @@
 
 import { KtbAppHeaderModule } from './_components/ktb-app-header/ktb-app-header.module';
 import { KtbErrorViewModule } from './_views/ktb-error-view/ktb-error-view.module';
-<<<<<<< HEAD
-import { KtbEventItemModule } from './_components/ktb-event-item/ktb-event-item.module';
-=======
->>>>>>> 60309c58
 import { KtbLoadingModule } from './_components/ktb-loading/ktb-loading.module';
 import { KtbNotificationModule } from './_components/ktb-notification/ktb-notification.module';
 import { KtbProjectListModule } from './_components/ktb-project-list/ktb-project-list.module';
@@ -82,11 +78,6 @@
 const ktbModules = [
   KtbAppHeaderModule,
   KtbErrorViewModule,
-<<<<<<< HEAD
-  KtbEvaluationDetailsModule,
-  KtbEventItemModule,
-=======
->>>>>>> 60309c58
   KtbLoadingModule,
   KtbNotificationModule,
   KtbPipeModule,
@@ -98,11 +89,6 @@
     AppComponent,
     DashboardLegacyComponent,
     NotFoundComponent,
-<<<<<<< HEAD
-    EvaluationBoardComponent,
-=======
-    ProjectBoardComponent,
->>>>>>> 60309c58
     KtbSettingsViewComponent,
     KtbRootComponent,
   ],
