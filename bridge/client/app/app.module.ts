import { APP_BASE_HREF, registerLocaleData } from '@angular/common';
import { HTTP_INTERCEPTORS, HttpClientModule } from '@angular/common/http';
import localeEn from '@angular/common/locales/en';
import { APP_INITIALIZER, NgModule } from '@angular/core';
import { FormsModule, ReactiveFormsModule } from '@angular/forms';
import { FlexLayoutModule } from '@angular/flex-layout';
import { MatDialogModule } from '@angular/material/dialog';
import { BrowserModule } from '@angular/platform-browser';
import { BrowserAnimationsModule } from '@angular/platform-browser/animations';
import { DtButtonModule } from '@dynatrace/barista-components/button';
import { DtButtonGroupModule } from '@dynatrace/barista-components/button-group';
import { DtCardModule } from '@dynatrace/barista-components/card';
import { DtChartModule } from '@dynatrace/barista-components/chart';
import { DtCheckboxModule } from '@dynatrace/barista-components/checkbox';
import { DtConfirmationDialogModule } from '@dynatrace/barista-components/confirmation-dialog';
import { DtConsumptionModule } from '@dynatrace/barista-components/consumption';
import { DtContextDialogModule } from '@dynatrace/barista-components/context-dialog';
import { DtDrawerModule } from '@dynatrace/barista-components/drawer';
import { DtEmptyStateModule } from '@dynatrace/barista-components/empty-state';
import { DtExpandablePanelModule } from '@dynatrace/barista-components/expandable-panel';
import { DtExpandableTextModule } from '@dynatrace/barista-components/expandable-text';
import { DtExpandableSectionModule } from '@dynatrace/barista-components/expandable-section';
import { DtIconModule } from '@dynatrace/barista-components/icon';
import { DtIndicatorModule } from '@dynatrace/barista-components/indicator';
import { DtInfoGroupModule } from '@dynatrace/barista-components/info-group';
import { DtInputModule } from '@dynatrace/barista-components/input';
import { DtKeyValueListModule } from '@dynatrace/barista-components/key-value-list';
import { DtLoadingDistractorModule } from '@dynatrace/barista-components/loading-distractor';
import { DtMenuModule } from '@dynatrace/barista-components/menu';
import { DtOverlayModule } from '@dynatrace/barista-components/overlay';
import { DtProgressBarModule } from '@dynatrace/barista-components/progress-bar';
import { DtProgressCircleModule } from '@dynatrace/barista-components/progress-circle';
import { DtSelectModule } from '@dynatrace/barista-components/select';
import { DtShowMoreModule } from '@dynatrace/barista-components/show-more';
import { DtSwitchModule } from '@dynatrace/barista-components/switch';
import { DtTableModule } from '@dynatrace/barista-components/table';
import { DtTagModule } from '@dynatrace/barista-components/tag';
import { DtTopBarNavigationModule } from '@dynatrace/barista-components/top-bar-navigation';
import { DtCopyToClipboardModule } from '@dynatrace/barista-components/copy-to-clipboard';
import { DtToggleButtonGroupModule } from '@dynatrace/barista-components/toggle-button-group';
import { DtQuickFilterModule } from '@dynatrace/barista-components/quick-filter';
import { DtTileModule } from '@dynatrace/barista-components/tile';
import { MomentModule } from 'ngx-moment';
import {
  KtbExpandableTileComponent,
  KtbExpandableTileHeaderDirective,
} from './_components/ktb-expandable-tile/ktb-expandable-tile.component';
import {
  KtbHorizontalSeparatorComponent,
  KtbHorizontalSeparatorTitleDirective,
} from './_components/ktb-horizontal-separator/ktb-horizontal-separator.component';
import { KtbNotificationBarComponent } from './_components/ktb-notification-bar/ktb-notification-bar.component';
import { KtbProjectListComponent } from './_components/ktb-project-list/ktb-project-list.component';
import { KtbProjectTileComponent } from './_components/ktb-project-tile/ktb-project-tile.component';
import { KtbRootEventsListComponent } from './_components/ktb-root-events-list/ktb-root-events-list.component';
import {
  KtbSelectableTileComponent,
  KtbSelectableTileHeaderDirective,
} from './_components/ktb-selectable-tile/ktb-selectable-tile.component';
import { KtbSliBreakdownComponent } from './_components/ktb-sli-breakdown/ktb-sli-breakdown.component';
import { KtbHideHttpLoadingDirective } from './_directives/ktb-hide-http-loading/ktb-hide-http-loading.directive';
import { KtbShowHttpLoadingDirective } from './_directives/ktb-show-http-loading/ktb-show-http-loading.directive';
import { KtbApprovalItemComponent } from './_components/ktb-approval-item/ktb-approval-item.component';
import { KtbCopyToClipboardComponent } from './_components/ktb-copy-to-clipboard/ktb-copy-to-clipboard.component';
import { KtbMarkdownComponent } from './_components/ktb-markdown/ktb-markdown.component';
import { KtbEvaluationDetailsComponent } from './_components/ktb-evaluation-details/ktb-evaluation-details.component';
import { KtbEvaluationInfoComponent } from './_components/ktb-evaluation-info/ktb-evaluation-info.component';
import {
  KtbEventItemComponent,
  KtbEventItemDetailDirective,
} from './_components/ktb-event-item/ktb-event-item.component';
import { KtbTaskItemComponent, KtbTaskItemDetailDirective } from './_components/ktb-task-item/ktb-task-item.component';
import { KtbSequenceTasksListComponent } from './_components/ktb-sequence-tasks-list/ktb-sequence-tasks-list.component';
import { HttpErrorInterceptor } from './_interceptors/http-error-interceptor';
import { HttpLoadingInterceptor } from './_interceptors/http-loading-interceptor';
import { HttpDefaultInterceptor } from './_interceptors/http-default-interceptor';
import { AppComponent } from './app.component';
import { AppRouting } from './app.routing';
import { AppHeaderComponent } from './app-header/app-header.component';
import { DashboardComponent } from './dashboard/dashboard.component';
import { ProjectBoardComponent } from './project-board/project-board.component';
import { EvaluationBoardComponent } from './evaluation-board/evaluation-board.component';
import { KtbSequenceTimelineComponent } from './_components/ktb-sequence-timeline/ktb-sequence-timeline.component';
import { KtbEnvironmentViewComponent } from './_views/ktb-environment-view/ktb-environment-view.component';
import { KtbIntegrationViewComponent } from './_views/ktb-integration-view/ktb-integration-view.component';
import { KtbStageOverviewComponent } from './_components/ktb-stage-overview/ktb-stage-overview.component';
import { KtbStageDetailsComponent } from './_components/ktb-stage-details/ktb-stage-details.component';
import { KtbSequenceViewComponent } from './_views/ktb-sequence-view/ktb-sequence-view.component';
import { KtbServiceViewComponent } from './_views/ktb-service-view/ktb-service-view.component';
import { KeptnUrlPipe } from './_pipes/keptn-url.pipe';
import { KtbSliBreakdownCriteriaItemComponent } from './_components/ktb-sli-breakdown-criteria-item/ktb-sli-breakdown-criteria-item.component';
import { KtbServicesListComponent } from './_components/ktb-services-list/ktb-services-list.component';
import { KtbStageBadgeComponent } from './_components/ktb-stage-badge/ktb-stage-badge.component';
import { KtbKeptnServicesListComponent } from './_components/ktb-keptn-services-list/ktb-keptn-services-list.component';
import { DtFilterFieldModule } from '@dynatrace/barista-components/filter-field';
import { KtbDeploymentListComponent } from './_components/ktb-deployment-list/ktb-deployment-list.component';
import { KtbUserComponent } from './_components/ktb-user/ktb-user.component';
import { KtbServiceDetailsComponent } from './_components/ktb-service-details/ktb-service-details.component';
import { KtbSettingsViewComponent } from './_views/ktb-settings-view/ktb-settings-view.component';
import { KtbDeploymentStageTimelineComponent } from './_components/ktb-deployment-stage-timeline/ktb-deployment-stage-timeline.component';
import { KtbSequenceListComponent } from './_components/ktb-sequence-list/ktb-sequence-list.component';
import { KtbUniformRegistrationLogsComponent } from './_components/ktb-uniform-registration-logs/ktb-uniform-registration-logs.component';
import { AppInitService } from './_services/app.init';
import { KtbSecretsListComponent } from './_components/ktb-secrets-list/ktb-secrets-list.component';
import { KtbCreateSecretFormComponent } from './_components/ktb-create-secret-form/ktb-create-secret-form.component';
import { KtbNoServiceInfoComponent } from './_components/ktb-no-service-info/ktb-no-service-info.component';
import { KtbSequenceStateListComponent } from './_components/ktb-sequence-state-list/ktb-sequence-state-list.component';
import { KtbProjectSettingsGitComponent } from './_components/ktb-project-settings-git/ktb-project-settings-git.component';
import { KtbProjectSettingsShipyardComponent } from './_components/ktb-project-settings-shipyard/ktb-project-settings-shipyard.component';
import { KtbDragAndDropDirective } from './_directives/ktb-drag-and-drop/ktb-drag-and-drop.directive';
import { KtbDangerZoneComponent } from './_components/ktb-danger-zone/ktb-danger-zone.component';
import { KtbDeletionDialogComponent } from './_components/_dialogs/ktb-deletion-dialog/ktb-deletion-dialog.component';
import { EventService } from './_services/event.service';
import { ToType } from './_pipes/to-type';
import { KtbUniformSubscriptionsComponent } from './_components/ktb-uniform-subscriptions/ktb-uniform-subscriptions.component';
import { ToDatePipe } from './_pipes/to-date.pipe';
import { KtbDeleteConfirmationComponent } from './_components/_dialogs/ktb-delete-confirmation/ktb-delete-confirmation.component';
import { KtbModifyUniformSubscriptionComponent } from './_components/ktb-modify-uniform-subscription/ktb-modify-uniform-subscription.component';
import { DtThemingModule } from '@dynatrace/barista-components/theming';
import { KtbSubscriptionItemComponent } from './_components/ktb-subscription-item/ktb-subscription-item.component';
import { KtbConfirmationDialogComponent } from './_components/_dialogs/ktb-confirmation-dialog/ktb-confirmation-dialog.component';
import { POLLING_INTERVAL_MILLIS, RETRY_ON_HTTP_ERROR } from './_utils/app.utils';
import { KtbSequenceControlsComponent } from './_components/ktb-sequence-controls/ktb-sequence-controls.component';
import { environment } from '../environments/environment';
import { KtbProjectSettingsComponent } from './_components/ktb-project-settings/ktb-project-settings.component';
import { KtbWebhookSettingsComponent } from './_components/ktb-webhook-settings/ktb-webhook-settings.component';
import { KtbServiceSettingsComponent } from './_components/ktb-service-settings/ktb-service-settings.component';
import { KtbCreateServiceComponent } from './_components/ktb-create-service/ktb-create-service.component';
import { KtbServiceSettingsOverviewComponent } from './_components/ktb-service-settings-overview/ktb-service-settings-overview.component';
import { KtbServiceSettingsListComponent } from './_components/ktb-service-settings-list/ktb-service-settings-list.component';
import { KtbEditServiceComponent } from './_components/ktb-edit-service/ktb-edit-service.component';
import { DtAlertModule } from '@dynatrace/barista-components/alert';
import { KtbEditServiceFileListComponent } from './_components/ktb-edit-service-file-list/ktb-edit-service-file-list.component';
import { DtTreeTableModule } from '@dynatrace/barista-components/tree-table';
import {
  KtbTreeListSelectComponent,
  KtbTreeListSelectDirective,
} from './_components/ktb-tree-list-select/ktb-tree-list-select.component';
import { OverlayModule } from '@angular/cdk/overlay';
import { KtbSequenceStateInfoComponent } from './_components/ktb-sequence-state-info/ktb-sequence-state-info.component';
import { KtbPayloadViewerComponent } from './_components/ktb-payload-viewer/ktb-payload-viewer.component';
import { DtRadioModule } from '@dynatrace/barista-components/radio';
import { NotFoundComponent } from './not-found/not-found.component';
import { KtbVariableSelectorComponent } from './_components/ktb-variable-selector/ktb-variable-selector.component';
import { KtbNotificationComponent } from './_components/ktb-notification/ktb-notification.component';
import { KtbProjectCreateMessageComponent } from './_components/_status-messages/ktb-project-create-message/ktb-project-create-message.component';
import { PendingChangesGuard } from './_guards/pending-changes.guard';
import { ArrayToStringPipe } from './_pipes/array-to-string';
<<<<<<< HEAD
import { KtbTriggerSequenceComponent } from './_components/ktb-trigger-sequence/ktb-trigger-sequence.component';
import { KtbTimeInputComponent } from './_components/ktb-time-input/ktb-time-input.component';
import {
  KtbDatetimePickerComponent,
  KtbDatetimePickerDirective,
} from './_components/ktb-datetime-picker/ktb-datetime-picker.component';
import { DtDatepickerModule } from '@dynatrace/barista-components/experimental/datepicker';
=======
import { TruncateNumberPipe } from './_pipes/truncate-number';
>>>>>>> df8e03a4

registerLocaleData(localeEn, 'en');

export function init_app(appLoadService: AppInitService): () => Promise<unknown> {
  return (): Promise<string | null> => appLoadService.init();
}

@NgModule({
  declarations: [
    AppComponent,
    DashboardComponent,
    NotFoundComponent,
    AppHeaderComponent,
    ProjectBoardComponent,
    EvaluationBoardComponent,
    KtbSequenceViewComponent,
    KtbServiceViewComponent,
    KtbShowHttpLoadingDirective,
    KtbHideHttpLoadingDirective,
    KtbExpandableTileComponent,
    KtbExpandableTileHeaderDirective,
    KtbSelectableTileComponent,
    KtbSelectableTileHeaderDirective,
    KtbHorizontalSeparatorComponent,
    KtbHorizontalSeparatorTitleDirective,
    KtbRootEventsListComponent,
    KtbProjectTileComponent,
    KtbProjectListComponent,
    KtbEventItemComponent,
    KtbEventItemDetailDirective,
    KtbSequenceTasksListComponent,
    KtbTaskItemComponent,
    KtbTaskItemDetailDirective,
    KtbEvaluationDetailsComponent,
    KtbEvaluationInfoComponent,
    KtbStageBadgeComponent,
    KtbSliBreakdownComponent,
    KtbNotificationBarComponent,
    KtbApprovalItemComponent,
    KtbCopyToClipboardComponent,
    KtbMarkdownComponent,
    KtbSequenceTimelineComponent,
    KtbEnvironmentViewComponent,
    KtbStageOverviewComponent,
    KtbIntegrationViewComponent,
    KtbStageDetailsComponent,
    KeptnUrlPipe,
    KtbSliBreakdownCriteriaItemComponent,
    KtbServicesListComponent,
    KtbSequenceStateListComponent,
    KtbUserComponent,
    KtbKeptnServicesListComponent,
    KtbSubscriptionItemComponent,
    KtbDeploymentListComponent,
    KtbServiceDetailsComponent,
    KtbSettingsViewComponent,
    KtbDeploymentStageTimelineComponent,
    KtbSequenceListComponent,
    KtbUniformRegistrationLogsComponent,
    KtbSecretsListComponent,
    KtbCreateSecretFormComponent,
    KtbNoServiceInfoComponent,
    KtbProjectSettingsGitComponent,
    KtbProjectSettingsShipyardComponent,
    KtbDragAndDropDirective,
    KtbDangerZoneComponent,
    KtbDeletionDialogComponent,
    KtbConfirmationDialogComponent,
    KtbSequenceControlsComponent,
    ToType,
    KtbUniformSubscriptionsComponent,
    ToDatePipe,
    KtbProjectSettingsComponent,
    KtbDeleteConfirmationComponent,
    KtbModifyUniformSubscriptionComponent,
    KtbWebhookSettingsComponent,
    KtbServiceSettingsComponent,
    KtbCreateServiceComponent,
    KtbServiceSettingsOverviewComponent,
    KtbServiceSettingsListComponent,
    KtbEditServiceComponent,
    KtbEditServiceFileListComponent,
    KtbTreeListSelectComponent,
    KtbTreeListSelectDirective,
    KtbSequenceStateInfoComponent,
    KtbPayloadViewerComponent,
    KtbVariableSelectorComponent,
    ArrayToStringPipe,
    KtbNotificationComponent,
    KtbProjectCreateMessageComponent,
<<<<<<< HEAD
    KtbTriggerSequenceComponent,
    KtbTimeInputComponent,
    KtbDatetimePickerComponent,
    KtbDatetimePickerDirective,
=======
    TruncateNumberPipe,
>>>>>>> df8e03a4
  ],
  imports: [
    BrowserModule,
    FormsModule,
    BrowserAnimationsModule,
    HttpClientModule,
    AppRouting,
    FlexLayoutModule,
    MomentModule,
    DtThemingModule,
    DtButtonModule,
    DtButtonGroupModule,
    DtSelectModule,
    DtMenuModule,
    DtDrawerModule,
    DtContextDialogModule,
    DtInputModule,
    DtEmptyStateModule,
    DtCardModule,
    DtTileModule,
    DtInfoGroupModule,
    DtProgressBarModule,
    DtLoadingDistractorModule,
    DtTableModule,
    DtTagModule,
    DtExpandableTextModule,
    DtExpandablePanelModule,
    DtExpandableSectionModule,
    DtShowMoreModule,
    DtIndicatorModule,
    DtProgressCircleModule,
    DtConsumptionModule,
    DtKeyValueListModule,
    DtChartModule,
    DtOverlayModule,
    DtCheckboxModule,
    DtSwitchModule,
    DtConfirmationDialogModule,
    DtTopBarNavigationModule,
    DtCopyToClipboardModule,
    DtToggleButtonGroupModule,
    DtQuickFilterModule,
    DtRadioModule,
    MatDialogModule,
    DtIconModule.forRoot({
      svgIconLocation: `assets/icons/{{name}}.svg`,
    }),
    BrowserAnimationsModule,
    DtFilterFieldModule,
    ReactiveFormsModule,
    DtAlertModule,
    DtTreeTableModule,
    OverlayModule,
    DtDatepickerModule,
  ],
  entryComponents: [KtbDeletionDialogComponent, KtbConfirmationDialogComponent],
  providers: [
    EventService,
    AppInitService,
    PendingChangesGuard,
    {
      provide: APP_BASE_HREF,
      useValue: environment.baseUrl,
    },
    {
      provide: APP_INITIALIZER,
      useFactory: init_app,
      deps: [AppInitService],
      multi: true,
    },
    {
      provide: HTTP_INTERCEPTORS,
      useClass: HttpDefaultInterceptor,
      multi: true,
    },
    {
      provide: HTTP_INTERCEPTORS,
      useClass: HttpErrorInterceptor,
      multi: true,
    },
    {
      provide: HTTP_INTERCEPTORS,
      useClass: HttpLoadingInterceptor,
      multi: true,
    },
    {
      provide: POLLING_INTERVAL_MILLIS,
      useValue: environment.pollingIntervalMillis ?? 30_000,
    },
    {
      provide: RETRY_ON_HTTP_ERROR,
      useValue: true,
    },
  ],
  bootstrap: [AppComponent],
})
export class AppModule {}<|MERGE_RESOLUTION|>--- conflicted
+++ resolved
@@ -146,7 +146,6 @@
 import { KtbProjectCreateMessageComponent } from './_components/_status-messages/ktb-project-create-message/ktb-project-create-message.component';
 import { PendingChangesGuard } from './_guards/pending-changes.guard';
 import { ArrayToStringPipe } from './_pipes/array-to-string';
-<<<<<<< HEAD
 import { KtbTriggerSequenceComponent } from './_components/ktb-trigger-sequence/ktb-trigger-sequence.component';
 import { KtbTimeInputComponent } from './_components/ktb-time-input/ktb-time-input.component';
 import {
@@ -154,9 +153,7 @@
   KtbDatetimePickerDirective,
 } from './_components/ktb-datetime-picker/ktb-datetime-picker.component';
 import { DtDatepickerModule } from '@dynatrace/barista-components/experimental/datepicker';
-=======
 import { TruncateNumberPipe } from './_pipes/truncate-number';
->>>>>>> df8e03a4
 
 registerLocaleData(localeEn, 'en');
 
@@ -247,14 +244,11 @@
     ArrayToStringPipe,
     KtbNotificationComponent,
     KtbProjectCreateMessageComponent,
-<<<<<<< HEAD
     KtbTriggerSequenceComponent,
     KtbTimeInputComponent,
     KtbDatetimePickerComponent,
     KtbDatetimePickerDirective,
-=======
     TruncateNumberPipe,
->>>>>>> df8e03a4
   ],
   imports: [
     BrowserModule,
