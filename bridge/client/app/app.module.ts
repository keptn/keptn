import { registerLocaleData } from '@angular/common';
import { HTTP_INTERCEPTORS, HttpClientModule } from '@angular/common/http';
import localeEn from '@angular/common/locales/en';
import { APP_INITIALIZER, InjectionToken, NgModule } from '@angular/core';
import { FormsModule, ReactiveFormsModule } from '@angular/forms';
import { FlexLayoutModule } from '@angular/flex-layout';
import { MatDialogModule } from '@angular/material/dialog';
import { BrowserModule } from '@angular/platform-browser';
import { BrowserAnimationsModule } from '@angular/platform-browser/animations';
import { DtButtonModule } from '@dynatrace/barista-components/button';
import { DtButtonGroupModule } from '@dynatrace/barista-components/button-group';
import { DtCardModule } from '@dynatrace/barista-components/card';
import { DtChartModule } from '@dynatrace/barista-components/chart';
import { DtCheckboxModule } from '@dynatrace/barista-components/checkbox';
import { DtConfirmationDialogModule } from '@dynatrace/barista-components/confirmation-dialog';
import { DtConsumptionModule } from '@dynatrace/barista-components/consumption';
import { DtContextDialogModule } from '@dynatrace/barista-components/context-dialog';
import { DtDrawerModule } from '@dynatrace/barista-components/drawer';
import { DtEmptyStateModule } from '@dynatrace/barista-components/empty-state';
import { DtExpandablePanelModule } from '@dynatrace/barista-components/expandable-panel';
import { DtExpandableTextModule } from '@dynatrace/barista-components/expandable-text';
import { DtExpandableSectionModule } from '@dynatrace/barista-components/expandable-section';
import { DtIconModule } from '@dynatrace/barista-components/icon';
import { DtIndicatorModule } from '@dynatrace/barista-components/indicator';
import { DtInfoGroupModule } from '@dynatrace/barista-components/info-group';
import { DtInputModule } from '@dynatrace/barista-components/input';
import { DtKeyValueListModule } from '@dynatrace/barista-components/key-value-list';
import { DtLoadingDistractorModule } from '@dynatrace/barista-components/loading-distractor';
import { DtMenuModule } from '@dynatrace/barista-components/menu';
import { DtOverlayModule } from '@dynatrace/barista-components/overlay';
import { DtProgressBarModule } from '@dynatrace/barista-components/progress-bar';
import { DtProgressCircleModule } from '@dynatrace/barista-components/progress-circle';
import { DtSelectModule } from '@dynatrace/barista-components/select';
import { DtShowMoreModule } from '@dynatrace/barista-components/show-more';
import { DtSwitchModule } from '@dynatrace/barista-components/switch';
import { DtTableModule } from '@dynatrace/barista-components/table';
import { DtTagModule } from '@dynatrace/barista-components/tag';
import { DtTopBarNavigationModule } from '@dynatrace/barista-components/top-bar-navigation';
import { DtCopyToClipboardModule } from '@dynatrace/barista-components/copy-to-clipboard';
import { DtToggleButtonGroupModule } from '@dynatrace/barista-components/toggle-button-group';
import { DtQuickFilterModule } from '@dynatrace/barista-components/quick-filter';

import { DtThemingModule } from '@dynatrace/barista-components/theming';
import { DtTileModule } from '@dynatrace/barista-components/tile';
import { DtToastModule } from '@dynatrace/barista-components/toast';

import { MomentModule } from 'ngx-moment';

import { KtbEventsListComponent } from './_components/ktb-events-list/ktb-events-list.component';
import { KtbExpandableTileComponent, KtbExpandableTileHeader } from './_components/ktb-expandable-tile/ktb-expandable-tile.component';
import { KtbHorizontalSeparatorComponent, KtbHorizontalSeparatorTitle } from './_components/ktb-horizontal-separator/ktb-horizontal-separator.component';
import { KtbHttpLoadingBarComponent } from './_components/ktb-http-loading-bar/ktb-http-loading-bar.component';
import { KtbNotificationBarComponent } from './_components/ktb-notification-bar/ktb-notification-bar.component';
import { KtbProjectListComponent } from './_components/ktb-project-list/ktb-project-list.component';
import { KtbProjectTileComponent } from './_components/ktb-project-tile/ktb-project-tile.component';
import { KtbRootEventsListComponent } from './_components/ktb-root-events-list/ktb-root-events-list.component';
import { KtbSelectableTileComponent, KtbSelectableTileHeader } from './_components/ktb-selectable-tile/ktb-selectable-tile.component';
import { KtbSliBreakdownComponent } from './_components/ktb-sli-breakdown/ktb-sli-breakdown.component';
import { KtbHideHttpLoadingDirective } from './_directives/ktb-hide-http-loading/ktb-hide-http-loading.directive';
import { KtbShowHttpLoadingDirective } from './_directives/ktb-show-http-loading/ktb-show-http-loading.directive';
import { KtbApprovalItemComponent } from './_components/ktb-approval-item/ktb-approval-item.component';
import { KtbCopyToClipboardComponent } from './_components/ktb-copy-to-clipboard/ktb-copy-to-clipboard.component';
import { KtbMarkdownComponent } from './_components/ktb-markdown/ktb-markdown.component';
import { KtbEvaluationDetailsComponent } from './_components/ktb-evaluation-details/ktb-evaluation-details.component';
import { KtbEvaluationInfoComponent } from './_components/ktb-evaluation-info/ktb-evaluation-info.component';
import { KtbEventItemComponent, KtbEventItemDetail } from './_components/ktb-event-item/ktb-event-item.component';
import { KtbTaskItemComponent, KtbTaskItemDetail } from './_components/ktb-task-item/ktb-task-item.component';
import { KtbSequenceTasksListComponent } from './_components/ktb-sequence-tasks-list/ktb-sequence-tasks-list.component';

import { HttpErrorInterceptor } from './_interceptors/http-error-interceptor';
import { HttpLoadingInterceptor } from './_interceptors/http-loading-interceptor';
import { HttpDefaultInterceptor } from './_interceptors/http-default-interceptor';

import { AppComponent } from './app.component';
import { AppRouting } from './app.routing';
import { AppHeaderComponent } from './app-header/app-header.component';
import { DashboardComponent } from './dashboard/dashboard.component';
import { ProjectBoardComponent } from './project-board/project-board.component';
import { EvaluationBoardComponent } from './evaluation-board/evaluation-board.component';
import { KtbSequenceTimelineComponent } from './_components/ktb-sequence-timeline/ktb-sequence-timeline.component';
import { KtbEnvironmentViewComponent } from './_views/ktb-environment-view/ktb-environment-view.component';
import { KtbIntegrationViewComponent } from './_views/ktb-integration-view/ktb-integration-view.component';
import { KtbStageOverviewComponent } from './_components/ktb-stage-overview/ktb-stage-overview.component';
import { KtbStageDetailsComponent } from './_components/ktb-stage-details/ktb-stage-details.component';
import { KtbSequenceViewComponent } from './_views/ktb-sequence-view/ktb-sequence-view.component';
import { KtbServiceViewComponent } from './_views/ktb-service-view/ktb-service-view.component';
import { KeptnUrlPipe } from './_pipes/keptn-url.pipe';
import { KtbSliBreakdownCriteriaItemComponent } from './_components/ktb-sli-breakdown-criteria-item/ktb-sli-breakdown-criteria-item.component';
import { KtbServicesListComponent } from './_components/ktb-services-list/ktb-services-list.component';
import { KtbStageBadgeComponent } from './_components/ktb-stage-badge/ktb-stage-badge.component';
import { KtbUniformViewComponent } from './_views/ktb-uniform-view/ktb-uniform-view.component';
import { KtbKeptnServicesListComponent } from './_components/ktb-keptn-services-list/ktb-keptn-services-list.component';
import { DtFilterFieldModule } from '@dynatrace/barista-components/filter-field';
import { KtbSubscriptionItemComponent } from './_components/ktb-subscription-item/ktb-subscription-item.component';
import { KtbDeploymentListComponent } from './_components/ktb-deployment-list/ktb-deployment-list.component';
import { KtbUserComponent } from './_components/ktb-user/ktb-user.component';
import { KtbServiceDetailsComponent } from './_components/ktb-service-details/ktb-service-details.component';
import { KtbSettingsViewComponent } from './_views/ktb-settings-view/ktb-settings-view.component';
import { KtbDeploymentStageTimelineComponent } from './_components/ktb-deployment-stage-timeline/ktb-deployment-stage-timeline.component';
import { KtbSequenceListComponent } from './_components/ktb-sequence-list/ktb-sequence-list.component';
import { KtbUniformRegistrationLogsComponent } from './_components/ktb-uniform-registration-logs/ktb-uniform-registration-logs.component';
import { AppInitService } from './_services/app.init';
import {KtbSecretsListComponent} from './_components/ktb-secrets-list/ktb-secrets-list.component';
import {KtbCreateSecretFormComponent} from './_components/ktb-create-secret-form/ktb-create-secret-form.component';
import { KtbNoServiceInfoComponent } from './_components/ktb-no-service-info/ktb-no-service-info.component';
import { KtbSequenceStateListComponent } from './_components/ktb-sequence-state-list/ktb-sequence-state-list.component';
import { KtbProjectSettingsGitComponent } from './_components/ktb-project-settings-git/ktb-project-settings-git.component';
import { KtbProjectSettingsShipyardComponent } from './_components/ktb-project-settings-shipyard/ktb-project-settings-shipyard.component';
import { KtbDragAndDropDirective } from './_directives/ktb-drag-and-drop.directive';
import { KtbDangerZoneComponent } from './_components/ktb-danger-zone/ktb-danger-zone.component';
import { KtbDeletionDialogComponent } from './_components/_dialogs/ktb-deletion-dialog/ktb-deletion-dialog.component';
import { EventService } from './_services/event.service';
import { ToType } from './_pipes/to-type';
<<<<<<< HEAD
import { KtbUniformSubscriptionsComponent } from './_components/ktb-uniform-subscriptions/ktb-uniform-subscriptions.component';
=======
import { ToDatePipe } from './_pipes/to-date.pipe';
>>>>>>> cc13a460

registerLocaleData(localeEn, 'en');

export function init_app(appLoadService: AppInitService) {
  return () => appLoadService.init();
}

export const INITIAL_DELAY_MILLIS = new InjectionToken<number>('Initial delay in millis');

@NgModule({
  declarations: [
    AppComponent,
    DashboardComponent,
    AppHeaderComponent,
    ProjectBoardComponent,
    EvaluationBoardComponent,
    KtbSequenceViewComponent,
    KtbServiceViewComponent,
    KtbHttpLoadingBarComponent,
    KtbShowHttpLoadingDirective,
    KtbHideHttpLoadingDirective,
    KtbExpandableTileComponent,
    KtbExpandableTileHeader,
    KtbSelectableTileComponent,
    KtbSelectableTileHeader,
    KtbHorizontalSeparatorComponent,
    KtbHorizontalSeparatorTitle,
    KtbRootEventsListComponent,
    KtbProjectTileComponent,
    KtbProjectListComponent,
    KtbEventsListComponent,
    KtbEventItemComponent,
    KtbEventItemDetail,
    KtbSequenceTasksListComponent,
    KtbTaskItemComponent,
    KtbTaskItemDetail,
    KtbEvaluationDetailsComponent,
    KtbEvaluationInfoComponent,
    KtbStageBadgeComponent,
    KtbSliBreakdownComponent,
    KtbNotificationBarComponent,
    KtbApprovalItemComponent,
    KtbCopyToClipboardComponent,
    KtbMarkdownComponent,
    KtbSequenceTimelineComponent,
    KtbEnvironmentViewComponent,
    KtbStageOverviewComponent,
    KtbIntegrationViewComponent,
    KtbStageDetailsComponent,
    KeptnUrlPipe,
    KtbSliBreakdownCriteriaItemComponent,
    KtbServicesListComponent,
    KtbSequenceStateListComponent,
    KtbUserComponent,
    KtbUniformViewComponent,
    KtbKeptnServicesListComponent,
    KtbSubscriptionItemComponent,
    KtbDeploymentListComponent,
    KtbServiceDetailsComponent,
    KtbSettingsViewComponent,
    KtbDeploymentStageTimelineComponent,
    KtbSequenceListComponent,
    KtbUniformRegistrationLogsComponent,
    KtbSecretsListComponent,
    KtbCreateSecretFormComponent,
    KtbNoServiceInfoComponent,
    KtbProjectSettingsGitComponent,
    KtbProjectSettingsShipyardComponent,
    KtbDragAndDropDirective,
    KtbDangerZoneComponent,
    KtbDeletionDialogComponent,
    ToType,
<<<<<<< HEAD
    KtbUniformSubscriptionsComponent,
=======
    ToDatePipe,
>>>>>>> cc13a460
  ],
  imports: [
    BrowserModule,
    FormsModule,
    BrowserAnimationsModule,
    HttpClientModule,
    AppRouting,
    FlexLayoutModule,
    MomentModule,
    DtThemingModule,
    DtButtonModule,
    DtButtonGroupModule,
    DtSelectModule,
    DtMenuModule,
    DtDrawerModule,
    DtContextDialogModule,
    DtInputModule,
    DtEmptyStateModule,
    DtCardModule,
    DtTileModule,
    DtInfoGroupModule,
    DtProgressBarModule,
    DtLoadingDistractorModule,
    DtTableModule,
    DtTagModule,
    DtExpandableTextModule,
    DtExpandablePanelModule,
    DtExpandableSectionModule,
    DtShowMoreModule,
    DtIndicatorModule,
    DtProgressCircleModule,
    DtConsumptionModule,
    DtKeyValueListModule,
    DtChartModule,
    DtOverlayModule,
    DtCheckboxModule,
    DtSwitchModule,
    DtConfirmationDialogModule,
    DtToastModule,
    DtTopBarNavigationModule,
    DtCopyToClipboardModule,
    DtToggleButtonGroupModule,
    DtQuickFilterModule,
    MatDialogModule,
    DtIconModule.forRoot({
      svgIconLocation: `assets/icons/{{name}}.svg`,
    }),
    BrowserAnimationsModule,
    DtFilterFieldModule,
    ReactiveFormsModule
  ],
  providers: [
    EventService,
    AppInitService,
    {
      provide: APP_INITIALIZER,
      useFactory: init_app,
      deps: [AppInitService],
      multi: true
    },
    {
      provide: HTTP_INTERCEPTORS,
      useClass: HttpDefaultInterceptor,
      multi: true,
    },
    {
      provide: HTTP_INTERCEPTORS,
      useClass: HttpErrorInterceptor,
      multi: true,
    },
    {
      provide: HTTP_INTERCEPTORS,
      useClass: HttpLoadingInterceptor,
      multi: true,
    },
    {
      provide: INITIAL_DELAY_MILLIS,
      useValue: 30_000
    }
  ],
  bootstrap: [AppComponent],
})
export class AppModule {
}<|MERGE_RESOLUTION|>--- conflicted
+++ resolved
@@ -111,11 +111,8 @@
 import { KtbDeletionDialogComponent } from './_components/_dialogs/ktb-deletion-dialog/ktb-deletion-dialog.component';
 import { EventService } from './_services/event.service';
 import { ToType } from './_pipes/to-type';
-<<<<<<< HEAD
 import { KtbUniformSubscriptionsComponent } from './_components/ktb-uniform-subscriptions/ktb-uniform-subscriptions.component';
-=======
 import { ToDatePipe } from './_pipes/to-date.pipe';
->>>>>>> cc13a460
 
 registerLocaleData(localeEn, 'en');
 
@@ -188,11 +185,8 @@
     KtbDangerZoneComponent,
     KtbDeletionDialogComponent,
     ToType,
-<<<<<<< HEAD
     KtbUniformSubscriptionsComponent,
-=======
     ToDatePipe,
->>>>>>> cc13a460
   ],
   imports: [
     BrowserModule,
