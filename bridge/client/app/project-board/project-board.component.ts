import {Component, OnDestroy, OnInit} from '@angular/core';
<<<<<<< HEAD
import {catchError, filter, map, startWith, switchMap, takeUntil, tap} from "rxjs/operators";
import {Observable, Subject, timer, combineLatest, BehaviorSubject, of} from "rxjs";
=======
import {filter, map, startWith, switchMap, takeUntil, tap} from "rxjs/operators";
import {Observable, Subject, timer, combineLatest} from "rxjs";
>>>>>>> 889c15a2
import {ActivatedRoute, Router} from "@angular/router";

import {Project} from "../_models/project";
import {Trace} from "../_models/trace";

import {DataService} from "../_services/data.service";
import {environment} from "../../environments/environment";

@Component({
  selector: 'app-project-board',
  templateUrl: './project-board.component.html',
  styleUrls: ['./project-board.component.scss']
})
export class ProjectBoardComponent implements OnInit, OnDestroy {
  private readonly unsubscribe$ = new Subject<void>();

  public logoInvertedUrl = environment?.config?.logoInvertedUrl;

  public project$: Observable<Project>;
  public contextId: string;
  private _rootEventsTimerInterval = 30;
  private readonly _projectTimerInterval = 30_000;

  private _errorSubject: BehaviorSubject<string> = new BehaviorSubject<string>(null);
  public error$: Observable<string> = this._errorSubject.asObservable();
  public isCreateMode$: Observable<boolean>;

  constructor(private router: Router, private route: ActivatedRoute, private dataService: DataService) { }

  ngOnInit() {
    const projectName$ = this.route.params.pipe(
      map(params => params.projectName),
      filter(projectName => projectName)
    );

<<<<<<< HEAD
    this.isCreateMode$ = this.route.url.pipe(map(urlSegment => {
      return urlSegment[0].path === 'create';
    }));
=======
    const timer$ = projectName$.pipe(
      switchMap((projectName) => timer(0, this._projectTimerInterval).pipe(map(() => projectName))),
      takeUntil(this.unsubscribe$)
    );
    timer$.subscribe(projectName => {
      this.dataService.loadProject(projectName);
      // this is on project-board level because we need the project in environment, service, sequence and settings screen
      // sequence screen because there is a check for the latest deployment context (lastEventTypes)
    });

    this.project$ = projectName$.pipe(
      switchMap(projectName => this.dataService.getProject(projectName))
    );
>>>>>>> 889c15a2

    this.project$ = projectName$.pipe(
      switchMap(projectName => {return this.dataService.getProject(projectName)}),
      tap(project => {
        if (project === undefined) {
          this._errorSubject.next('project');
        } else {
          this._errorSubject.next(null);
        }
      }),
      catchError(() => {
        this._errorSubject.next('projects');
        return of(null);
      }));

    timer(0, this._rootEventsTimerInterval*1000)
      .pipe(
        startWith(0),
        switchMap(() => this.project$),
        filter(project => !!project && !!project.getServices()),
        takeUntil(this.unsubscribe$)
      ).subscribe(project => {
        this.dataService.loadRoots(project);
      });

    if (this.route.snapshot.url[0].path === 'trace') {
      const shkeptncontext$ = this.route.params.pipe(map(params => params.shkeptncontext));
      const eventselector$ = this.route.params.pipe(map(params => params.eventselector));
      const traces$ = shkeptncontext$.pipe(
        tap(shkeptncontext => {
          this.contextId = shkeptncontext;
          this.dataService.loadTracesByContext(shkeptncontext);
        }),
        switchMap(() => this.dataService.traces),
        filter(traces => !!traces),
      );

      combineLatest([traces$, eventselector$])
        .pipe(
          takeUntil(this.unsubscribe$)
        ).subscribe(([traces, eventselector]) => {
          if(traces.length > 0) {
            if(eventselector) {
              let trace = traces.find((t: Trace) => t.data.stage == eventselector && !!t.getProject() && !!t.getService());
              if (trace) {
                this.router.navigate(['/project', trace.getProject(),'sequence', trace.shkeptncontext, 'stage', trace.getStage()]);
              } else {
                trace = traces.reverse().find((t: Trace) => t.type == eventselector && !!t.getProject() && !!t.getService());
                if(trace) {
                  this.router.navigate(['/project', trace.getProject(), 'sequence', trace.shkeptncontext, 'event', trace.id]);
                } else {
                  this._errorSubject.next('trace');
                }
              }
            } else {
              const trace = traces.find((t: Trace) => !!t.getProject() && !!t.getService());
              this.router.navigate(['/project', trace.getProject(),'sequence', trace.shkeptncontext]);
            }
          } else {
            this._errorSubject.next('trace');
          }
        });
    }
  }

  loadProjects() {
    this.dataService.loadProjects();
  }

  ngOnDestroy(): void {
    this.unsubscribe$.next();
    this.unsubscribe$.complete();
  }

}<|MERGE_RESOLUTION|>--- conflicted
+++ resolved
@@ -1,11 +1,7 @@
 import {Component, OnDestroy, OnInit} from '@angular/core';
-<<<<<<< HEAD
 import {catchError, filter, map, startWith, switchMap, takeUntil, tap} from "rxjs/operators";
 import {Observable, Subject, timer, combineLatest, BehaviorSubject, of} from "rxjs";
-=======
-import {filter, map, startWith, switchMap, takeUntil, tap} from "rxjs/operators";
-import {Observable, Subject, timer, combineLatest} from "rxjs";
->>>>>>> 889c15a2
+
 import {ActivatedRoute, Router} from "@angular/router";
 
 import {Project} from "../_models/project";
@@ -41,11 +37,10 @@
       filter(projectName => projectName)
     );
 
-<<<<<<< HEAD
     this.isCreateMode$ = this.route.url.pipe(map(urlSegment => {
       return urlSegment[0].path === 'create';
     }));
-=======
+
     const timer$ = projectName$.pipe(
       switchMap((projectName) => timer(0, this._projectTimerInterval).pipe(map(() => projectName))),
       takeUntil(this.unsubscribe$)
@@ -55,11 +50,6 @@
       // this is on project-board level because we need the project in environment, service, sequence and settings screen
       // sequence screen because there is a check for the latest deployment context (lastEventTypes)
     });
-
-    this.project$ = projectName$.pipe(
-      switchMap(projectName => this.dataService.getProject(projectName))
-    );
->>>>>>> 889c15a2
 
     this.project$ = projectName$.pipe(
       switchMap(projectName => {return this.dataService.getProject(projectName)}),
