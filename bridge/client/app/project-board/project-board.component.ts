import { Component, Inject, OnDestroy, OnInit } from '@angular/core';
import { catchError, filter, map, switchMap, takeUntil, tap } from 'rxjs/operators';
import { Observable, Subject, combineLatest, BehaviorSubject, of } from 'rxjs';
import { ActivatedRoute, ParamMap, Router } from '@angular/router';
import { Trace } from '../_models/trace';
import { DataService } from '../_services/data.service';
import { environment } from '../../environments/environment';
import { INITIAL_DELAY_MILLIS } from '../app.module';
import { AppUtils } from '../_utils/app.utils';

@Component({
  selector: 'ktb-project-board',
  templateUrl: './project-board.component.html',
  styleUrls: ['./project-board.component.scss']
})
export class ProjectBoardComponent implements OnInit, OnDestroy {
  private readonly unsubscribe$ = new Subject<void>();

  public logoInvertedUrl = environment?.config?.logoInvertedUrl;
  public hasProject$: Observable<boolean | undefined>;
  public contextId?: string;
  private _errorSubject: BehaviorSubject<string | undefined> = new BehaviorSubject<string | undefined>(undefined);
  public error$: Observable<string | undefined> = this._errorSubject.asObservable();
  public isCreateMode$: Observable<boolean>;
  public hasUnreadLogs = false;

  constructor(private router: Router, private route: ActivatedRoute, private dataService: DataService, @Inject(INITIAL_DELAY_MILLIS) private initialDelayMillis: number) {
    const projectName$ = this.route.paramMap.pipe(
      map(params => params.get('projectName')),
      filter((projectName: string | null): projectName is string => !!projectName)
    );

    const timer$ = projectName$.pipe(
      switchMap((projectName) => AppUtils.createTimer(initialDelayMillis).pipe(map(() => projectName))),
      takeUntil(this.unsubscribe$)
    );

    timer$.subscribe(projectName => {
      // this is on project-board level because we need the project in environment, service, sequence and settings screen
      // sequence screen because there is a check for the latest deployment context (lastEventTypes)
      this.dataService.loadProject(projectName);
<<<<<<< HEAD

      this.dataService.hasUnreadUniformRegistrationLogs().subscribe(status => {
        this.hasUnreadLogs = status;
      });
=======
>>>>>>> 37937a08
    });

    this.hasProject$ = projectName$.pipe(
      switchMap(projectName => this.dataService.projectExists(projectName))
    );

    this.isCreateMode$ = this.route.url.pipe(map(urlSegment => {
      return urlSegment[0].path === 'create';
    }));

  }

  ngOnInit() {
    this.hasProject$.pipe(
      filter((hasProject) => hasProject !== undefined),
      tap(hasProject => {
        if (hasProject) {
          this._errorSubject.next(undefined);
        } else {
          this._errorSubject.next('project');
        }
      }),
      catchError(() => {
        this._errorSubject.next('projects');
        return of(false);
      }),
      takeUntil(this.unsubscribe$)
    ).subscribe();

    if (this.route.snapshot.url[0].path === 'trace') {
      const shkeptncontext$ = this.route.paramMap.pipe(map((params: ParamMap) => params.get('shkeptncontext')));
      const eventselector$ = this.route.paramMap.pipe(map((params: ParamMap) => params.get('eventselector')));
      const traces$ = shkeptncontext$.pipe(
        tap((shkeptncontext: string | null) => {
          this.contextId = shkeptncontext ?? undefined;
          if (shkeptncontext) {
            this.dataService.loadTracesByContext(shkeptncontext);
          }
        }),
        switchMap(() => this.dataService.traces),
        filter(traces => !!traces),
      );

      combineLatest([traces$, eventselector$])
        .pipe(
          takeUntil(this.unsubscribe$)
        ).subscribe(([traces, eventselector]: [Trace[] | undefined, string | null]) => {
<<<<<<< HEAD
          if (traces?.length) {
            this.navigateToTrace(traces, eventselector);
          } else {
            this._errorSubject.next('trace');
=======
        this.navigateToTrace(traces, eventselector);
      });
    }
  }

  public navigateToTrace(traces: Trace[] | undefined, eventselector: string | null): void {
    if (traces?.length) {
      if (eventselector) {
        let trace = this.findTraceForStage(traces, eventselector);
        if (trace) {
          this.router.navigate(['/project', trace.project, 'sequence', trace.shkeptncontext, 'stage', trace.stage]);
          return;
        }
        trace = this.findTraceForEvent(traces, eventselector);
        if (trace) {
          this.router.navigate(['/project', trace.project, 'sequence', trace.shkeptncontext, 'event', trace.id]);
          return;
        }
        this._errorSubject.next('trace');
      } else {
        const trace = this.findTraceForKeptnContext(traces);
        if (trace) {
            this.router.navigate(['/project', trace.project, 'sequence', trace.shkeptncontext]);
>>>>>>> 37937a08
          }
      }
    } else {
      this._errorSubject.next('trace');
    }
  }

<<<<<<< HEAD
  private navigateToTrace(traces: Trace[], eventselector: string | null): void {
    if (eventselector) {
      let trace = traces.find((t: Trace) => t.data.stage === eventselector && !!t.project && !!t.service);
      if (trace) {
        this.router.navigate(['/project', trace.project, 'sequence', trace.shkeptncontext, 'stage', trace.stage]);
      } else {
        trace = [...traces].reverse().find((t: Trace) => t.type === eventselector && !!t.project && !!t.service);
        if (trace) {
          this.router.navigate(['/project', trace.project, 'sequence', trace.shkeptncontext, 'event', trace.id]);
        } else {
          this._errorSubject.next('trace');
        }
      }
    } else {
      const trace = traces.find((t: Trace) => !!t.project && !!t.service);
      if (trace) {
        this.router.navigate(['/project', trace.project, 'sequence', trace.shkeptncontext]);
      }
    }
  }

  loadProjects() {
=======
  private findTraceForKeptnContext(traces: Trace[]): Trace | undefined {
    return traces.find((t: Trace) => !!t.project && !!t.service);
  }

  private findTraceForStage(traces: Trace[], eventselector: string | null): Trace | undefined {
    return traces.find((t: Trace) => t.data.stage === eventselector && !!t.project && !!t.service);
  }

  private findTraceForEvent(traces: Trace[], eventselector: string | null): Trace | undefined {
    return [...traces].reverse().find((t: Trace) => t.type === eventselector && !!t.project && !!t.service);
  }

  public loadProjects(): void {
>>>>>>> 37937a08
    this.dataService.loadProjects();
  }

  ngOnDestroy(): void {
    this.unsubscribe$.next();
    this.unsubscribe$.complete();
  }

}<|MERGE_RESOLUTION|>--- conflicted
+++ resolved
@@ -39,13 +39,9 @@
       // this is on project-board level because we need the project in environment, service, sequence and settings screen
       // sequence screen because there is a check for the latest deployment context (lastEventTypes)
       this.dataService.loadProject(projectName);
-<<<<<<< HEAD
-
       this.dataService.hasUnreadUniformRegistrationLogs().subscribe(status => {
         this.hasUnreadLogs = status;
       });
-=======
->>>>>>> 37937a08
     });
 
     this.hasProject$ = projectName$.pipe(
@@ -93,12 +89,6 @@
         .pipe(
           takeUntil(this.unsubscribe$)
         ).subscribe(([traces, eventselector]: [Trace[] | undefined, string | null]) => {
-<<<<<<< HEAD
-          if (traces?.length) {
-            this.navigateToTrace(traces, eventselector);
-          } else {
-            this._errorSubject.next('trace');
-=======
         this.navigateToTrace(traces, eventselector);
       });
     }
@@ -122,7 +112,6 @@
         const trace = this.findTraceForKeptnContext(traces);
         if (trace) {
             this.router.navigate(['/project', trace.project, 'sequence', trace.shkeptncontext]);
->>>>>>> 37937a08
           }
       }
     } else {
@@ -130,30 +119,6 @@
     }
   }
 
-<<<<<<< HEAD
-  private navigateToTrace(traces: Trace[], eventselector: string | null): void {
-    if (eventselector) {
-      let trace = traces.find((t: Trace) => t.data.stage === eventselector && !!t.project && !!t.service);
-      if (trace) {
-        this.router.navigate(['/project', trace.project, 'sequence', trace.shkeptncontext, 'stage', trace.stage]);
-      } else {
-        trace = [...traces].reverse().find((t: Trace) => t.type === eventselector && !!t.project && !!t.service);
-        if (trace) {
-          this.router.navigate(['/project', trace.project, 'sequence', trace.shkeptncontext, 'event', trace.id]);
-        } else {
-          this._errorSubject.next('trace');
-        }
-      }
-    } else {
-      const trace = traces.find((t: Trace) => !!t.project && !!t.service);
-      if (trace) {
-        this.router.navigate(['/project', trace.project, 'sequence', trace.shkeptncontext]);
-      }
-    }
-  }
-
-  loadProjects() {
-=======
   private findTraceForKeptnContext(traces: Trace[]): Trace | undefined {
     return traces.find((t: Trace) => !!t.project && !!t.service);
   }
@@ -167,7 +132,6 @@
   }
 
   public loadProjects(): void {
->>>>>>> 37937a08
     this.dataService.loadProjects();
   }
 
