--- conflicted
+++ resolved
@@ -21,11 +21,8 @@
 
   public project$: Observable<Project>;
   public contextId: string;
-<<<<<<< HEAD
-=======
   private _rootEventsTimerInterval = 30;
   private readonly _projectTimerInterval = 30_000;
->>>>>>> e679be5b
 
   public error: string = null;
 
