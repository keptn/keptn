import {Component, OnDestroy, OnInit} from '@angular/core';
<<<<<<< HEAD
import {catchError, filter, map, startWith, switchMap, takeUntil, tap} from "rxjs/operators";
import {Observable, Subject, timer, combineLatest, BehaviorSubject, of} from "rxjs";

=======
import {filter, map, switchMap, takeUntil, tap} from "rxjs/operators";
import {Observable, Subject, timer, combineLatest} from "rxjs";
>>>>>>> acdb7dd2
import {ActivatedRoute, Router} from "@angular/router";

import {Project} from "../_models/project";
import {Trace} from "../_models/trace";

import {DataService} from "../_services/data.service";
import {environment} from "../../environments/environment";

@Component({
  selector: 'app-project-board',
  templateUrl: './project-board.component.html',
  styleUrls: ['./project-board.component.scss']
})
export class ProjectBoardComponent implements OnInit, OnDestroy {
  private readonly unsubscribe$ = new Subject<void>();

  public logoInvertedUrl = environment?.config?.logoInvertedUrl;

  public project$: Observable<Project>;
  public contextId: string;
  private _rootEventsTimerInterval = 30;
  private readonly _projectTimerInterval = 30_000;

  private _errorSubject: BehaviorSubject<string> = new BehaviorSubject<string>(null);
  public error$: Observable<string> = this._errorSubject.asObservable();
  public isCreateMode$: Observable<boolean>;

  constructor(private router: Router, private route: ActivatedRoute, private dataService: DataService) { }

  ngOnInit() {
    const projectName$ = this.route.params.pipe(
      map(params => params.projectName),
      filter(projectName => projectName)
    );

    this.isCreateMode$ = this.route.url.pipe(map(urlSegment => {
      return urlSegment[0].path === 'create';
    }));

    const timer$ = projectName$.pipe(
      switchMap((projectName) => timer(0, this._projectTimerInterval).pipe(map(() => projectName))),
      takeUntil(this.unsubscribe$)
    );
    timer$.subscribe(projectName => {
      this.dataService.loadProject(projectName);
      // this is on project-board level because we need the project in environment, service, sequence and settings screen
      // sequence screen because there is a check for the latest deployment context (lastEventTypes)
    });

    this.project$ = projectName$.pipe(
      switchMap(projectName => {return this.dataService.getProject(projectName)}),
      tap(project => {
        if (project === undefined) {
          this._errorSubject.next('project');
        } else {
          this._errorSubject.next(null);
        }
      }),
      catchError(() => {
        this._errorSubject.next('projects');
        return of(null);
      }));

    if (this.route.snapshot.url[0].path === 'trace') {
      const shkeptncontext$ = this.route.params.pipe(map(params => params.shkeptncontext));
      const eventselector$ = this.route.params.pipe(map(params => params.eventselector));
      const traces$ = shkeptncontext$.pipe(
        tap(shkeptncontext => {
          this.contextId = shkeptncontext;
          this.dataService.loadTracesByContext(shkeptncontext);
        }),
        switchMap(() => this.dataService.traces),
        filter(traces => !!traces),
      );

      combineLatest([traces$, eventselector$])
        .pipe(
          takeUntil(this.unsubscribe$)
        ).subscribe(([traces, eventselector]) => {
          if(traces.length > 0) {
            if(eventselector) {
              let trace = traces.find((t: Trace) => t.data.stage == eventselector && !!t.getProject() && !!t.getService());
              if (trace) {
                this.router.navigate(['/project', trace.getProject(),'sequence', trace.shkeptncontext, 'stage', trace.getStage()]);
              } else {
                trace = traces.reverse().find((t: Trace) => t.type == eventselector && !!t.getProject() && !!t.getService());
                if(trace) {
                  this.router.navigate(['/project', trace.getProject(), 'sequence', trace.shkeptncontext, 'event', trace.id]);
                } else {
                  this._errorSubject.next('trace');
                }
              }
            } else {
              const trace = traces.find((t: Trace) => !!t.getProject() && !!t.getService());
              this.router.navigate(['/project', trace.getProject(),'sequence', trace.shkeptncontext]);
            }
          } else {
            this._errorSubject.next('trace');
          }
        });
    }
  }

  loadProjects() {
    this.dataService.loadProjects();
  }

  ngOnDestroy(): void {
    this.unsubscribe$.next();
    this.unsubscribe$.complete();
  }

}<|MERGE_RESOLUTION|>--- conflicted
+++ resolved
@@ -1,12 +1,6 @@
 import {Component, OnDestroy, OnInit} from '@angular/core';
-<<<<<<< HEAD
 import {catchError, filter, map, startWith, switchMap, takeUntil, tap} from "rxjs/operators";
 import {Observable, Subject, timer, combineLatest, BehaviorSubject, of} from "rxjs";
-
-=======
-import {filter, map, switchMap, takeUntil, tap} from "rxjs/operators";
-import {Observable, Subject, timer, combineLatest} from "rxjs";
->>>>>>> acdb7dd2
 import {ActivatedRoute, Router} from "@angular/router";
 
 import {Project} from "../_models/project";
