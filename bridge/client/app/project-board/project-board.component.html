<div class="container" *ngIf="error$ | async as error">
  <dt-empty-state>
    <dt-empty-state-item>
      <dt-empty-state-item-img>
        <img alt="Keptn logo" class="mt-2" [src]="logoInvertedUrl" />
      </dt-empty-state-item-img>
      <ng-container [ngSwitch]="error">
        <ng-container *ngSwitchCase="'project'">
          <dt-empty-state-item-title class="mt-2" aria-level="2">Project doesn't exist</dt-empty-state-item-title>
          <p>Sorry, the project could not be loaded. Check out the <a href="https://keptn.sh/docs/quickstart/" target="_blank" rel="noopener noreferrer">Quick Start</a> instructions on how to <a [href]="'/manage/project/' | keptnUrl" target="_blank">create a project</a> or go back to <a [routerLink]="['/dashboard']">your dashboard</a>.</p>
          <button dt-button (click)="loadProjects()"><dt-icon name="refresh"></dt-icon> Retry</button>
        </ng-container>
        <ng-container *ngSwitchCase="'trace'">
          <dt-empty-state-item-title class="mt-2" aria-level="2">Traces for <span class="italic" [textContent]="contextId"></span> not found</dt-empty-state-item-title>
          <p>Sorry, traces with this shkeptncontext could not be loaded. Check out the <a href="https://keptn.sh/docs/quickstart/" target="_blank" rel="noopener noreferrer">Quick Start</a> instructions on how to <a [href]="'/manage/project/' | keptnUrl" target="_blank">create a project</a> or go back to <a [routerLink]="['/dashboard']">your dashboard</a>.</p>
          <button dt-button (click)="loadProjects()"><dt-icon name="refresh"></dt-icon> Retry</button>
        </ng-container>
        <ng-container *ngSwitchDefault>
          <dt-empty-state-item-title class="mt-2" aria-level="2">Some error occurred</dt-empty-state-item-title>
          <p>Sorry, some error occurred. Check out the <a href="https://keptn.sh/docs/quickstart/" target="_blank" rel="noopener noreferrer">Quick Start</a> instructions on how to <a [href]="'/manage/project/' | keptnUrl" target="_blank">create a project</a> or go back to <a [routerLink]="['/dashboard']">your dashboard</a>.</p>
          <button dt-button (click)="loadProjects()"><dt-icon name="refresh"></dt-icon> Retry</button>
        </ng-container>
      </ng-container>
    </dt-empty-state-item>
  </dt-empty-state>
</div>
<<<<<<< HEAD
<div class="container" *ngIf="!error && (project$ | async) === undefined">
=======
<div class="container" *ngIf="!(isCreateMode$ | async) && !(error$ | async) && (project$ | async) === null">
>>>>>>> 4b8ed50e
  <div fxLayout="row" fxLayoutAlign="start center" fxLayoutGap="15px">
    <dt-loading-spinner></dt-loading-spinner>
    <p>Loading ...</p>
  </div>
</div>
<div class="project-board" fxLayout="row" *ngIf="(project$ | async) || (isCreateMode$ | async)">
  <ng-container
    [ngTemplateOutlet]="keptnMenu"
    [ngTemplateOutletContext]="{isCreateMode: (isCreateMode$ | async)}"></ng-container>
  <div fxFlex="calc(100%-50px)">
    <router-outlet></router-outlet>
  </div>
</div>


<ng-template #keptnMenu let-isCreateMode="isCreateMode">
  <dt-menu aria-label="Keptn Menu" class="dt-default-menu-example" fxFlex="0 0 50px">
    <dt-menu-group>
      <ng-template #overlay let-data><span>{{data.text}}</span></ng-template>

      <button dt-icon-button dtMenuItem variant="nested" aria-label="Open environment view" [disabled]="isCreateMode" [dtOverlay]="overlay" [dtOverlayConfig]="{data: {text: 'Environment'}}" routerLinkActive="active" routerLink="./" [routerLinkActiveOptions]= "{exact: true}">
        <dt-icon name="environment"></dt-icon>
      </button>

      <button dt-icon-button dtMenuItem variant="nested" aria-label="Open services view" [disabled]="isCreateMode" [dtOverlay]="overlay" [dtOverlayConfig]="{data: {text: 'Services'}}" routerLinkActive="active" routerLink="service">
        <dt-icon name="services"></dt-icon>
      </button>

      <button dt-icon-button dtMenuItem variant="nested" aria-label="Open sequences view" [disabled]="isCreateMode" [dtOverlay]="overlay" [dtOverlayConfig]="{data: {text: 'Sequences'}}" routerLinkActive="active" routerLink="sequence">
        <dt-icon name="hops"></dt-icon>
      </button>

      <button dt-icon-button dtMenuItem variant="nested" aria-label="Open uniform view" [disabled]="isCreateMode" [dtOverlay]="overlay" [dtOverlayConfig]="{data: {text: 'Uniform'}}" routerLinkActive="active" routerLink="uniform">
        <dt-icon name="infrastructure"></dt-icon>
      </button>

      <button dt-icon-button dtMenuItem variant="nested" aria-label="Open integration view" [disabled]="isCreateMode" [dtOverlay]="overlay" [dtOverlayConfig]="{data: {text: 'Integration'}}" routerLinkActive="active" routerLink="integration">
        <dt-icon name="plugin-connection"></dt-icon>
      </button>
    </dt-menu-group>
    <dt-menu-group class="bottom-menu">
      <button *ngIf="!isCreateMode" dt-icon-button dtMenuItem variant="nested" aria-label="Open settings view" [dtOverlay]="overlay" [dtOverlayConfig]="{data: {text: 'Settings'}}" routerLinkActive="active" routerLink="settings">
        <dt-icon name="options-menu"></dt-icon>
      </button>
      <button *ngIf="isCreateMode" dt-icon-button dtMenuItem variant="nested" aria-label="Open create project view" [dtOverlay]="overlay" [dtOverlayConfig]="{data: {text: 'Create project'}}" routerLinkActive="active" routerLink="/create/project">
        <dt-icon name="options-menu"></dt-icon>
      </button>
    </dt-menu-group>
  </dt-menu>
</ng-template><|MERGE_RESOLUTION|>--- conflicted
+++ resolved
@@ -24,11 +24,7 @@
     </dt-empty-state-item>
   </dt-empty-state>
 </div>
-<<<<<<< HEAD
-<div class="container" *ngIf="!error && (project$ | async) === undefined">
-=======
-<div class="container" *ngIf="!(isCreateMode$ | async) && !(error$ | async) && (project$ | async) === null">
->>>>>>> 4b8ed50e
+<div class="container" *ngIf="!(isCreateMode$ | async) && !(error$ | async) && (project$ | async) === undefined">
   <div fxLayout="row" fxLayoutAlign="start center" fxLayoutGap="15px">
     <dt-loading-spinner></dt-loading-spinner>
     <p>Loading ...</p>
