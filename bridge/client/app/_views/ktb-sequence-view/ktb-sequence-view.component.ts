import {
  ChangeDetectionStrategy,
  ChangeDetectorRef,
  Component,
  OnDestroy,
  OnInit,
  ViewEncapsulation
} from '@angular/core';
import {Location} from '@angular/common';
import {ActivatedRoute, Params, Router} from '@angular/router';
import {DtQuickFilterDefaultDataSource, DtQuickFilterDefaultDataSourceConfig} from '@dynatrace/barista-components/quick-filter';
import {isObject} from '@dynatrace/barista-components/core';
import {combineLatest, Observable, Subject, Subscription, timer} from 'rxjs';
import { filter, map, startWith, switchMap, take, takeUntil, takeWhile } from 'rxjs/operators';
import * as moment from 'moment';
import {Stage} from '../../_models/stage';
import {Project} from '../../_models/project';
import {DataService} from '../../_services/data.service';
import {DateUtil} from '../../_utils/date.utils';
import {Sequence} from '../../_models/sequence';

@Component({
  selector: 'ktb-sequence-view',
  templateUrl: './ktb-sequence-view.component.html',
  styleUrls: ['./ktb-sequence-view.component.scss'],
  host: {
    class: 'ktb-sequence-view'
  },
  encapsulation: ViewEncapsulation.None,
  preserveWhitespaces: false,
  changeDetection: ChangeDetectionStrategy.OnPush,
})
export class KtbSequenceViewComponent implements OnInit, OnDestroy {

  private readonly unsubscribe$ = new Subject<void>();
  /** configuration for the quick filter **/
  private filterFieldData = {
    autocomplete: [
      {
        name: 'Service',
        showInSidebar: true,
        autocomplete: [],
      }, {
        name: 'Stage',
        showInSidebar: true,
        autocomplete: [],
      }, {
        name: 'Sequence',
        showInSidebar: true,
        autocomplete: [
        ],
      }, {
        name: 'Status',
        showInSidebar: true,
        autocomplete: [
          { name: 'Active', value: 'started' },
          { name: 'Failed', value: 'failed' },
          { name: 'Succeeded', value: 'succeeded' },
          { name: 'Waiting', value: 'waiting' }
        ],
      },
    ],
  };
  private _config: DtQuickFilterDefaultDataSourceConfig = {
    // Method to decide if a node should be displayed in the quick filter
    showInSidebar: (node) => isObject(node) && node.showInSidebar,
  };
  private sequenceFilters = {};
  private project: Project;

  private unfinishedSequences: Sequence[] = [];

  private _tracesTimerInterval = 10_000;
  private _sequenceTimerInterval = 30_000;
  private _tracesTimer: Subscription = Subscription.EMPTY;
  private _rootsTimer: Subscription = Subscription.EMPTY;

  public project$: Observable<Project>;
  public sequences$: Observable<Sequence[]>;
  public currentSequence: Sequence;
  public selectedStage: String;

  public _filterDataSource = new DtQuickFilterDefaultDataSource(
    this.filterFieldData,
    this._config,
  );
  public _seqFilters = [];

  constructor(private _changeDetectorRef: ChangeDetectorRef, private dataService: DataService, private route: ActivatedRoute, public dateUtil: DateUtil, private router: Router, private location: Location) { }

  ngOnInit() {
    const projectName$ = this.route.params
      .pipe(
        map(params => params.projectName)
      );

    this.sequences$ = this.dataService.sequences
      .pipe(
        takeUntil(this.unsubscribe$),
        filter(sequences => sequences?.length > 0)
      );

    this.project$ = projectName$.pipe(
      switchMap(projectName => this.dataService.getProject(projectName))
    );

    this.project$
      .pipe(
        takeUntil(this.unsubscribe$),
        filter(project => !!project && !!project.getServices() && !!project.stages)
      )
      .subscribe(project => {
        if(project.projectName !== this.project?.projectName) {
          this.currentSequence = null;
          this.selectedStage = null;
          this.updateFilterDataSource(project);
          this.dataService.loadRoots(project);
        }
        this.project = project;
<<<<<<< HEAD
        this.updateFilterDataSource(project);
=======
>>>>>>> e679be5b
        this._changeDetectorRef.markForCheck();
      });

    timer(0, this._sequenceTimerInterval)
      .pipe(
        startWith(0),
        switchMap(() => this.project$),
        filter(project => !!project && !!project.getServices()),
        takeUntil(this.unsubscribe$)
      ).subscribe(project => {
      this.dataService.loadSequences(project);
    });

    this._rootsTimer = timer(0, this._tracesTimerInterval)
      .pipe(takeUntil(this.unsubscribe$))
      .subscribe(() => {
        // This triggers the subscription for sequences$
        this.unfinishedSequences.forEach(sequence => {
          this.dataService.updateSequence(this.project.projectName, sequence.shkeptncontext);
        });
    });

    // init; set parameters
    combineLatest([this.route.params, this.sequences$])
      .pipe(
        takeUntil(this.unsubscribe$),
        takeWhile( ([params]) => !this.currentSequence && params.shkeptncontext)
      )
      .subscribe(([params, sequences]: [Params, Sequence[]]) => {
        
        if(params.shkeptncontext) {
          const sequence = sequences.find(s => s.shkeptncontext === params.shkeptncontext);
          const stage = params.eventId ? sequence?.traces.find(t => t.id === params.eventId)?.getStage() : params.stage;
          const eventId = params.eventId;
          if (sequence) {
            this.selectSequence({sequence, stage, eventId});
          } else if (params.shkeptncontext) {
            this.dataService.loadUntilRoot(this.project, params.shkeptncontext);
          }
        }
    });

    this.sequences$.subscribe(sequences => {
      this.updateFilterSequence(sequences);
      this.refreshFilterDataSource();
      // Set unfinished sequences so that the state updates can be loaded
      this.unfinishedSequences = sequences.filter(sequence => !sequence.isFinished());
    });
  }

  selectSequence(event: {sequence: Sequence, stage: string, eventId: string}): void {
    if (event.eventId) {
      const routeUrl = this.router.createUrlTree(['/project', event.sequence.project, 'sequence', event.sequence.shkeptncontext, 'event', event.eventId]);
      this.location.go(routeUrl.toString());
    } else {
      const stage = event.stage || event.sequence.getStages().pop();
      const routeUrl = this.router.createUrlTree(['/project', event.sequence.project, 'sequence', event.sequence.shkeptncontext, ...(stage ? ['stage', stage] : [])]);
      this.location.go(routeUrl.toString());
    }

    this.currentSequence = event.sequence;
    this.selectedStage = event.stage || event.sequence.getStages().pop();
    this.loadTraces(this.currentSequence);
  }

  loadTraces(sequence: Sequence): void {
    this._tracesTimer.unsubscribe();
    if(moment().subtract(1, 'day').isBefore(sequence.time)) {
      this._tracesTimer = timer(0, this._tracesTimerInterval)
        .pipe(takeUntil(this.unsubscribe$))
        .subscribe(() => {
          this.dataService.loadTraces(sequence);
        });
    } else {
      this.dataService.loadTraces(sequence);
      this._tracesTimer = Subscription.EMPTY;
    }
  }

  filtersChanged(event) {
    this._seqFilters = event.filters;
    this.sequenceFilters = this._seqFilters.reduce((filters, filter) => {
      if(!filters[filter[0].name])
        filters[filter[0].name] = [];
      filters[filter[0].name].push(filter[1].value);
      return filters;
    }, {});
  }

  updateFilterSequence(sequences: Sequence[]) {
    if (sequences) {
      this.filterFieldData.autocomplete.find(f => f.name == 'Sequence').autocomplete = sequences.map(s => s.name).filter((v, i, a) => a.indexOf(v) === i).map(seqName => Object.assign({}, {
        name: seqName,
        value: seqName
      }));
    }
  }

  updateFilterDataSource(project: Project) {
    this.filterFieldData.autocomplete.find(f => f.name == 'Service').autocomplete = project.services.map(s => Object.assign({}, { name: s.serviceName, value: s.serviceName }));
    this.filterFieldData.autocomplete.find(f => f.name == 'Stage').autocomplete = project.stages.map(s => Object.assign({}, { name: s.stageName, value: s.stageName }));
    this.updateFilterSequence(project.sequences);
    this.refreshFilterDataSource();

    this.filtersChanged({ filters: [] });
    this._changeDetectorRef.markForCheck();
  }

  private refreshFilterDataSource() {
    this._filterDataSource = new DtQuickFilterDefaultDataSource(
      this.filterFieldData,
      this._config,
    );
  }

  getFilteredSequences(sequences: Sequence[]) {
    if(sequences)
      return sequences.filter(s => {
        let res = true;
        Object.keys(this.sequenceFilters||{}).forEach((key) => {
          switch(key) {
            case "Service":
              res = res && this.sequenceFilters[key].includes(s.service);
              break;
            case "Stage":
              res = res && this.sequenceFilters[key].every(f => s.getStages().includes(f));
              break;
            case "Sequence":
              res = res && this.sequenceFilters[key].includes(s.name);
              break;
            case "Status":
              res = res && this.sequenceFilters[key].includes(s.getStatus());
              break;
          }
        });
        return res;
      });
  }

  getTracesLastUpdated(sequence: Sequence): Date {
    return this.dataService.getTracesLastUpdated(sequence);
  }

  showReloadButton(sequence: Sequence) {
    return moment().subtract(1, 'day').isAfter(sequence.time);
  }

  selectStage(stageName: string) {
    const routeUrl = this.router.createUrlTree(['/project', this.currentSequence.project, 'sequence', this.currentSequence.shkeptncontext, 'stage', stageName]);
    this.location.go(routeUrl.toString());

    this.selectedStage = stageName;
    this._changeDetectorRef.markForCheck();
  }

  ngOnDestroy(): void {
    this.unsubscribe$.next();
    this._tracesTimer.unsubscribe();
    this._rootsTimer.unsubscribe();
  }
}<|MERGE_RESOLUTION|>--- conflicted
+++ resolved
@@ -117,10 +117,6 @@
           this.dataService.loadRoots(project);
         }
         this.project = project;
-<<<<<<< HEAD
-        this.updateFilterDataSource(project);
-=======
->>>>>>> e679be5b
         this._changeDetectorRef.markForCheck();
       });
 
