import {Component, OnDestroy, OnInit, TemplateRef, ViewChild} from '@angular/core';
import {Subject} from 'rxjs';
import {FormControl, FormGroup, Validators} from '@angular/forms';
import {DataService} from '../../_services/data.service';
import {ActivatedRoute, Router} from '@angular/router';
import {filter, map, switchMap, take, takeUntil} from 'rxjs/operators';
import {DtToast} from '@dynatrace/barista-components/toast';
import {MatDialog} from '@angular/material/dialog';
import {GitData} from '../../_components/ktb-project-settings-git/ktb-project-settings-git.component';
import {FormUtils} from '../../_utils/form.utils';
import {NotificationType, TemplateRenderedNotifications} from '../../_models/notification';
import {NotificationsService} from '../../_services/notifications.service';
<<<<<<< HEAD
import { DeleteData, DeleteResult, DeleteType } from '../../_interfaces/delete';
import {EventService} from '../../_services/event.service';
=======
import { Project } from '../../_models/project';
>>>>>>> 1e9d3509

@Component({
  selector: 'ktb-settings-view',
  templateUrl: './ktb-settings-view.component.html',
  styleUrls: ['./ktb-settings-view.component.scss'],
  providers: [NotificationsService]
})
export class KtbSettingsViewComponent implements OnInit, OnDestroy {
  private readonly unsubscribe$ = new Subject<void>();
<<<<<<< HEAD
  public projectName: string;

  @ViewChild('deleteProjectDialog')
  private deleteProjectDialog: TemplateRef<MatDialog>;

  public projectDeletionData: DeleteData;

  public isCreateMode: boolean;
  public isGitUpstreamInProgress: boolean;
  public isCreatingProjectInProgress: boolean;
  public shipyardFile: File;
=======
  public projectName?: string;
  public isCreateMode = false;
  public isGitUpstreamInProgress = false;
  public isCreatingProjectInProgress = false;
  public shipyardFile?: File;
>>>>>>> 1e9d3509
  public gitData: GitData = {};
  public projectNameControl = new FormControl('');
  public projectNameForm = new FormGroup({
    projectName: this.projectNameControl
  });

  constructor(private route: ActivatedRoute,
              private dataService: DataService,
              private toast: DtToast,
              private router: Router,
              private notificationsService: NotificationsService,
              private eventService: EventService) {
  }

  ngOnInit(): void {
    this.route.data.pipe(
      takeUntil(this.unsubscribe$)
    ).subscribe((data) => {
      if (data) {
        this.isCreateMode = data.isCreateMode;
      }
    });

    this.dataService.projects
      .pipe(
        takeUntil(this.unsubscribe$),
        filter((projects: Project[] | undefined): projects is Project[] => !!projects),
        map((projects: Project[]) => projects.map(project => project.projectName))
      ).subscribe((projectNames) => {
<<<<<<< HEAD
      if (this.isCreateMode && projectNames.includes(this.projectName)) {
        this.router.navigate(['/', 'project', this.projectName, 'settings'], {queryParams: {created: true}});
      }
      this.projectNameControl.setValidators([
        Validators.required,
        FormUtils.projectNameExistsValidator(projectNames),
        Validators.pattern('[a-z]([a-z]|[0-9]|-)*')
      ]);
=======
        if (this.isCreateMode && this.projectName && projectNames.includes(this.projectName)) {
          this.router.navigate(['/', 'project', this.projectName, 'settings'], {queryParams: {created: true}});
        }
        this.projectNameControl.setValidators([
          Validators.required,
          FormUtils.projectNameExistsValidator(projectNames),
          Validators.pattern('[a-z]([a-z]|[0-9]|-)*')
        ]);
>>>>>>> 1e9d3509
    });

    this.route.params.pipe(
      map(params => params.projectName),
      switchMap(projectName => this.dataService.getProject(projectName)),
      takeUntil(this.unsubscribe$),
      filter((project: Project | undefined): project is Project => !!project)
    ).subscribe(project => {
      this.projectName = project.projectName;
      this.gitData.remoteURI = project.gitRemoteURI;
      this.gitData.gitUser = project.gitUser;

      this.projectDeletionData = {
        type: DeleteType.PROJECT,
        name: this.projectName
      };
    });

    this.route.queryParams.pipe(
      takeUntil(this.unsubscribe$)
    ).subscribe((queryParams) => {
      if (queryParams.created) {
<<<<<<< HEAD
        this.notificationsService.addNotification(NotificationType.Success, TemplateRenderedNotifications.CREATE_PROJECT, null, true, {
          projectName: this.projectName,
          routerLink: `/project/${this.projectName}/service`
        });
      }
    });

    this.eventService.deletionTriggeredEvent.pipe(
      takeUntil(this.unsubscribe$)
    ).subscribe(data => {
      if (data.type === DeleteType.PROJECT) {
        this.deleteProject(data.name);
=======
        this.notificationsService.addNotification(NotificationType.Success, TemplateRenderedNotifications.CREATE_PROJECT, undefined, true, {projectName: this.projectName, routerLink: `/project/${this.projectName}/service`});
>>>>>>> 1e9d3509
      }
    });
  }

  ngOnDestroy(): void {
    this.unsubscribe$.next();
    this.unsubscribe$.complete();
  }

  public updateGitData(gitData: GitData): void {
    this.gitData.remoteURI = gitData.remoteURI;
    this.gitData.gitUser = gitData.gitUser;
    this.gitData.gitToken = gitData.gitToken;
  }

  public setGitUpstream(): void {
<<<<<<< HEAD
    this.isGitUpstreamInProgress = true;
    this.dataService.setGitUpstreamUrl(this.projectName, this.gitData.remoteURI, this.gitData.gitUser, this.gitData.gitToken)
      .pipe(takeUntil(this.unsubscribe$))
      .subscribe(success => {
        this.isGitUpstreamInProgress = false;
        if (success) {
          this.toast.create('Git Upstream URL set successfully');
        } else {
          this.toast.create('Git Upstream URL could not be set');
        }
      });
=======
    if (this.projectName && this.gitData.remoteURI && this.gitData.gitUser && this.gitData.gitToken) {
      this.isGitUpstreamInProgress = true;
      this.dataService.setGitUpstreamUrl(this.projectName, this.gitData.remoteURI, this.gitData.gitUser, this.gitData.gitToken)
        .pipe(takeUntil(this.unsubscribe$))
        .subscribe(success => {
          this.isGitUpstreamInProgress = false;
          if (success) {
            this.toast.create('Git Upstream URL set successfully');
          } else {
            this.toast.create('Git Upstream URL could not be set');
          }
        });
    }
>>>>>>> 1e9d3509
  }

  public isGitFormValid(): boolean {
    if (!this.gitData.remoteURI && !this.gitData.gitUser && !this.gitData.gitToken) {
      return true;
    }
    return !!(this.gitData.remoteURI?.length && this.gitData.gitUser?.length && this.gitData.gitToken?.length);
  }

  public createProject(): void {
    if (this.shipyardFile) {
      this.isCreatingProjectInProgress = true;
      FormUtils.readFileContent(this.shipyardFile).then(fileContent => {
        if (fileContent) {
          const shipyardBase64 = btoa(fileContent);
          const projectName = this.projectNameControl.value;
          this.dataService.createProject(
            projectName, shipyardBase64, this.gitData.remoteURI, this.gitData.gitToken, this.gitData.gitUser
          ).subscribe(() => {
              this.projectName = projectName;
              this.dataService.loadProjects();
              this.isCreatingProjectInProgress = false;
            },
            () => {
              this.notificationsService.addNotification(NotificationType.Error, 'The project could not be created.', 5000);
              this.isCreatingProjectInProgress = false;
            });
        }
      });
    }
  }

  public deleteProject(projectName) {
    this.eventService.deletionProgressEvent.next({isInProgress: true});

    this.dataService.projects
      .pipe(take(1))
      .subscribe(() => {
        this.router.navigate(['/', 'dashboard']);
      });

    this.dataService.deleteProject(projectName)
      .pipe(take(1))
      .subscribe(() => {
        this.dataService.loadProjects();
        this.eventService.deletionProgressEvent.next({isInProgress: false, result: DeleteResult.SUCCESS});
      }, (err) => {
        const deletionError = 'Project could not be deleted: ' + err.message;
        this.eventService.deletionProgressEvent.next({error: deletionError, isInProgress: false, result: DeleteResult.ERROR});
      });
  }
}<|MERGE_RESOLUTION|>--- conflicted
+++ resolved
@@ -10,12 +10,9 @@
 import {FormUtils} from '../../_utils/form.utils';
 import {NotificationType, TemplateRenderedNotifications} from '../../_models/notification';
 import {NotificationsService} from '../../_services/notifications.service';
-<<<<<<< HEAD
 import { DeleteData, DeleteResult, DeleteType } from '../../_interfaces/delete';
 import {EventService} from '../../_services/event.service';
-=======
 import { Project } from '../../_models/project';
->>>>>>> 1e9d3509
 
 @Component({
   selector: 'ktb-settings-view',
@@ -25,25 +22,17 @@
 })
 export class KtbSettingsViewComponent implements OnInit, OnDestroy {
   private readonly unsubscribe$ = new Subject<void>();
-<<<<<<< HEAD
-  public projectName: string;
+  public projectName?: string;
 
   @ViewChild('deleteProjectDialog')
   private deleteProjectDialog: TemplateRef<MatDialog>;
 
   public projectDeletionData: DeleteData;
 
-  public isCreateMode: boolean;
-  public isGitUpstreamInProgress: boolean;
-  public isCreatingProjectInProgress: boolean;
-  public shipyardFile: File;
-=======
-  public projectName?: string;
   public isCreateMode = false;
   public isGitUpstreamInProgress = false;
   public isCreatingProjectInProgress = false;
   public shipyardFile?: File;
->>>>>>> 1e9d3509
   public gitData: GitData = {};
   public projectNameControl = new FormControl('');
   public projectNameForm = new FormGroup({
@@ -73,16 +62,6 @@
         filter((projects: Project[] | undefined): projects is Project[] => !!projects),
         map((projects: Project[]) => projects.map(project => project.projectName))
       ).subscribe((projectNames) => {
-<<<<<<< HEAD
-      if (this.isCreateMode && projectNames.includes(this.projectName)) {
-        this.router.navigate(['/', 'project', this.projectName, 'settings'], {queryParams: {created: true}});
-      }
-      this.projectNameControl.setValidators([
-        Validators.required,
-        FormUtils.projectNameExistsValidator(projectNames),
-        Validators.pattern('[a-z]([a-z]|[0-9]|-)*')
-      ]);
-=======
         if (this.isCreateMode && this.projectName && projectNames.includes(this.projectName)) {
           this.router.navigate(['/', 'project', this.projectName, 'settings'], {queryParams: {created: true}});
         }
@@ -91,7 +70,6 @@
           FormUtils.projectNameExistsValidator(projectNames),
           Validators.pattern('[a-z]([a-z]|[0-9]|-)*')
         ]);
->>>>>>> 1e9d3509
     });
 
     this.route.params.pipe(
@@ -114,11 +92,7 @@
       takeUntil(this.unsubscribe$)
     ).subscribe((queryParams) => {
       if (queryParams.created) {
-<<<<<<< HEAD
-        this.notificationsService.addNotification(NotificationType.Success, TemplateRenderedNotifications.CREATE_PROJECT, null, true, {
-          projectName: this.projectName,
-          routerLink: `/project/${this.projectName}/service`
-        });
+        this.notificationsService.addNotification(NotificationType.Success, TemplateRenderedNotifications.CREATE_PROJECT, undefined, true, {projectName: this.projectName, routerLink: `/project/${this.projectName}/service`});
       }
     });
 
@@ -127,9 +101,6 @@
     ).subscribe(data => {
       if (data.type === DeleteType.PROJECT) {
         this.deleteProject(data.name);
-=======
-        this.notificationsService.addNotification(NotificationType.Success, TemplateRenderedNotifications.CREATE_PROJECT, undefined, true, {projectName: this.projectName, routerLink: `/project/${this.projectName}/service`});
->>>>>>> 1e9d3509
       }
     });
   }
@@ -146,19 +117,6 @@
   }
 
   public setGitUpstream(): void {
-<<<<<<< HEAD
-    this.isGitUpstreamInProgress = true;
-    this.dataService.setGitUpstreamUrl(this.projectName, this.gitData.remoteURI, this.gitData.gitUser, this.gitData.gitToken)
-      .pipe(takeUntil(this.unsubscribe$))
-      .subscribe(success => {
-        this.isGitUpstreamInProgress = false;
-        if (success) {
-          this.toast.create('Git Upstream URL set successfully');
-        } else {
-          this.toast.create('Git Upstream URL could not be set');
-        }
-      });
-=======
     if (this.projectName && this.gitData.remoteURI && this.gitData.gitUser && this.gitData.gitToken) {
       this.isGitUpstreamInProgress = true;
       this.dataService.setGitUpstreamUrl(this.projectName, this.gitData.remoteURI, this.gitData.gitUser, this.gitData.gitToken)
@@ -172,7 +130,6 @@
           }
         });
     }
->>>>>>> 1e9d3509
   }
 
   public isGitFormValid(): boolean {
