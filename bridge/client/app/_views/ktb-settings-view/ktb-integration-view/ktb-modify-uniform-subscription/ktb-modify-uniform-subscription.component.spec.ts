--- conflicted
+++ resolved
@@ -16,12 +16,8 @@
 import { KtbIntegrationViewComponent } from '../ktb-integration-view.component';
 import { IWebhookConfigClient } from '../../../../../../shared/interfaces/webhook-config';
 import { KtbIntegrationViewModule } from '../ktb-integration-view.module';
-<<<<<<< HEAD
-import { BrowserAnimationsModule } from '@angular/platform-browser/animations';
 import { EventService } from '../../../../_services/event.service';
 import { DeleteResult, DeleteType } from '../../../../_interfaces/delete';
-=======
->>>>>>> fe44f0c1
 
 describe('KtbModifyUniformSubscriptionComponent', () => {
   let component: KtbModifyUniformSubscriptionComponent;
@@ -341,45 +337,6 @@
     expect(component.canDeactivate()).not.toEqual(true);
   });
 
-<<<<<<< HEAD
-  it('should show a dialog when showNotification is called', () => {
-    // given
-    component.webhookFormDirty = true;
-    fixture.detectChanges();
-
-    // when
-    component.showNotification();
-    fixture.detectChanges();
-
-    // then
-    const notification = document.getElementsByTagName('dt-confirmation-dialog-state');
-    expect(notification.length).toEqual(1);
-
-    // We have to reset the state, as the dt-confirmation-dialog component has some pending timer open
-    // and the test will not complete
-    component.hideNotification();
-    fixture.detectChanges();
-  });
-
-  it('should not show dialog when the notification was closed', () => {
-    // given
-    component.webhookFormDirty = true;
-    fixture.detectChanges();
-
-    // given
-    component.showNotification();
-    fixture.detectChanges();
-
-    // when
-    component.hideNotification();
-    fixture.detectChanges();
-
-    // then
-    const notification = document.getElementsByTagName('dt-confirmation-dialog-state')[0];
-    // It still exists in the dom but is hidden - so we test for aria-hidden
-    expect(notification.getAttribute('aria-hidden')).toEqual('true');
-  });
-
   it('should call deleteSubscription if deletionTriggeredEvent is called with SUBSCRIPTION type', () => {
     // given
     const eventService = TestBed.inject(EventService);
@@ -451,8 +408,6 @@
     });
   });
 
-=======
->>>>>>> fe44f0c1
   function setSubscription(integrationIndex: number, subscriptionIndex?: number): UniformSubscription {
     const dataService = TestBed.inject(DataService);
     const uniformRegistration = UniformRegistrationsMock[integrationIndex];
