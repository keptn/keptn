--- conflicted
+++ resolved
@@ -36,20 +36,9 @@
   constructor(private _changeDetectorRef: ChangeDetectorRef, private dataService: DataService, private route: ActivatedRoute) { }
 
   ngOnInit() {
-<<<<<<< HEAD
     this.dataService.isQualityGatesOnly.pipe(
       takeUntil(this.unsubscribe$)
     ).subscribe(isQualityGatesOnly => {this.isQualityGatesOnly = isQualityGatesOnly});
-=======
-    this.dataService.keptnInfo
-      .pipe(
-        takeUntil(this.unsubscribe$),
-        filter(keptnInfo => !!keptnInfo)
-      ).subscribe(keptnInfo => {
-        this.isQualityGatesOnly = !keptnInfo.bridgeInfo.keptnInstallationType?.includes('CONTINUOUS_DELIVERY');
-        this._changeDetectorRef.markForCheck();
-      });
->>>>>>> f306d4ef
 
     this.dataService.changedDeployments
       .pipe(takeUntil(this.unsubscribe$))
