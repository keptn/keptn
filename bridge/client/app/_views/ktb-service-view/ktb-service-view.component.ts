import {
  ChangeDetectionStrategy,
  ChangeDetectorRef,
  Component,
  OnDestroy,
  OnInit,
  ViewEncapsulation,
} from '@angular/core';
<<<<<<< HEAD
import {ActivatedRoute} from '@angular/router';
import {Subject, timer} from 'rxjs';
import {map, switchMap, take, takeUntil} from 'rxjs/operators';
import {Project} from '../../_models/project';
import {DataService} from '../../_services/data.service';
=======
import { ActivatedRoute, Router } from '@angular/router';
import { combineLatest, forkJoin, Subject, timer } from 'rxjs';
import { map, switchMap, take, takeUntil } from 'rxjs/operators';
import { Project } from '../../_models/project';
import { DataService } from '../../_services/data.service';
>>>>>>> e679be5b
import { Deployment } from 'client/app/_models/deployment';
import { Location } from '@angular/common';

@Component({
  selector: 'ktb-service-view',
  templateUrl: './ktb-service-view.component.html',
  styleUrls: ['./ktb-service-view.component.scss'],
  host: {
    class: 'ktb-service-view'
  },
  encapsulation: ViewEncapsulation.None,
  preserveWhitespaces: false,
  changeDetection: ChangeDetectionStrategy.OnPush,
})
export class KtbServiceViewComponent implements OnInit, OnDestroy {

  private readonly unsubscribe$ = new Subject<void>();
  public project: Project;
  public serviceName: string;
  public selectedDeployment: Deployment;
  public isQualityGatesOnly: boolean;
  public selectedStage: string;

  constructor(private _changeDetectorRef: ChangeDetectorRef, private dataService: DataService, private route: ActivatedRoute, private router: Router, private location: Location) { }

  ngOnInit() {
    this.dataService.isQualityGatesOnly.pipe(
      takeUntil(this.unsubscribe$)
    ).subscribe(isQualityGatesOnly => {this.isQualityGatesOnly = isQualityGatesOnly});

    this.dataService.changedDeployments
      .pipe(takeUntil(this.unsubscribe$))
      .subscribe(() => {
        this._changeDetectorRef.markForCheck();
      });

    const params$ = this.route.params
      .pipe(takeUntil(this.unsubscribe$));

    const project$ = params$.pipe(
      switchMap(params => this.dataService.getProject(params.projectName)),
      takeUntil(this.unsubscribe$)
      );

    params$.pipe(take(1)).subscribe(params => {
      this.serviceName = params.serviceName;
      this._changeDetectorRef.markForCheck();
    });

    combineLatest([params$, project$]).pipe(take(1)).subscribe(([params, project]) => {
      if (params.shkeptncontext && params.serviceName) {
        const service = project.getServices().find(s => s.serviceName === params.serviceName);
        const paramDeployment = service.deployments.find(deployment => deployment.shkeptncontext === params.shkeptncontext);
        const changedDeployments = this.selectedDeployment && service.deployments.filter(deployment => deployment.name === this.selectedDeployment.name); // the context of a deployment may change

        if (paramDeployment) {
          this.selectedDeployment = paramDeployment;
        } else if (changedDeployments?.length > 0) {
          let deployment;
          if (changedDeployments.length === 1) {
            deployment = changedDeployments[0];
          } else {
            deployment = changedDeployments.find(d => d.stages.some(s => this.selectedDeployment.stages.some(sd => s.stageName === sd.stageName)));
          }
          if (deployment) {
            this.selectedDeployment = deployment;
          }
        } else {
          const routeUrl = this.router.createUrlTree(['/project', project.projectName, 'service', params.serviceName]);
          this.location.go(routeUrl.toString());
        }
        this.selectedStage = params.stage;
      }
    });

    project$.subscribe(project => {
      if (this.selectedDeployment) { // the selected deployment gets lost if the project is updated, because the deployments are rebuild
        this.selectedDeployment = project.getServices().find(s => s.serviceName === this.selectedDeployment.service)?.deployments.find(d => d.shkeptncontext === this.selectedDeployment.shkeptncontext);
      }
      this.dataService.loadOpenRemediations(project);
      this.project = project;
      this._changeDetectorRef.markForCheck();
    });
  }

  public selectService(projectName: string, serviceName: string): void {
    if (this.serviceName !== serviceName) {
      this.serviceName = serviceName;
      this._changeDetectorRef.markForCheck();
    }
  }

  ngOnDestroy(): void {
    this.unsubscribe$.next();
  }
}<|MERGE_RESOLUTION|>--- conflicted
+++ resolved
@@ -6,19 +6,11 @@
   OnInit,
   ViewEncapsulation,
 } from '@angular/core';
-<<<<<<< HEAD
-import {ActivatedRoute} from '@angular/router';
-import {Subject, timer} from 'rxjs';
-import {map, switchMap, take, takeUntil} from 'rxjs/operators';
+import { ActivatedRoute, Router } from '@angular/router';
+import { combineLatest, Subject } from 'rxjs';
+import { switchMap, take, takeUntil} from 'rxjs/operators';
 import {Project} from '../../_models/project';
 import {DataService} from '../../_services/data.service';
-=======
-import { ActivatedRoute, Router } from '@angular/router';
-import { combineLatest, forkJoin, Subject, timer } from 'rxjs';
-import { map, switchMap, take, takeUntil } from 'rxjs/operators';
-import { Project } from '../../_models/project';
-import { DataService } from '../../_services/data.service';
->>>>>>> e679be5b
 import { Deployment } from 'client/app/_models/deployment';
 import { Location } from '@angular/common';
 
