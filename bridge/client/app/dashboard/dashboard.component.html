--- conflicted
+++ resolved
@@ -1,48 +1,3 @@
-<<<<<<< HEAD
-<div class="container" *ngIf="!(projects$ | async)">
-  <div fxLayout="row" fxLayoutAlign="start center" fxLayoutGap="15px" uitestid="keptn-dashboard-loading">
-    <dt-loading-spinner></dt-loading-spinner>
-    <p>Loading ...</p>
-  </div>
-</div>
-<div class="container" *ngIf="(projects$ | async)?.length == 0">
-  <dt-empty-state>
-    <dt-empty-state-item>
-      <dt-empty-state-item-img>
-        <img class="mt-2" [src]="logoInvertedUrl"/>
-      </dt-empty-state-item-img>
-      <dt-empty-state-item-title class="mt-2" aria-level="2">
-        No projects existing
-      </dt-empty-state-item-title>
-      <p>
-        Sorry, no project could be found. Check out the <a href="https://keptn.sh/docs/quickstart/" target="_blank" rel="noopener noreferrer">
-        Quick Start</a> instructions on
-        how to <a [href]="'/manage/project/' | keptnUrl" target="_blank">create a project</a>
-        <ng-container *ngIf="!isQualityGatesOnly">
-          and <a [href]="'/manage/service/#onboard-a-service' | keptnUrl" target="_blank">onboard a service</a>.
-        </ng-container>
-        <ng-container *ngIf="isQualityGatesOnly">
-          and <a [href]="'/manage/service/#create-a-service' | keptnUrl" target="_blank">create a service</a>.
-        </ng-container>
-      </p>
-      <button dt-button (click)="loadProjects()">
-        <dt-icon name="refresh"></dt-icon>
-        Retry
-      </button>
-    </dt-empty-state-item>
-  </dt-empty-state>
-</div>
-<ng-container *ngIf="(projects$ | async) as projects">
-  <div class="container" *ngIf="projects.length > 0" uitestid="keptn-dashboard-projectList">
-    <dt-info-group>
-      <dt-info-group-title>
-        <p><span [textContent]="projects.length"></span>&nbsp;<span i18n>Projects</span></p>
-      </dt-info-group-title>
-    </dt-info-group>
-    <ktb-project-list [projects]="projects"></ktb-project-list>
-  </div>
-</ng-container>
-=======
 <div class="container" uitestid="keptn-dashboard-projectList">
   <ng-container *ngIf="projects$ | async as projects">
     <div *ngIf="!projects" fxLayout="row" fxLayoutAlign="start center" fxLayoutGap="15px" uitestid="keptn-dashboard-loading">
@@ -96,5 +51,4 @@
       <ktb-project-list [projects]="projects"></ktb-project-list>
     </div>
   </ng-container>
-</div>
->>>>>>> 4b8ed50e
+</div>