--- conflicted
+++ resolved
@@ -3,11 +3,6 @@
 export interface ServiceRemediationInformation {
   stages: {
     name: string;
-<<<<<<< HEAD
-    remediations: Sequence[];
-=======
     remediations: ISequence[];
-    config?: string;
->>>>>>> 2cbbc2da
   }[];
 }