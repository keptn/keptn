import { PreviousWebhookConfig, WebhookConfig as wc, WebhookConfigMethod } from '../interfaces/webhook-config';
import { UniformSubscriptionFilter } from '../interfaces/uniform-subscription';

<<<<<<< HEAD
export type WebhookConfigFilter = { projects: string[], stages: string[] | [undefined], services: string[] | [undefined] };

export type WebhookSecret = {
  name: string;
  secretRef: {
    name: string;
    key: string;
  }
};

export type WebhookHeader = { name: string, value: string };
=======
export type WebhookConfigFilter = { projects: string[]; stages: string[]; services: string[] | [undefined] };
>>>>>>> ba815415

export class WebhookConfig implements wc {
  public type: string;
  public filter!: UniformSubscriptionFilter;
  public prevConfiguration?: PreviousWebhookConfig;
  public method: WebhookConfigMethod;
  public url: string;
  public payload: string;
<<<<<<< HEAD
  public header: WebhookHeader[];
=======
  public header: { name: string; value: string }[];
>>>>>>> ba815415
  public proxy?: string;
  public secrets?: WebhookSecret[];

  constructor() {
    this.type = '';
    this.method = 'POST';
    this.url = '';
    this.payload = '';
    this.header = [];
  }
}<|MERGE_RESOLUTION|>--- conflicted
+++ resolved
@@ -1,7 +1,6 @@
 import { PreviousWebhookConfig, WebhookConfig as wc, WebhookConfigMethod } from '../interfaces/webhook-config';
 import { UniformSubscriptionFilter } from '../interfaces/uniform-subscription';
 
-<<<<<<< HEAD
 export type WebhookConfigFilter = { projects: string[], stages: string[] | [undefined], services: string[] | [undefined] };
 
 export type WebhookSecret = {
@@ -13,9 +12,6 @@
 };
 
 export type WebhookHeader = { name: string, value: string };
-=======
-export type WebhookConfigFilter = { projects: string[]; stages: string[]; services: string[] | [undefined] };
->>>>>>> ba815415
 
 export class WebhookConfig implements wc {
   public type: string;
@@ -24,11 +20,7 @@
   public method: WebhookConfigMethod;
   public url: string;
   public payload: string;
-<<<<<<< HEAD
   public header: WebhookHeader[];
-=======
-  public header: { name: string; value: string }[];
->>>>>>> ba815415
   public proxy?: string;
   public secrets?: WebhookSecret[];
 
