--- conflicted
+++ resolved
@@ -1,11 +1,7 @@
 import { PreviousWebhookConfig, WebhookConfig as wc, WebhookConfigMethod } from '../interfaces/webhook-config';
 import { UniformSubscriptionFilter } from '../interfaces/uniform-subscription';
 
-<<<<<<< HEAD
-export type WebhookConfigFilter = { projects: string[], stages: string[] | [undefined], services: string[] | [undefined] };
-=======
-export type WebhookConfigFilter = { projects: string[]; stages: string[]; services: string[] | [undefined] };
->>>>>>> ba815415
+export type WebhookConfigFilter = { projects: string[]; stages: string[] | [undefined]; services: string[] | [undefined] };
 
 export class WebhookConfig implements wc {
   public type: string;
