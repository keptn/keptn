import { EventTypes } from '../interfaces/event-types';
import { ResultTypes } from './result-types';
import { IndicatorResult } from '../interfaces/indicator-result';
<<<<<<< HEAD
import { ProblemStates } from '../../client/app/_models/problem-states';
import { ApprovalStates } from '../../client/app/_models/approval-states';
import { KeptnService } from './keptn-service';
import { DateUtil } from '../utils/date.utils';
=======
import { SloConfig } from '../interfaces/slo-config';
>>>>>>> 58c5deb7

export interface TraceData {
  project?: string;
  service?: string;
  stage?: string;

  image?: string;
  tag?: string;

  deployment?: {
    deploymentNames: string[];
    deploymentURIsLocal: string[];
    deploymentURIsPublic: string[];
    deploymentstrategy: string;
    gitCommit: string;
  };

  deploymentURILocal?: string;
  deploymentURIPublic?: string;

  message?: string;

  labels?: { [key: string]: string };
  result?: ResultTypes;
  teststrategy?: string;

  start?: Date;
  end?: Date;

  canary?: {
    action: string;
    value: number;
  };
  eventContext?: {
    shkeptncontext: string;
    token: string;
  };
  configurationChange?: {
    values: {
      image: unknown;
    };
  };

  evaluation?: {
    comparedEvents?: string[];
    indicatorResults: IndicatorResult[];
    result: ResultTypes;
    score: number;
    sloFileContent: string;
    timeEnd: Date;
    timeStart: Date;
    // eslint-disable-next-line @typescript-eslint/naming-convention
    score_pass: string;
    // eslint-disable-next-line @typescript-eslint/naming-convention
    score_warning: string;
    // eslint-disable-next-line @typescript-eslint/naming-convention
    compare_with: string;
    // eslint-disable-next-line @typescript-eslint/naming-convention
    include_result_with_score: string;
    // eslint-disable-next-line @typescript-eslint/naming-convention
    number_of_comparison_results: number;
    // eslint-disable-next-line @typescript-eslint/naming-convention
    number_of_missing_comparison_results: number;
    sloFileContentParsed?: SloConfig;
  };

  evaluationHistory?: Trace[];

  problem?: {
    // eslint-disable-next-line @typescript-eslint/naming-convention
    ProblemTitle: string;
    // eslint-disable-next-line @typescript-eslint/naming-convention
    ImpactedEntity: string;

    ProblemDetails: {
      tagsOfAffectedEntities: {
        key: string;
        value: string;
      }[];
    };
  };

  approval?: {
    result: string;
    status: string;
  };

  action?: {
    action: string;
    description: string;
    name: string;
  };
  // eslint-disable-next-line @typescript-eslint/naming-convention
  Tags?: string;
  // eslint-disable-next-line @typescript-eslint/naming-convention
  State?: string;
}

export class Trace {
  id!: string;
  shkeptncontext!: string;
  triggeredid?: string;
  type!: EventTypes | string;
  time?: string; // 2021-10-29T08:43:11.702Z
  data!: TraceData;
  traces: Trace[] = [];
  finished?: boolean;
  source?: string;
  label?: string;

  public getShortImageName(): string | undefined {
    let image;
    if (this.data.image && this.data.tag) {
      image = [this.data.image.split('/').pop(), this.data.tag].join(':');
    } else if (this.data.image) {
      image = this.data.image.split('/').pop();
    } else if (this.data.configurationChange?.values) {
      image = this.getConfigurationChangeImage();
    }
    return image;
  }

  public getConfigurationChangeImage(): string | undefined {
    return typeof this.data.configurationChange?.values.image === 'string'
      ? this.data.configurationChange.values.image.split('/').pop()
      : undefined;
  }

  public getDeploymentUrl(): string | undefined {
    return this.data.deployment?.deploymentURIsPublic?.find(() => true);
  }

  protected static traceMapperGlobal<T extends Trace>(traces: T[]): T[] {
    traces.sort(DateUtil.compareTraceTimesDesc);
    return traces.reduce((seq: T[], trace: T) => {
      const trigger = this.getTriggeredTrace(trace, traces);

      if (trigger) {
        trigger.traces.push(trace);
      } else if (trace.isSequence()) {
        seq.push(trace);
      } else if (seq.length > 0) {
        seq
          .reduce(
            (lastSeq: Trace | undefined, s: Trace) => (s.data.stage === trace.data.stage ? s : lastSeq),
            undefined
          )
          ?.traces.push(trace);
      } else {
        seq.push(trace);
      }

      return seq;
    }, []);
  }

  private static getTriggeredTrace<T extends Trace>(trace: T, traces: T[]): T | undefined {
    let trigger: T | undefined;
    if (trace.triggeredid) {
      trigger = traces.reduce(
        (acc: T | undefined, r: T) => acc || r.findTrace((t) => t.id === trace.triggeredid),
        undefined
      );
    } else if (trace.isProblem() && trace.isProblemResolvedOrClosed()) {
      trigger = traces.reduce(
        (acc: T | undefined, r: T) => acc || r.findTrace((t) => t.isProblem() && !t.isProblemResolvedOrClosed()),
        undefined
      );
    } else if (trace.isFinished()) {
      trigger = traces.reduce(
        (acc: T | undefined, r: T) =>
          acc || r.findTrace((t) => !t.triggeredid && t.type.slice(0, -8) === trace.type.slice(0, -9)),
        undefined
      );
    }
    return trigger;
  }

  public findTrace<T extends Trace>(this: T, comp: (args: T) => boolean): T | undefined {
    if (comp(this)) {
      return this;
    } else {
      return (this.traces as T[]).reduce(
        (result: T | undefined, trace: T) => result || trace.findTrace(comp),
        undefined
      );
    }
  }

  public isProblem(): boolean {
    return this.type === EventTypes.PROBLEM_DETECTED || this.type === EventTypes.PROBLEM_OPEN;
  }

  public isProblemResolvedOrClosed(): boolean {
    if (!this.traces || this.traces.length === 0) {
      return this.data.State === ProblemStates.RESOLVED || this.data.State === ProblemStates.CLOSED;
    } else {
      return this.traces.some((t) => t.isProblem() && t.isProblemResolvedOrClosed());
    }
  }

  public isSequence(): boolean {
    return this.type.split('.').length === 6 && !!this.data.stage && this.type.includes(this.data.stage);
  }

  public isFinished(): boolean {
    if (!this.finished) {
      if (!this.traces || this.traces.length === 0) {
        this.finished = this.isFinishedEvent();
      } else if (this.isProblem()) {
        this.finished = this.isProblemResolvedOrClosed();
      } else {
        const countStarted = this.traces.filter((t) => t.isStartedEvent()).length;
        const countFinished = this.traces.filter((t) => t.isFinishedEvent()).length;
        this.finished = countFinished >= countStarted && countFinished !== 0;
      }
    }

    return this.finished;
  }

  public isFaulty(stageName?: string): boolean {
    let result = false;
    if (this.data) {
      if (
        this.isFailed() ||
        (this.isProblem() && !this.isProblemResolvedOrClosed()) ||
        (this.isRemediation() && !this.isSuccessfulRemediation()) ||
        this.traces.some((t) => t.isFaulty())
      ) {
        result = stageName ? this.data.stage === stageName : true;
      }
    }
    return result;
  }

  public isSuccessfulRemediation(): boolean {
    if (!this.traces || this.traces.length === 0) {
      return this.type.endsWith(EventTypes.REMEDIATION_FINISHED_SUFFIX) && this.data.result !== ResultTypes.FAILED;
    } else {
      return this.traces.some((t) => t.isSuccessfulRemediation());
    }
  }

  protected isApprovalFinished(): boolean {
    return this.type === EventTypes.APPROVAL_FINISHED;
  }

  public isFailed(): boolean {
    return (
      this.getFinishedEvent()?.data.result === ResultTypes.FAILED || (this.isApprovalFinished() && this.isDeclined())
    );
  }

  public getFinishedEvent<T extends Trace>(this: T): T | undefined {
    return (this.isFinishedEvent() ? this : this.traces.find((t) => t.type.endsWith('.finished'))) as T;
  }

  private isDeclined(): boolean {
    return this.data.approval?.result === ApprovalStates.DECLINED;
  }

  public isRemediation(): boolean {
    return this.type.endsWith(EventTypes.REMEDIATION_TRIGGERED_SUFFIX);
  }

  public isWarning(stageName?: string): boolean {
    let result = false;
    if (this.getFinishedEvent()?.data.result === ResultTypes.WARNING) {
      result = stageName ? this.data.stage === stageName : true;
    }
    return result;
  }

  public getEvaluation<T extends Trace>(this: T, stageName: string): T | undefined {
    return this.findTrace((t) => !!t.isEvaluation() && t.data.stage === stageName);
  }

  public isEvaluation(): string | undefined {
    return this.type.endsWith(EventTypes.EVALUATION_TRIGGERED_SUFFIX) && !this.isSequence()
      ? this.data.stage
      : undefined;
  }

  public getEvaluationFinishedEvent<T extends Trace>(this: T, stage?: string): T | undefined {
    return this.findTrace(
      (trace) =>
        trace.source === KeptnService.LIGHTHOUSE_SERVICE &&
        trace.type.endsWith(EventTypes.EVALUATION_FINISHED) &&
        (!stage || trace.data.stage === stage)
    );
  }

  public getLabel(): string {
    if (!this.label) {
      this.label = this.getShortType();
    }
    return this.label;
  }

  public getShortType(): string {
    const parts = this.type.split('.');
    if (parts.length === 6) {
      return parts[4];
    } else if (parts.length === 5) {
      return parts[3];
    } else {
      return this.type;
    }
  }

  public isApproval(): string | undefined {
    return this.type === EventTypes.APPROVAL_TRIGGERED || this.type === EventTypes.APPROVAL_STARTED
      ? this.data.stage
      : undefined;
  }

  public isApprovalPending(): boolean {
    let pending = true;
    for (let i = 0; i < this.traces.length && pending; ++i) {
      if (this.traces[i].isApprovalFinished()) {
        pending = false;
      }
    }
    return pending;
  }

  public isChangedEvent(): boolean {
    return this.type.endsWith('.changed');
  }

  public isFinishedEvent(): boolean {
    return this.type.endsWith('.finished');
  }

  public isStartedEvent(): boolean {
    return this.type.endsWith('.started');
  }

  public getLastTrace<T extends Trace>(this: T): T {
    return this.traces.length ? (this.traces[this.traces.length - 1] as T).getLastTrace() : this;
  }
}<|MERGE_RESOLUTION|>--- conflicted
+++ resolved
@@ -1,14 +1,11 @@
 import { EventTypes } from '../interfaces/event-types';
 import { ResultTypes } from './result-types';
 import { IndicatorResult } from '../interfaces/indicator-result';
-<<<<<<< HEAD
 import { ProblemStates } from '../../client/app/_models/problem-states';
 import { ApprovalStates } from '../../client/app/_models/approval-states';
 import { KeptnService } from './keptn-service';
 import { DateUtil } from '../utils/date.utils';
-=======
 import { SloConfig } from '../interfaces/slo-config';
->>>>>>> 58c5deb7
 
 export interface TraceData {
   project?: string;
