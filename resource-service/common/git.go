package common

<<<<<<< HEAD
// GitCredentials contains git credentials info
type GitCredentials struct {
	User      string `json:"user,omitempty"`
	Token     string `json:"token,omitempty"`
	RemoteURI string `json:"remoteURI,omitempty"`
}

type GitContext struct {
	Project     string
	Credentials *GitCredentials
}

// IGit provides functions to interact with the git repository of a project
//go:generate moq -pkg common_mock -skip-ensure -out ./fake/git_mock.go . IGit
type IGit interface {
	// TODO: we may need better named methods for these two functions
	ProjectExists(gitContext GitContext) bool
	ProjectRepoExists(projectName string) bool

	CloneRepo(gitContext GitContext) (bool, error)
	StageAndCommitAll(gitContext GitContext, message string) (string, error)
	Push(gitContext GitContext) error
	Pull(gitContext GitContext) error
	CreateBranch(gitContext GitContext, branch string, sourceBranch string) error
	CheckoutBranch(gitContext GitContext, branch string) error
	GetFileRevision(gitContext GitContext, path string, revision string, file string) ([]byte, error)
	GetCurrentRevision(gitContext GitContext) (string, error)
	GetDefaultBranch(gitContext GitContext) (string, error)
=======
import (
	"errors"
	"fmt"
	"github.com/go-git/go-git/v5"
	"github.com/go-git/go-git/v5/config"
	"github.com/go-git/go-git/v5/plumbing"
	"github.com/go-git/go-git/v5/plumbing/object"
	"github.com/go-git/go-git/v5/plumbing/transport/http"
	"github.com/keptn/go-utils/pkg/common/retry"
	"github.com/keptn/keptn/resource-service/common_models"
	kerrors "github.com/keptn/keptn/resource-service/errors"
	utils "github.com/keptn/kubernetes-utils/pkg"
	logger "github.com/sirupsen/logrus"
	"io"
	"io/ioutil"
	"os"
	"strings"
	"time"
)

type Git struct {
	git Gogit
}

func configureGitUser(repository *git.Repository) error {

	config, err := repository.Config()
	config.User.Name = getGitKeptnUser()
	config.User.Email = getGitKeptnEmail()
	if err != nil {
		return fmt.Errorf(kerrors.ErrMsgCouldNotSetUser, err)
	}
	repository.SetConfig(config)
	return nil

}

func getGitKeptnUser() string {
	if keptnUser := os.Getenv(gitKeptnUserEnvVar); keptnUser != "" {
		return keptnUser
	}
	return gitKeptnUserDefault
}

func getGitKeptnEmail() string {
	if keptnEmail := os.Getenv(gitKeptnEmailEnvVar); keptnEmail != "" {
		return keptnEmail
	}
	return gitKeptnEmailDefault
}

func (g Git) CloneRepo(gitContext common_models.GitContext) (bool, error) {
	if (gitContext == common_models.GitContext{}) || (*gitContext.Credentials == common_models.GitCredentials{}) {
		return false, fmt.Errorf(kerrors.ErrMsgCouldNotGitAction, "clone", "project", kerrors.ErrInvalidGitContext)
	}

	projectPath := GetProjectConfigPath(gitContext.Project)
	if g.ProjectRepoExists(gitContext.Project) {
		// if project exist we do not clone again
		return true, nil
	}
	err := ensureDirectoryExists(projectPath)
	if err != nil {
		return false, fmt.Errorf(kerrors.ErrMsgCouldNotCreatePath, projectPath, err)
	}
	clone, err := g.git.PlainClone(projectPath, false,
		&git.CloneOptions{
			URL: gitContext.Credentials.RemoteURI,
			Auth: &http.BasicAuth{
				Username: gitContext.Credentials.User,
				Password: gitContext.Credentials.Token,
			},
		},
	)

	if err != nil {
		if strings.Contains(err.Error(), "empty") {
			// TODO empty remote leads to an error
			clone, err = g.init(gitContext, projectPath)
			if err != nil {
				return false, fmt.Errorf(kerrors.ErrMsgCouldNotGitAction, " init", gitContext.Project, err)
			}
		} else {
			return false, fmt.Errorf(kerrors.ErrMsgCouldNotGitAction, "clone", gitContext.Project, err)
		}
	}

	err = configureGitUser(clone)
	if err != nil {
		return false, err
	}

	_, err = clone.Head()
	if err != nil {
		return false, fmt.Errorf(kerrors.ErrMsgCouldNotGitAction, "clone", gitContext.Project, err)
	}
	return true, nil
}

func (g Git) init(gitContext common_models.GitContext, projectPath string) (*git.Repository, error) {
	init, err := g.git.PlainInit(projectPath, false)
	if err != nil {
		return nil, err
	}

	_, err = init.CreateRemote(&config.RemoteConfig{
		Name: "origin",
		URLs: []string{gitContext.Credentials.RemoteURI},
	})
	if err != nil {
		return nil, err
	}

	os.MkdirAll(projectPath+"/.git", 0700)
	w, err := init.Worktree()
	if err != nil {
		return nil, err
	}
	w.Add("/.git")
	_, err = g.commitAll(gitContext, "init repo")
	if err != nil {
		return nil, err
	}
	return init, nil
}

func (g Git) commitAll(gitContext common_models.GitContext, message string) (string, error) {
	_, w, err := g.getWorkTree(gitContext)
	if err != nil {
		return "", err
	}
	if message == "" {
		message = "commit changes"
	}
	id, err := w.Commit(message,
		&git.CommitOptions{
			All: true,
			Author: &object.Signature{
				Name:  gitKeptnUserDefault,
				Email: gitKeptnEmailDefault,
				When:  time.Now(),
			},
		})
	return id.String(), err
}

func (g Git) StageAndCommitAll(gitContext common_models.GitContext, message string) (string, error) {

	id, err := g.commitAll(gitContext, message)
	if err != nil {
		return "", fmt.Errorf(kerrors.ErrMsgCouldNotCommit, gitContext.Project, err)
	}
	err = retry.Retry(func() error {
		err = g.Pull(gitContext)
		if err != nil {
			logger.WithError(err).Warn("could not pull")
			return err
		}

		err = g.Push(gitContext)
		if err != nil {
			logger.WithError(err).Warn("could not push")
			return err
		}
		return nil
	}, retry.NumberOfRetries(5), retry.DelayBetweenRetries(1*time.Second))
	if err != nil {
		//TODO : test me & fix me
		id, err = utils.ExecuteCommandInDirectory(
			"git", []string{"push", "--set-upstream",
				gitContext.Credentials.RemoteURI},
			GetProjectConfigPath(gitContext.Project),
		)
		if err != nil {
			return id, fmt.Errorf(kerrors.ErrMsgCouldNotCommit, gitContext.Project, err)
		}
	}
	return id, nil
}

func (g Git) Push(gitContext common_models.GitContext) error {
	var err error
	if gitContext.Credentials == nil {
		return fmt.Errorf(kerrors.ErrMsgCouldNotGitAction, "push", gitContext.Project, kerrors.ErrCredentialsNotFound)
	}
	repo, _, err := g.getWorkTree(gitContext)
	if err != nil {
		return fmt.Errorf(kerrors.ErrMsgCouldNotGitAction, "push", gitContext.Project, err)
	}

	err = repo.Push(&git.PushOptions{
		RemoteName: "origin",
		Auth: &http.BasicAuth{
			Username: gitContext.Credentials.User,
			Password: gitContext.Credentials.Token,
		},
	})
	if err != nil && !errors.Is(err, git.NoErrAlreadyUpToDate) {
		return fmt.Errorf(kerrors.ErrMsgCouldNotGitAction, "push", gitContext.Project, err)
	}
	return nil
}

func (g *Git) Pull(gitContext common_models.GitContext) error {
	if g.ProjectExists(gitContext) {
		_, w, err := g.getWorkTree(gitContext)
		if err != nil {
			return fmt.Errorf(kerrors.ErrMsgCouldNotGitAction, "pull", gitContext.Project, err)
		}
		err = w.Pull(&git.PullOptions{RemoteName: "origin"})
		if errors.Is(err, git.NoErrAlreadyUpToDate) {
			return nil
		}
		return fmt.Errorf(kerrors.ErrMsgCouldNotGitAction, "pull", gitContext.Project, err)
	}
	return fmt.Errorf(kerrors.ErrMsgCouldNotGitAction, "pull", gitContext.Project, kerrors.ErrProjectNotFound)
}
func (g *Git) GetCurrentRevision(gitContext common_models.GitContext) (string, error) {
	r, _, err := g.getWorkTree(gitContext)
	if err != nil {
		return "", fmt.Errorf(kerrors.ErrMsgCouldNotGetRevision, gitContext.Project, err)
	}
	ref, err := r.Head()
	if err != nil {
		return "", fmt.Errorf(kerrors.ErrMsgCouldNotGetRevision, gitContext.Project, err)
	}
	hash := ref.Hash()
	return hash.String(), nil
}

func (g *Git) CreateBranch(gitContext common_models.GitContext, branch string, sourceBranch string) error {
	// move head to sourceBranch
	err := g.CheckoutBranch(gitContext, sourceBranch)
	if err != nil {
		return err
	}
	b := plumbing.NewBranchReferenceName(branch)
	newBranch := &config.Branch{
		Name:   branch,
		Remote: "origin",
		Merge:  b,
	}
	r, _, err := g.getWorkTree(gitContext)
	if err != nil {
		return fmt.Errorf(kerrors.ErrMsgCouldNotCreate, branch, gitContext.Project, err)
	}
	err = r.CreateBranch(newBranch)
	if err != nil {
		return fmt.Errorf(kerrors.ErrMsgCouldNotCreate, branch, gitContext.Project, err)
	}
	return nil
}

func (g *Git) CheckoutBranch(gitContext common_models.GitContext, branch string) error {
	//  short path
	b := plumbing.NewBranchReferenceName(branch)

	//  complete reference path
	if strings.HasPrefix(branch, "refs") {
		b = plumbing.ReferenceName(branch)
	}

	err := g.checkoutBranch(gitContext, &git.CheckoutOptions{
		Branch: b,
	})
	if err != nil {
		return fmt.Errorf(kerrors.ErrMsgCouldNotCheckout, branch, err)
	}
	return nil
}

func (g *Git) checkoutBranch(gitContext common_models.GitContext, options *git.CheckoutOptions) error {
	if g.ProjectExists(gitContext) {
		_, w, err := g.getWorkTree(gitContext)
		if err != nil {
			return err
		}
		return w.Checkout(options)
	}
	return kerrors.ErrProjectNotFound
}

func (g *Git) GetFileRevision(gitContext common_models.GitContext, revision string, file string) ([]byte, error) {
	path := GetProjectConfigPath(gitContext.Project)
	r, err := g.git.PlainOpen(path)
	if err != nil {
		return []byte{},
			fmt.Errorf(kerrors.ErrMsgCouldNotGitAction, "open", gitContext.Project, err)
	}
	h, err := r.ResolveRevision(plumbing.Revision(revision))
	if err != nil {
		return []byte{},
			fmt.Errorf(kerrors.ErrMsgCouldNotGitAction, "retrieve revision in ", gitContext.Project, err)
	}
	if h == nil {
		return []byte{},
			fmt.Errorf(kerrors.ErrMsgCouldNotGitAction, "open", gitContext.Project, kerrors.ErrResolvedNilHash)
	}

	obj, err := r.Object(plumbing.CommitObject, *h)

	if err != nil {
		return []byte{},
			fmt.Errorf(kerrors.ErrMsgCouldNotGitAction, "retrieve revision in ", gitContext.Project, err)
	}
	if obj == nil {
		return []byte{}, fmt.Errorf(kerrors.ErrMsgCouldNotGitAction, "retrieve revision in ", gitContext.Project, kerrors.ErrResolveRevision)
	}
	blob, err := resolve(obj, file)

	if err != nil {
		return []byte{},
			fmt.Errorf(kerrors.ErrMsgCouldNotGitAction, "retrieve revision in ", gitContext.Project, err)
	}

	var re (io.Reader)
	re, err = blob.Reader()
	return ioutil.ReadAll(re)
}

func (g *Git) GetDefaultBranch(gitContext common_models.GitContext) (string, error) {
	r, _, err := g.getWorkTree(gitContext)
	if err != nil {
		return "", fmt.Errorf(kerrors.ErrMsgCouldNotGetDefBranch, gitContext.Project, err)
	}
	config, err := r.Config()
	if err != nil {
		return "", fmt.Errorf(kerrors.ErrMsgCouldNotGetDefBranch, gitContext.Project, err)
	}
	def := config.Init.DefaultBranch
	if def == "" {
		def = "master"
	}
	return def, err
}

func (g *Git) ProjectExists(gitContext common_models.GitContext) bool {
	if g.ProjectRepoExists(gitContext.Project) {
		return true
	}
	clone, _ := g.CloneRepo(gitContext)
	return clone
}

func (g *Git) ProjectRepoExists(project string) bool {
	path := GetProjectConfigPath(project)
	_, err := os.Stat(path)
	if err == nil {
		// path exists
		_, err = g.git.PlainOpen(path)
		if err == nil {
			return true
		}
	}
	return false
}

func (g *Git) getWorkTree(gitContext common_models.GitContext) (*git.Repository, *git.Worktree, error) {
	projectConfigPath := GetProjectConfigPath(gitContext.Project)
	// check if we already have a repository
	repo, err := g.git.PlainOpen(projectConfigPath)
	if err != nil {
		return nil, nil, err
	}

	// check if remote matches with the credentials
	err = ensureRemoteMatchesCredentials(repo, gitContext)
	if err != nil {
		return nil, nil, err
	}

	worktree, err := repo.Worktree()
	if err != nil {
		return nil, nil, err
	}
	return repo, worktree, nil
}

func ensureRemoteMatchesCredentials(repo *git.Repository, gitContext common_models.GitContext) error {
	remote, err := repo.Remote("origin")
	if err != nil {
		return err
	}
	if remote.Config().URLs[0] != gitContext.Credentials.RemoteURI {
		err := repo.DeleteRemote("origin")
		if err != nil {
			return err
		}
		_, err = repo.CreateRemote(&config.RemoteConfig{
			Name: "origin",
			URLs: []string{gitContext.Credentials.RemoteURI},
		})
		if err != nil {
			return err
		}
	}
	return nil
}

func resolve(obj object.Object, path string) (*object.Blob, error) {
	switch o := obj.(type) {
	case *object.Commit:
		t, err := o.Tree()
		if err != nil {
			return nil, err
		}
		return resolve(t, path)
	case *object.Tag:
		target, err := o.Object()
		if err != nil {
			return nil, err
		}
		return resolve(target, path)
	case *object.Tree:
		file, err := o.File(path)
		if err != nil {
			return nil, err
		}
		return &file.Blob, nil
	case *object.Blob:
		return o, nil
	default:
		return nil, object.ErrUnsupportedObject
	}
}

func ensureDirectoryExists(path string) error {
	if _, err := os.Stat(path); err != nil {
		err := os.MkdirAll(path, 0700)
		return err
	}
	return nil
>>>>>>> b6b4ac26
}<|MERGE_RESOLUTION|>--- conflicted
+++ resolved
@@ -1,35 +1,5 @@
 package common
 
-<<<<<<< HEAD
-// GitCredentials contains git credentials info
-type GitCredentials struct {
-	User      string `json:"user,omitempty"`
-	Token     string `json:"token,omitempty"`
-	RemoteURI string `json:"remoteURI,omitempty"`
-}
-
-type GitContext struct {
-	Project     string
-	Credentials *GitCredentials
-}
-
-// IGit provides functions to interact with the git repository of a project
-//go:generate moq -pkg common_mock -skip-ensure -out ./fake/git_mock.go . IGit
-type IGit interface {
-	// TODO: we may need better named methods for these two functions
-	ProjectExists(gitContext GitContext) bool
-	ProjectRepoExists(projectName string) bool
-
-	CloneRepo(gitContext GitContext) (bool, error)
-	StageAndCommitAll(gitContext GitContext, message string) (string, error)
-	Push(gitContext GitContext) error
-	Pull(gitContext GitContext) error
-	CreateBranch(gitContext GitContext, branch string, sourceBranch string) error
-	CheckoutBranch(gitContext GitContext, branch string) error
-	GetFileRevision(gitContext GitContext, path string, revision string, file string) ([]byte, error)
-	GetCurrentRevision(gitContext GitContext) (string, error)
-	GetDefaultBranch(gitContext GitContext) (string, error)
-=======
 import (
 	"errors"
 	"fmt"
@@ -50,6 +20,24 @@
 	"time"
 )
 
+// IGit provides functions to interact with the git repository of a project
+//go:generate moq -pkg common_mock -skip-ensure -out ./fake/git_mock.go . IGit
+type IGit interface {
+	// TODO: we may need better named methods for these two functions
+	ProjectExists(gitContext GitContext) bool
+	ProjectRepoExists(projectName string) bool
+
+	CloneRepo(gitContext GitContext) (bool, error)
+	StageAndCommitAll(gitContext GitContext, message string) (string, error)
+	Push(gitContext GitContext) error
+	Pull(gitContext GitContext) error
+	CreateBranch(gitContext GitContext, branch string, sourceBranch string) error
+	CheckoutBranch(gitContext GitContext, branch string) error
+	GetFileRevision(gitContext GitContext, path string, revision string, file string) ([]byte, error)
+	GetCurrentRevision(gitContext GitContext) (string, error)
+	GetDefaultBranch(gitContext GitContext) (string, error)
+}
+
 type Git struct {
 	git Gogit
 }
@@ -462,5 +450,4 @@
 		return err
 	}
 	return nil
->>>>>>> b6b4ac26
 }