--- conflicted
+++ resolved
@@ -66,13 +66,10 @@
 - SHIPYARD_SVC_FOLDER="shipyard-service/"
 - CONFIGURATION_SVC_IMAGE="keptn/configuration-service"
 - CONFIGURATION_SVC_FOLDER="configuration-service/"
-<<<<<<< HEAD
 - REMEDIATION_SVC_IMAGE="keptn/remediation-service"
 - REMEDIATION_SVC_FOLDER="remediation-service/"
-=======
 - WAIT_SVC_IMAGE="keptn/wait-service"
 - WAIT_SVC_FOLDER="wait-service/"
->>>>>>> 1d6edd3f
 - MONGODB_DS_IMAGE="keptn/mongodb-datastore"
 - MONGODB_DS_FOLDER="mongodb-datastore/"
 - INSTALLER_IMAGE="keptn/installer"
@@ -169,19 +166,16 @@
         cd ..
       fi
     - | 
-<<<<<<< HEAD
       if [[ $CHANGED_FILES == *"${REMEDIATION_SVC_FOLDER}"*  ]]; then
         source ./travis-scripts/build_feature.sh "${REMEDIATION_SVC_IMAGE}" "${REMEDIATION_SVC_FOLDER}" "${GIT_SHA}" "${TYPE}" "${NUMBER}" "${DATE}"
         cd ..
       fi
       - | 
-=======
       if [[ $CHANGED_FILES == *"${WAIT_SVC_FOLDER}"*  ]]; then
         source ./travis-scripts/build_feature.sh "${WAIT_SVC_IMAGE}" "${WAIT_SVC_FOLDER}" "${GIT_SHA}" "${TYPE}" "${NUMBER}" "${DATE}"
         cd ..
       fi
     - | 
->>>>>>> 1d6edd3f
       if [[ $CHANGED_FILES == *"${MONGODB_DS_FOLDER}"*  ]]; then
         source ./travis-scripts/build_feature.sh "${MONGODB_DS_IMAGE}" "${MONGODB_DS_FOLDER}" "${GIT_SHA}" "${TYPE}" "${NUMBER}" "${DATE}"
         cd ..
@@ -270,13 +264,10 @@
         cd ..
       fi
     - | 
-<<<<<<< HEAD
       if [[ $CHANGED_FILES == *"${REMEDIATION_SVC_FOLDER}"*  ]]; then
         source ./travis-scripts/build_develop.sh "${REMEDIATION_SVC_IMAGE}" "${REMEDIATION_SVC_FOLDER}" "${GIT_SHA}" "${DATE}"
-=======
       if [[ $CHANGED_FILES == *"${WAIT_SVC_FOLDER}"*  ]]; then
         source ./travis-scripts/build_develop.sh "${WAIT_SVC_IMAGE}" "${WAIT_SVC_FOLDER}" "${GIT_SHA}" "${DATE}"
->>>>>>> 1d6edd3f
         cd ..
       fi
     - | 
@@ -381,11 +372,9 @@
     - cd ..
     - source ./travis-scripts/build_master.sh "${CONFIGURATION_SVC_IMAGE}" "${CONFIGURATION_SVC_FOLDER}" "${VERSION}"
     - cd ..
-<<<<<<< HEAD
     - source ./travis-scripts/build_master.sh "${REMEDIATION_SVC_IMAGE}" "${REMEDIATION_SVC_FOLDER}" "${VERSION}" 
-=======
+    - cd ..
     - source ./travis-scripts/build_master.sh "${WAIT_SVC_IMAGE}" "${WAIT_SVC_FOLDER}" "${VERSION}"
->>>>>>> 1d6edd3f
     - cd ..
     - source ./travis-scripts/build_master.sh "${MONGODB_DS_IMAGE}" "${MONGODB_DS_FOLDER}" "${VERSION}"
     - cd ..
