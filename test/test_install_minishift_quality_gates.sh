#!/bin/bash

KEPTN_INSTALLER_REPO=${KEPTN_INSTALLER_REPO:-https://storage.googleapis.com/keptn-installer/latest/keptn-0.1.0.tgz}

source test/utils.sh

echo "{
  \"openshiftUrl\": \"https://127.0.0.1:8443\",
  \"openshiftUser\": \"admin\",
  \"openshiftPassword\": \"admin\"
}" > creds.json

echo "Installing Keptn on Minishift cluster"

# install keptn (using the develop version, which should point the :latest docker images)
keptn install --platform=openshift --chart-repo="${KEPTN_INSTALLER_REPO}" --creds=creds.json --verbose --hide-sensitive-data
verify_test_step $? "keptn install --platform=openshift --chart-repo=${KEPTN_INSTALLER_REPO} - failed"

oc expose svc/api-gateway-nginx -n keptn --hostname=api.keptn.127.0.0.1.nip.io
sleep 30

KEPTN_API_URL=http://api.keptn.127.0.0.1.nip.io
KEPTN_API_TOKEN=$(kubectl get secret keptn-api-token -n keptn -ojsonpath={.data.keptn-api-token} | base64 --decode)
auth_at_keptn $KEPTN_API_URL $KEPTN_API_TOKEN
#keptn auth --endpoint=http://$KEPTN_API_URL/api --api-token=$KEPTN_API_TOKEN

<<<<<<< HEAD
# verify that the keptn CLI has successfully authenticated
echo "Checking that Keptn is authenticated ..."
ls -la ~/.keptn/.keptn
verify_test_step $? "Could not find Keptn credentials in ~/.keptn folder"
=======
echo "Keptn installed in version:"
keptn version
>>>>>>> af327501

echo "Verifying that services and namespaces have been created"

# verify the deployments within the keptn namespace
verify_deployment_in_namespace "api-gateway-nginx" "keptn"
verify_deployment_in_namespace "api-service" "keptn"
verify_deployment_in_namespace "bridge" "keptn"
verify_deployment_in_namespace "configuration-service" "keptn"
verify_deployment_in_namespace "lighthouse-service" "keptn"

# verify the datastore deployments
verify_deployment_in_namespace "mongodb" "keptn"
verify_deployment_in_namespace "mongodb-datastore" "keptn"

echo "Installing Keptn on Minishift cluster done ✓"

exit 0<|MERGE_RESOLUTION|>--- conflicted
+++ resolved
@@ -24,15 +24,8 @@
 auth_at_keptn $KEPTN_API_URL $KEPTN_API_TOKEN
 #keptn auth --endpoint=http://$KEPTN_API_URL/api --api-token=$KEPTN_API_TOKEN
 
-<<<<<<< HEAD
-# verify that the keptn CLI has successfully authenticated
-echo "Checking that Keptn is authenticated ..."
-ls -la ~/.keptn/.keptn
-verify_test_step $? "Could not find Keptn credentials in ~/.keptn folder"
-=======
 echo "Keptn installed in version:"
 keptn version
->>>>>>> af327501
 
 echo "Verifying that services and namespaces have been created"
 
