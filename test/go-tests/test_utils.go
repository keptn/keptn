package go_tests

import (
	"context"
	b64 "encoding/base64"
	"errors"
	"fmt"
	"io/ioutil"
	"net/http"
	"os"
	"reflect"
	"strings"
	"testing"
	"time"

	"github.com/keptn/go-utils/pkg/common/retry"
	batchv1 "k8s.io/api/batch/v1"
	corev1 "k8s.io/api/core/v1"
	v1 "k8s.io/apimachinery/pkg/apis/meta/v1"

	v2 "github.com/cloudevents/sdk-go/v2"
	"github.com/google/uuid"
	"github.com/imroc/req"
	"github.com/keptn/go-utils/pkg/api/models"
	"github.com/keptn/go-utils/pkg/common/osutils"
	keptncommon "github.com/keptn/go-utils/pkg/lib/keptn"
	keptnv2 "github.com/keptn/go-utils/pkg/lib/v0_2_0"
	scmodels "github.com/keptn/keptn/shipyard-controller/models"
	keptnkubeutils "github.com/keptn/kubernetes-utils/pkg"
	"github.com/stretchr/testify/require"
)

const (
	KeptnSpecVersion      = "0.2.0"
	KeptnNamespaceEnvVar  = "KEPTN_NAMESPACE"
	DefaultKeptnNamespace = "keptn"
)

type APIEventSender struct {
}

type OpenTriggeredEventsResponse struct {
	Events []*models.KeptnContextExtendedCE `json:"events"`
}

func (sender *APIEventSender) Send(ctx context.Context, event v2.Event) error {
	return sender.SendEvent(event)
}

func (sender *APIEventSender) SendEvent(event v2.Event) error {
	_, err := ApiPOSTRequest("/v1/event", event, 3)
	return err
}

func CreateProject(projectName, shipyardFilePath string, recreateIfAlreadyThere bool) error {

	retries := 3
	var err error
	var resp *req.Resp
	for i := 0; i < retries; i++ {
		if err != nil {
			<-time.After(5 * time.Second)
		}
		resp, err = ApiGETRequest("/controlPlane/v1/project/"+projectName, 3)
		if err != nil {
			continue
		}

		if resp.Response().StatusCode == http.StatusOK {
			if recreateIfAlreadyThere {
				// delete project if it exists
				_, err = ExecuteCommand(fmt.Sprintf("keptn delete project %s", projectName))
				if err != nil {
					continue
				}
			} else {
				return errors.New("project already exists")
			}
		}

<<<<<<< HEAD
		err := RecreateGitUpstreamRepository(projectName)
=======
		err = recreateGitUpstreamRepository(projectName)
>>>>>>> 2f31d44d
		if err != nil {
			// retry if repo creation failed (gitea might not be available)
			continue
		}

		user := GetGiteaUser()
		token, err := GetGiteaToken()
		if err != nil {
			return err
		}

		// apply the k8s job for creating the git upstream
		_, err = ExecuteCommand(fmt.Sprintf("keptn create project %s --shipyard=%s --git-remote-url=http://gitea-http:3000/%s/%s --git-user=%s --git-token=%s", projectName, shipyardFilePath, user, projectName, user, token))

		if err == nil {
			return nil
		}
	}

	return err
}

func TriggerSequence(projectName, serviceName, stageName, sequenceName string, eventData keptncommon.EventProperties) (string, error) {
	source := "golang-test"
	eventType := keptnv2.GetTriggeredEventType(stageName + "." + sequenceName)
	if eventData == nil {
		eventData = &keptnv2.EventData{}
	}
	eventData.SetProject(projectName)
	eventData.SetService(serviceName)
	eventData.SetStage(stageName)

	resp, err := ApiPOSTRequest("/v1/event", models.KeptnContextExtendedCE{
		Contenttype:        "application/json",
		Data:               eventData,
		ID:                 uuid.NewString(),
		Shkeptnspecversion: KeptnSpecVersion,
		Source:             &source,
		Specversion:        "1.0",
		Type:               &eventType,
	}, 3)
	if err != nil {
		return "", err
	}

	eventContext := &models.EventContext{}
	err = resp.ToJSON(eventContext)
	if err != nil {
		return "", err
	}
	return *eventContext.KeptnContext, nil
}

func GetIntegrationWithName(name string) (models.Integration, error) {
	resp, _ := ApiGETRequest("/controlPlane/v1/uniform/registration", 3)
	integrations := []models.Integration{}
	if err := resp.ToJSON(&integrations); err != nil {
		return models.Integration{}, err
	}
	for _, r := range integrations {
		if r.Name == name {
			return r, nil
		}
	}
	return models.Integration{}, fmt.Errorf("No Keptn Integration with name %s found", name)
}

func CreateSubscription(t *testing.T, serviceName string, subscription models.EventSubscription) (string, error) {
	var fetchedIntegration models.Integration
	var err error
	require.Eventually(t, func() bool {
		fetchedIntegration, err = GetIntegrationWithName(serviceName)
		return err == nil
	}, time.Second*20, time.Second*3)

	// Integration exists - fine
	require.Nil(t, err)
	require.NotNil(t, fetchedIntegration)

	for _, s := range fetchedIntegration.Subscriptions {
		// check if the subscription for the event already exists - if yes, fine
		if s.Event == subscription.Event && reflect.DeepEqual(s.Filter, subscription.Filter) {
			return s.ID, nil
		}
	}

	resp, err := ApiPOSTRequest(fmt.Sprintf("/controlPlane/v1/uniform/registration/%s/subscription", fetchedIntegration.ID), subscription, 3)
	require.Nil(t, err)

	subscriptionResponse := &scmodels.CreateSubscriptionResponse{}

	err = resp.ToJSON(subscriptionResponse)
	require.Nil(t, err)

	require.NotEmpty(t, subscriptionResponse.ID)

	return subscriptionResponse.ID, nil
}

func ApiDELETERequest(path string, retries int) (*req.Resp, error) {
	apiToken, keptnAPIURL, err := GetApiCredentials()
	if err != nil {
		return nil, err
	}

	authHeader := getAuthHeader(apiToken)

	return doHTTPRequestWithRetry(func() (*req.Resp, error) {
		return req.Delete(keptnAPIURL+path, authHeader)
	}, retries)
}

func getAuthHeader(apiToken string) req.Header {
	authHeader := req.Header{
		"Accept":  "application/json",
		"x-token": apiToken,
	}
	return authHeader
}

func ApiGETRequest(path string, retries int) (*req.Resp, error) {
	apiToken, keptnAPIURL, err := GetApiCredentials()
	if err != nil {
		return nil, err
	}

	authHeader := getAuthHeader(apiToken)

	return doHTTPRequestWithRetry(func() (*req.Resp, error) {
		return req.Get(keptnAPIURL+path, authHeader)
	}, retries)
}

func doHTTPRequestWithRetry(httpFunc func() (*req.Resp, error), retries int) (*req.Resp, error) {
	var reqErr error
	var r *req.Resp
	for i := 0; i <= retries; i++ {
		r, reqErr = httpFunc()
		if reqErr == nil {
			return r, nil
		}
		<-time.After(5 * time.Second)
	}
	return r, reqErr
}

func ApiPOSTRequest(path string, payload interface{}, retries int) (*req.Resp, error) {
	apiToken, keptnAPIURL, err := GetApiCredentials()
	if err != nil {
		return nil, err
	}

	authHeader := getAuthHeader(apiToken)

	return doHTTPRequestWithRetry(func() (*req.Resp, error) {
		return req.Post(keptnAPIURL+path, authHeader, req.BodyJSON(payload))
	}, retries)
}

func ApiPUTRequest(path string, payload interface{}, retries int) (*req.Resp, error) {
	apiToken, keptnAPIURL, err := GetApiCredentials()
	if err != nil {
		return nil, err
	}

	authHeader := getAuthHeader(apiToken)

	return doHTTPRequestWithRetry(func() (*req.Resp, error) {
		return req.Put(keptnAPIURL+path, authHeader, req.BodyJSON(payload))
	}, retries)
}

func GetApiCredentials() (string, string, error) {
	apiToken, err := keptnkubeutils.GetKeptnAPITokenFromSecret(false, GetKeptnNameSpaceFromEnv(), "keptn-api-token")
	if err != nil {
		return "", "", err
	}
	keptnAPIURL := os.Getenv("KEPTN_ENDPOINT")
	if keptnAPIURL == "" {
		serviceIP, err := keptnkubeutils.GetKeptnEndpointFromService(false, GetKeptnNameSpaceFromEnv(), "api-gateway-nginx")
		if err != nil {
			return "", "", err
		}
		keptnAPIURL = "http://" + serviceIP + "/api"
	}
	return apiToken, keptnAPIURL, nil
}

func ScaleDownUniform(deployments []string) error {
	for _, deployment := range deployments {
		if err := keptnkubeutils.ScaleDeployment(false, deployment, GetKeptnNameSpaceFromEnv(), 0); err != nil {
			// log the error but continue
			fmt.Println("could not scale down deployment: " + err.Error())
		}
	}
	return nil
}

func ScaleUpUniform(deployments []string, replicas int) error {
	for _, deployment := range deployments {
		if err := keptnkubeutils.ScaleDeployment(false, deployment, GetKeptnNameSpaceFromEnv(), int32(replicas)); err != nil {
			// log the error but continue
			fmt.Println("could not scale up deployment: " + err.Error())
		}
	}
	return nil
}

func RestartPod(deploymentName string) error {
	return keptnkubeutils.RestartPodsWithSelector(false, GetKeptnNameSpaceFromEnv(), "app.kubernetes.io/name="+deploymentName)
}

func CreateTmpShipyardFile(shipyardContent string) (string, error) {
	return CreateTmpFile("shipyard-*.yaml", shipyardContent)
}

func CreateTmpFile(fileNamePattern, fileContent string) (string, error) {
	file, err := ioutil.TempFile("", fileNamePattern)
	if err != nil {
		return "", err
	}
	if err := ioutil.WriteFile(file.Name(), []byte(fileContent), os.ModeAppend); err != nil {
		err = os.Remove(file.Name())
		if err != nil {
			return "", err
		}
		return "", err
	}
	return file.Name(), nil
}

func CreateTmpDir() (string, error) {
	return ioutil.TempDir("", "")
}

func ExecuteCommand(cmd string) (string, error) {
	split := strings.Split(cmd, " ")
	if len(split) == 0 {
		return "", errors.New("invalid command")
	}
	return keptnkubeutils.ExecuteCommand(split[0], split[1:])
}

func ExecuteCommandf(cmd string, a ...interface{}) (string, error) {
	cmdf := fmt.Sprintf(cmd, a...) //nolint:govet
	return ExecuteCommand(cmdf)
}

func GetKeptnNameSpaceFromEnv() string {
	return osutils.GetOSEnvOrDefault(KeptnNamespaceEnvVar, DefaultKeptnNamespace)
}

func GetLatestEventOfType(keptnContext, projectName, stage, eventType string) (*models.KeptnContextExtendedCE, error) {
	resp, err := ApiGETRequest("/mongodb-datastore/event?project="+projectName+"&keptnContext="+keptnContext+"&stage="+stage+"&type="+eventType, 3)
	if err != nil {
		return nil, err
	}
	events := &models.Events{}
	if err := resp.ToJSON(events); err != nil {
		return nil, err
	}
	if len(events.Events) > 0 {
		return events.Events[0], nil
	}
	return nil, nil
}

func GetEventsOfType(keptnContext, projectName, stage, eventType string) ([]*models.KeptnContextExtendedCE, error) {
	resp, err := ApiGETRequest("/mongodb-datastore/event?project="+projectName+"&keptnContext="+keptnContext+"&stage="+stage+"&type="+eventType, 3)
	if err != nil {
		return nil, err
	}
	events := &models.Events{}
	if err := resp.ToJSON(events); err != nil {
		return nil, err
	}
	if len(events.Events) > 0 {
		return events.Events, nil
	}
	return nil, nil
}

func GetEventTraceForContext(keptnContext, projectName string) ([]*models.KeptnContextExtendedCE, error) {
	resp, err := ApiGETRequest("/mongodb-datastore/event?project="+projectName+"&keptnContext="+keptnContext, 3)
	if err != nil {
		return nil, err
	}
	events := &models.Events{}
	if err := resp.ToJSON(events); err != nil {
		return nil, err
	}
	if len(events.Events) > 0 {
		return events.Events, nil
	}
	return nil, nil
}

func IsEqual(t *testing.T, expected, actual interface{}, property string) bool {
	if expected != actual {
		t.Logf("%s: expected %v, got %v", property, expected, actual)
		return false
	}
	return true
}

func StringArr(el ...string) []string {
	return el
}

func VerifySequenceEndsUpInState(t *testing.T, projectName string, context *models.EventContext, timeout time.Duration, desiredStates []string) {
	t.Logf("waiting for state with keptnContext %s to have the status %s", *context.KeptnContext, desiredStates)
	require.Eventuallyf(t, func() bool {
		states, _, err := GetState(projectName)
		if err != nil {
			return false
		}
		for _, state := range states.States {
			if doesSequenceHaveOneOfTheDesiredStates(state, context, desiredStates) {
				return true
			}
		}
		return false
	}, timeout, 10*time.Second, GetDiagnostics("shipyard-controller", ""))
}

func doesSequenceHaveOneOfTheDesiredStates(state scmodels.SequenceState, context *models.EventContext, desiredStates []string) bool {
	if state.Shkeptncontext == *context.KeptnContext {
		for _, desiredState := range desiredStates {
			if state.State == desiredState {
				return true
			}
		}
	}
	return false
}

func GetState(projectName string) (*scmodels.SequenceStates, *req.Resp, error) {
	states := &scmodels.SequenceStates{}

	resp, err := ApiGETRequest("/controlPlane/v1/sequence/"+projectName, 3)
	err = resp.ToJSON(states)

	return states, resp, err
}

func GetStateByContext(projectName, keptnContext string) (*scmodels.SequenceStates, *req.Resp, error) {
	states := &scmodels.SequenceStates{}

	resp, err := ApiGETRequest(fmt.Sprintf("/controlPlane/v1/sequence/%s?keptnContext=%s", projectName, keptnContext), 3)
	err = resp.ToJSON(states)

	return states, resp, err
}

func GetProject(projectName string) (*scmodels.ExpandedProject, error) {
	project := &scmodels.ExpandedProject{}

	resp, err := ApiGETRequest("/controlPlane/v1/project/"+projectName, 3)
	if err != nil {
		return nil, err
	}

	err = resp.ToJSON(project)
	return project, err
}

func GetDiagnostics(service string, container string) string {
	if container == "" {
		container = service
	}
	outputBuilder := strings.Builder{}
	getLogsCmd := fmt.Sprintf("kubectl logs -n %s deployment/%s -c %s", GetKeptnNameSpaceFromEnv(), service, container)

	outputBuilder.WriteString(fmt.Sprintf("Logs of  of %s: \n\n", service))
	logOutput, err := ExecuteCommand(getLogsCmd)
	if err != nil {
		outputBuilder.WriteString(err.Error())
	}

	outputBuilder.WriteString(logOutput)
	outputBuilder.WriteString("\n-------------------------\n")
	getLogsCmd = fmt.Sprintf("kubectl logs -n %s deployment/%s -c %s --previous", GetKeptnNameSpaceFromEnv(), service, container)

	outputBuilder.WriteString(fmt.Sprintf("Logs of crashed instances of %s: \n\n", service))
	logOutput, err = ExecuteCommand(getLogsCmd)
	if err != nil {
		outputBuilder.WriteString(err.Error())
	}

	outputBuilder.WriteString(logOutput)
	outputBuilder.WriteString("\n-------------------------\n")

	describeDeploymentCmd := fmt.Sprintf("kubectl -n %s describe deployment %s", GetKeptnNameSpaceFromEnv(), service)
	outputBuilder.WriteString(fmt.Sprintf("Description of Deployment %s", service))
	describeDeploymentOutput, err := ExecuteCommand(describeDeploymentCmd)
	if err != nil {
		outputBuilder.WriteString(err.Error())
	}
	outputBuilder.WriteString(describeDeploymentOutput)

	return outputBuilder.String()
}

func VerifyDirectDeployment(serviceName, projectName, stageName, artifactImage, artifactTag string) error {
	return WaitAndCheckDeployment(serviceName, projectName+"-"+stageName, time.Minute*5, WaitForDeploymentOptions{WithImageName: artifactImage + ":" + artifactTag})
}

func VerifyBlueGreenDeployment(serviceName, projectName, stageName, artifactImage, artifactTag string) error {
	if err := WaitAndCheckDeployment(serviceName, projectName+"-"+stageName, time.Minute*3, WaitForDeploymentOptions{WithImageName: artifactImage + ":" + artifactTag}); err != nil {
		return err
	}
	return WaitAndCheckDeployment(serviceName+"-primary", projectName+"-"+stageName, time.Minute*3, WaitForDeploymentOptions{WithImageName: artifactImage + ":" + artifactTag})
}

func VerifyTaskStartedEventExists(t *testing.T, keptnContext, projectName, stage string, taskName string) {
	var startedEvent *models.KeptnContextExtendedCE
	require.Eventually(t, func() bool {
		t.Logf("verifying that "+taskName+".finished event for context %s does exist", keptnContext)
		taskStarted, err := GetLatestEventOfType(keptnContext, projectName, stage, keptnv2.GetStartedEventType(taskName))
		if err != nil || taskStarted == nil {
			return false
		}
		startedEvent = taskStarted
		return true
	}, 1*time.Minute, 10*time.Second)
	eventData := &keptnv2.EventData{}
	err := keptnv2.Decode(startedEvent.Data, eventData)

	require.Nil(t, err)
}

func GetPublicURLOfService(serviceName, projectName, stageName string) (string, error) {
	ingressHostnameSuffix, err := GetFromConfigMap(GetKeptnNameSpaceFromEnv(), "ingress-config", func(data map[string]string) string { return data["ingress_hostname_suffix"] })
	if err != nil {
		return "", fmt.Errorf("unable to get public URL of service %s: %w", serviceName, err)
	}

	return fmt.Sprintf("http://%s.%s-%s.%s", serviceName, projectName, stageName, ingressHostnameSuffix), nil

}

func SetShipyardControllerEnvVar(t *testing.T, envVar, timeoutValue string) error {
	_, err := ExecuteCommand(fmt.Sprintf("kubectl -n %s set env deployment shipyard-controller %s=%s", GetKeptnNameSpaceFromEnv(), envVar, timeoutValue))
	if err != nil {
		return err
	}

	t.Log("restarting shipyard controller pod")
	err = RestartPod("shipyard-controller")
	if err != nil {
		return err
	}

	// wait 10s to make sure we wait for the updated pod to be ready
	<-time.After(10 * time.Second)
	t.Log("waiting for shipyard controller pod to be ready again")
	err = WaitForPodOfDeployment("shipyard-controller")
	if err != nil {
		return err
	}

	// check whether the API is reachable again
	require.Eventually(t, func() bool {
		t.Log("Verifying API availability")
		// use the shipyard-controller's project endpoint to check API availability
		resp, err := ApiGETRequest("/controlPlane/v1/project", 3)
		if err != nil {
			t.Logf("got error from API: %s", err.Error())
			return false
		}

		if resp.Response().StatusCode != http.StatusOK {
			t.Logf("API response does not have expected status code")
			return false
		}

		return true
	}, 30*time.Second, 5*time.Second)

	return nil
}

func decodeBase64(str string) (string, error) {
	res, err := b64.StdEncoding.DecodeString(str)
	if err != nil {
		return "", err
	}

	return string(res), nil
}

func removeQuotes(str string) string {
	if str[0] == '"' || str[0] == '\'' {
		str = str[1:]
	}
	if i := len(str) - 1; str[i] == '"' || str[i] == '\'' {
		str = str[:i]
	}

	return str
}

// GetGiteaToken checks whether the GITEA_TOKEN environment variable is set. If yes, it will return the value for that var. If not, it will try to
// fetch the token from the secret 'gitea-access' in the keptn namespace
func GetGiteaToken() (string, error) {
	// if the token is set as an env var, return that
	if tokenFromEnv := os.Getenv("GITEA_TOKEN"); tokenFromEnv != "" {
		return tokenFromEnv, nil
	}
	clientset, err := keptnkubeutils.GetClientset(false)
	if err != nil {
		return "", err
	}

	giteaAccessSecret, err := clientset.CoreV1().Secrets(GetKeptnNameSpaceFromEnv()).Get(context.TODO(), "gitea-access", v1.GetOptions{})
	if err != nil {
		return "", err
	}

	token := string(giteaAccessSecret.Data["password"])
	if token == "" {
		return "", errors.New("no gitea token found")
	}

	return token, nil
}

func GetGiteaUser() string {
	if os.Getenv("GITEA_ADMIN_USER") != "" {
		return os.Getenv("GITEA_ADMIN_USER")
	}
	return "gitea_admin"
}

// recreateUpstreamRepository creates a kubernetes job that (re)creates the upstream repo for a project on the internal gitea instance
func RecreateGitUpstreamRepository(project string) error {
	jobName := "recreate-upstream-repo"
	clientset, err := keptnkubeutils.GetClientset(false)

	// check if the job for recreating the project already exists (e.g. due to a previous run
	get, err := clientset.BatchV1().Jobs(GetKeptnNameSpaceFromEnv()).Get(context.TODO(), jobName, v1.GetOptions{})
	if err == nil && get != nil {
		err := clientset.BatchV1().Jobs(GetKeptnNameSpaceFromEnv()).Delete(context.TODO(), jobName, v1.DeleteOptions{})
		if err != nil {
			return fmt.Errorf("could not delete previous instance of job %s: %w", project, err)
		}
	}

	token, err := GetGiteaToken()
	if err != nil {
		return err
	}
	user := GetGiteaUser()

	deleteCmd := fmt.Sprintf(`curl -X DELETE "http://gitea-http:3000/api/v1/repos/%s/%s?access_token=%s"`, user, project, token)
	createCmd := fmt.Sprintf(`curl -X POST "http://gitea-http:3000/api/v1/user/repos?access_token=%s" -H "accept: application/json" -H "content-type: application/json" -d "{\"name\":\"%s\", \"description\": \"Sample description\", \"default_branch\": \"main\"}"`, token, project)

	parallelPods := int32(1)

	recreateJob := &batchv1.Job{
		TypeMeta: v1.TypeMeta{},
		ObjectMeta: v1.ObjectMeta{
			Name:      jobName,
			Namespace: GetKeptnNameSpaceFromEnv(),
			Labels: map[string]string{
				"app.kubernetes.io/managed-by": "go-tests",
			},
		},
		Spec: batchv1.JobSpec{
			Parallelism: &parallelPods,
			Template: corev1.PodTemplateSpec{
				Spec: corev1.PodSpec{
					RestartPolicy: corev1.RestartPolicyNever,
					Containers: []corev1.Container{
						{
							Name:  "delete-previous",
							Image: "curlimages/curl:7.80.0",
							Command: []string{
								"sh", "-c",
							},
							Args: []string{
								deleteCmd,
							},
						},
						{
							Name:  "create",
							Image: "curlimages/curl:7.80.0",
							Command: []string{
								"sh", "-c",
							},
							Args: []string{
								createCmd,
							},
						},
					},
				},
			},
		},
	}

	_, err = clientset.BatchV1().Jobs(GetKeptnNameSpaceFromEnv()).Create(context.TODO(), recreateJob, v1.CreateOptions{})

	if err != nil {
		return fmt.Errorf("could not create job to create upstream repo: %w", err)
	}

	defer func() {
		_ = clientset.BatchV1().Jobs(GetKeptnNameSpaceFromEnv()).Delete(context.TODO(), jobName, v1.DeleteOptions{})
	}()

	var jobStatus *batchv1.Job
	// wait for the job to be completed
	err = retry.Retry(func() error {
		get, err := clientset.BatchV1().Jobs(GetKeptnNameSpaceFromEnv()).Get(context.TODO(), jobName, v1.GetOptions{})
		if err != nil {
			return err
		}

		if get.Status.CompletionTime == nil {
			// job not done yet
			return errors.New("job not completed")
		}

		jobStatus = get
		return nil
	}, retry.NumberOfRetries(5), retry.DelayBetweenRetries(5*time.Second))
	if err != nil {
		return err
	}

	if jobStatus.Status.Failed > 1 {
		return errors.New("could not (re)create upstream repository")
	}

	return nil
}

func checkResourceInResponse(resources models.Resources, resourceName string) error {
	for _, resource := range resources.Resources {
		if *resource.ResourceURI == resourceName {
			return nil
		}
	}

	return fmt.Errorf("Resource %s not found in received response.", resourceName)
}<|MERGE_RESOLUTION|>--- conflicted
+++ resolved
@@ -78,11 +78,7 @@
 			}
 		}
 
-<<<<<<< HEAD
-		err := RecreateGitUpstreamRepository(projectName)
-=======
-		err = recreateGitUpstreamRepository(projectName)
->>>>>>> 2f31d44d
+		err = RecreateGitUpstreamRepository(projectName)
 		if err != nil {
 			// retry if repo creation failed (gitea might not be available)
 			continue
