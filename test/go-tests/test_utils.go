--- conflicted
+++ resolved
@@ -5,11 +5,6 @@
 	b64 "encoding/base64"
 	"errors"
 	"fmt"
-<<<<<<< HEAD
-	"github.com/keptn/go-utils/pkg/common/retry"
-	"github.com/keptn/go-utils/pkg/common/strutils"
-=======
->>>>>>> b1b3d11c
 	"io/ioutil"
 	"net/http"
 	"os"
@@ -18,14 +13,11 @@
 	"testing"
 	"time"
 
-<<<<<<< HEAD
-=======
 	"github.com/keptn/go-utils/pkg/common/strutils"
 
 	"github.com/keptn/go-utils/pkg/common/retry"
 	batchv1 "k8s.io/api/batch/v1"
 	corev1 "k8s.io/api/core/v1"
->>>>>>> b1b3d11c
 	v1 "k8s.io/apimachinery/pkg/apis/meta/v1"
 
 	v2 "github.com/cloudevents/sdk-go/v2"
@@ -180,9 +172,6 @@
 	return keptnInternalAPI, nil
 }
 
-<<<<<<< HEAD
-func CreateProject(projectName string, shipyardFilePath string) (string, error) {
-=======
 func RecreateProjectAndUpstream(newProjectName string, recreateIfAlreadyThere bool) error {
 	resp, err := ApiGETRequest("/controlPlane/v1/project/"+newProjectName, 3)
 	if err != nil {
@@ -213,24 +202,11 @@
 	retries := 5
 	var err error
 
->>>>>>> b1b3d11c
 	// The project name is prefixed with the keptn test namespace to avoid name collisions during parallel integration test runs on CI
 	newProjectName := osutils.GetOSEnvOrDefault(KeptnNamespaceEnvVar, DefaultKeptnNamespace) + "-" + projectName
 
-	err := retry.Retry(func() error {
-		resp, err := ApiGETRequest("/controlPlane/v1/project/"+newProjectName, 3)
-		if err != nil {
-<<<<<<< HEAD
-			return err
-		}
-
-		if resp.Response().StatusCode == http.StatusOK {
-			// delete project if it exists
-			_, err = ExecuteCommand(fmt.Sprintf("keptn delete project %s", newProjectName))
-			if err != nil {
-				return err
-			}
-=======
+	for i := 0; i < retries; i++ {
+		if err != nil {
 			<-time.After(10 * time.Second)
 		}
 
@@ -247,7 +223,6 @@
 		token, err := GetGiteaToken()
 		if err != nil {
 			return "", err
->>>>>>> b1b3d11c
 		}
 
 		// apply the k8s job for creating the git upstream
@@ -279,22 +254,17 @@
 
 		err = RecreateProjectAndUpstream(newProjectName, recreateIfAlreadyThere)
 		if err != nil {
-<<<<<<< HEAD
-			// retry if repo creation failed (gitea might not be available)
-			return err
-=======
 			if errors.Is(err, errProjectAlreadyExists) {
 				return "", errProjectAlreadyExists
 			}
 			continue
->>>>>>> b1b3d11c
 		}
 
 		user := GetGiteaUser()
 
 		privateKey, passphrase, err := GetPrivateKeyAndPassphrase()
 		if err != nil {
-			return err
+			return "", err
 		}
 
 		privateKeyPath := "private-key"
@@ -311,24 +281,15 @@
 		out, err := ExecuteCommand(fmt.Sprintf("keptn create project %s --shipyard=%s --git-remote-url=ssh://gitea-ssh:22/%s/%s.git --git-user=%s --git-private-key=%s --git-private-key-pass=%s", newProjectName, shipyardFilePath, user, newProjectName, user, privateKeyPath, passphrase))
 
 		if !strings.Contains(out, "created successfully") {
-<<<<<<< HEAD
-			return fmt.Errorf("unable to create project: %s", out)
-=======
 			return "", fmt.Errorf("unable to create project: %s", out)
 		}
 
 		if err == nil {
 			return newProjectName, nil
->>>>>>> b1b3d11c
-		}
-		return nil
-	})
-
-	if err != nil {
-		return "", err
-	}
-
-	return newProjectName, nil
+		}
+	}
+
+	return "", err
 }
 
 func GetPrivateKeyAndPassphrase() (string, string, error) {
@@ -818,55 +779,104 @@
 	return "gitea_admin"
 }
 
-// RecreateGitUpstreamRepository creates a kubernetes job that (re)creates the upstream repo for a project on the internal gitea instance
+// recreateUpstreamRepository creates a kubernetes job that (re)creates the upstream repo for a project on the internal gitea instance
 func RecreateGitUpstreamRepository(project string) error {
-	ctx, closeInternalKeptnAPI := context.WithCancel(context.Background())
-	defer closeInternalKeptnAPI()
-	internalKeptnAPI, err := GetInternalKeptnAPI(ctx, "service/gitea-http", "3001", "3000")
-
+	jobName := "recreate-upstream-repo"
+	clientset, err := keptnkubeutils.GetClientset(false)
+
+	// check if the job for recreating the project already exists (e.g. due to a previous run
+	get, err := clientset.BatchV1().Jobs(GetKeptnNameSpaceFromEnv()).Get(context.TODO(), jobName, v1.GetOptions{})
+	if err == nil && get != nil {
+		err := clientset.BatchV1().Jobs(GetKeptnNameSpaceFromEnv()).Delete(context.TODO(), jobName, v1.DeleteOptions{})
+		if err != nil {
+			return fmt.Errorf("could not delete previous instance of job %s: %w", project, err)
+		}
+	}
+
+	token, err := GetGiteaToken()
 	if err != nil {
 		return err
 	}
-
-	token, err := GetGiteaToken()
+	user := GetGiteaUser()
+
+	deleteCmd := fmt.Sprintf(`curl -X DELETE "http://gitea-http:3000/api/v1/repos/%s/%s?access_token=%s"`, user, project, token)
+	createCmd := fmt.Sprintf(`curl -X POST "http://gitea-http:3000/api/v1/user/repos?access_token=%s" -H "accept: application/json" -H "content-type: application/json" -d "{\"name\":\"%s\", \"description\": \"Sample description\", \"default_branch\": \"main\"}"`, token, project)
+
+	parallelPods := int32(1)
+
+	recreateJob := &batchv1.Job{
+		TypeMeta: v1.TypeMeta{},
+		ObjectMeta: v1.ObjectMeta{
+			Name:      jobName,
+			Namespace: GetKeptnNameSpaceFromEnv(),
+			Labels: map[string]string{
+				"app.kubernetes.io/managed-by": "go-tests",
+			},
+		},
+		Spec: batchv1.JobSpec{
+			Parallelism: &parallelPods,
+			Template: corev1.PodTemplateSpec{
+				Spec: corev1.PodSpec{
+					RestartPolicy: corev1.RestartPolicyNever,
+					Containers: []corev1.Container{
+						{
+							Name:  "delete-previous",
+							Image: "curlimages/curl:7.80.0",
+							Command: []string{
+								"sh", "-c",
+							},
+							Args: []string{
+								deleteCmd,
+							},
+						},
+						{
+							Name:  "create",
+							Image: "curlimages/curl:7.80.0",
+							Command: []string{
+								"sh", "-c",
+							},
+							Args: []string{
+								createCmd,
+							},
+						},
+					},
+				},
+			},
+		},
+	}
+
+	_, err = clientset.BatchV1().Jobs(GetKeptnNameSpaceFromEnv()).Create(context.TODO(), recreateJob, v1.CreateOptions{})
+
+	if err != nil {
+		return fmt.Errorf("could not create job to create upstream repo: %w", err)
+	}
+
+	defer func() {
+		_ = clientset.BatchV1().Jobs(GetKeptnNameSpaceFromEnv()).Delete(context.TODO(), jobName, v1.DeleteOptions{})
+	}()
+
+	var jobStatus *batchv1.Job
+	// wait for the job to be completed
+	err = retry.Retry(func() error {
+		get, err := clientset.BatchV1().Jobs(GetKeptnNameSpaceFromEnv()).Get(context.TODO(), jobName, v1.GetOptions{})
+		if err != nil {
+			return err
+		}
+
+		if get.Status.CompletionTime == nil {
+			// job not done yet
+			return errors.New("job not completed")
+		}
+
+		jobStatus = get
+		return nil
+	}, retry.NumberOfRetries(5), retry.DelayBetweenRetries(5*time.Second))
 	if err != nil {
 		return err
 	}
-	user := GetGiteaUser()
-
-	// first, check if the repository already exists
-	repoAPIPath := fmt.Sprintf("/api/v1/repos/%s/%s?access_token=%s", user, project, token)
-	resp, err := internalKeptnAPI.Get(repoAPIPath, 5)
-	if err != nil {
-		return err
-	}
-
-	if resp.Response().StatusCode >= 200 && resp.Response().StatusCode < 300 {
-		// if yes, delete the existing project
-		resp, err = internalKeptnAPI.Delete(repoAPIPath, 5)
-		if err != nil {
-			return fmt.Errorf("could not delete existing repository for project %s: %w", project, err)
-		}
-	}
-
-	projectPayload := map[string]interface{}{
-		"name":           project,
-		"description":    "Upstream repo for test project",
-		"default_branch": "main",
-	}
-	// now create the repo
-	post, err := internalKeptnAPI.Post(fmt.Sprintf("/api/v1/user/repos?access_token=%s", token), projectPayload, 5)
-
-	if err != nil {
-		return err
-	}
-
-	if post.Response().StatusCode < 200 || post.Response().StatusCode >= 300 {
-		var responsePayload []byte
-		if _, err := post.Response().Body.Read(responsePayload); err != nil {
-			return fmt.Errorf("could not create upstream repo for project %s", project)
-		}
-		return fmt.Errorf("could not create upstream repo for project %s: %s", project, string(responsePayload))
+
+	if jobStatus.Status.Failed > 1 {
+		return errors.New("could not (re)create upstream repository")
 	}
 
 	return nil
