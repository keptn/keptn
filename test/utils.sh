--- conflicted
+++ resolved
@@ -99,11 +99,6 @@
   STAGE=$2
   EXPECTED=$3
 
-<<<<<<< HEAD
-  result=$(keptn get event approval.triggered --project=$PROJECT --stage=$STAGE | awk '{if(NR>1)print}' | jq -r 'length')
-  if [[ "$result" != "$EXPECTED" ]]; then
-    echo "Received unexpected number of approval.triggered events: ${EXPECTED} (expected) = ${result} (actual)"
-=======
   approvalEvents=$(keptn get event approval.triggered --project=$PROJECT --stage=$STAGE | awk '{if(NR>1)print}')
   type=$(echo $approvalEvents | jq -r 'type')
 
@@ -116,10 +111,7 @@
   fi
 
   if [[ "$RESULT" != "$EXPECTED" ]]; then
-    echo "Received unexpected number of approval.triggered events"
-    echo "${RESULT}"
-
->>>>>>> 4dbcf86c
+    echo "Received unexpected number of approval.triggered events: ${EXPECTED} (expected) = ${result} (actual)"
     exit 2
   else
     echo "Verified number of approval.triggered events: ${EXPECTED} (expected) = ${result} (actual)"
