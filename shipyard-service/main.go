--- conflicted
+++ resolved
@@ -207,8 +207,6 @@
 	return storeResourceForProject(project.ProjectName, string(data), logger)
 }
 
-<<<<<<< HEAD
-=======
 // areNamespacesAvailable checks whether the Keptn-managed namespaces are available
 func areNamespacesAvailable(projectName string, shipyard keptnmodels.Shipyard, logger keptnutils.Logger,
 	ws *websocket.Conn, event cloudevents.Event) (bool, error) {
@@ -237,7 +235,6 @@
 	return allAvailable, nil
 }
 
->>>>>>> 95786322
 func createNamespace(project configmodels.Project, stage string, logger keptnutils.Logger) error {
 
 	namespace := project.ProjectName + "-" + stage
