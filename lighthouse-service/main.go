package main

import (
	"context"
<<<<<<< HEAD
=======
	keptnapi "github.com/keptn/go-utils/pkg/api/utils"
	"log"
>>>>>>> ebb0a694
	"os"

	cloudevents "github.com/cloudevents/sdk-go/v2"
	"github.com/kelseyhightower/envconfig"
	logger "github.com/sirupsen/logrus"

<<<<<<< HEAD
	keptnapi "github.com/keptn/go-utils/pkg/api/utils"
=======
	keptncommon "github.com/keptn/go-utils/pkg/lib/keptn"
>>>>>>> ebb0a694
	"github.com/keptn/keptn/lighthouse-service/event_handler"
)

const envVarLogLevel = "LOG_LEVEL"

type envConfig struct {
	// Port on which to listen for cloudevents
	Port int    `envconfig:"RCV_PORT" default:"8080"`
	Path string `envconfig:"RCV_PATH" default:"/"`
}

func main() {
	if os.Getenv(envVarLogLevel) != "" {
		logLevel, err := logger.ParseLevel(os.Getenv(envVarLogLevel))
		if err != nil {
			logger.WithError(err).Error("could not parse log level provided by 'LOG_LEVEL' env var")
		} else {
			logger.SetLevel(logLevel)
		}
	}

	var env envConfig
	if err := envconfig.Process("", &env); err != nil {
		logger.Fatalf("Failed to process env var: %s", err)
	}
	os.Exit(_main(os.Args[1:], env))
}

func _main(args []string, env envConfig) int {

	ctx := context.Background()
	ctx = cloudevents.WithEncodingStructured(ctx)

	p, err := cloudevents.NewHTTP(cloudevents.WithPath(env.Path), cloudevents.WithPort(env.Port), cloudevents.WithGetHandlerFunc(keptnapi.HealthEndpointHandler))
	if err != nil {
		logger.Fatalf("failed to create client, %v", err)
	}
	c, err := cloudevents.NewClient(p)
	if err != nil {
		logger.Fatalf("failed to create client, %v", err)
	}
	logger.Fatal(c.StartReceiver(ctx, gotEvent))

	return 0
}

func gotEvent(ctx context.Context, event cloudevents.Event) error {
	var shkeptncontext string
	_ = event.Context.ExtensionAs("shkeptncontext", &shkeptncontext)

	handler, err := event_handler.NewEventHandler(event)

	if err != nil {
		logger.Error("Received unknown event type: " + event.Type())
		return err
	}
	if handler != nil {
		return handler.HandleEvent()
	}

	return nil
}<|MERGE_RESOLUTION|>--- conflicted
+++ resolved
@@ -2,22 +2,13 @@
 
 import (
 	"context"
-<<<<<<< HEAD
-=======
 	keptnapi "github.com/keptn/go-utils/pkg/api/utils"
-	"log"
->>>>>>> ebb0a694
 	"os"
 
 	cloudevents "github.com/cloudevents/sdk-go/v2"
 	"github.com/kelseyhightower/envconfig"
 	logger "github.com/sirupsen/logrus"
 
-<<<<<<< HEAD
-	keptnapi "github.com/keptn/go-utils/pkg/api/utils"
-=======
-	keptncommon "github.com/keptn/go-utils/pkg/lib/keptn"
->>>>>>> ebb0a694
 	"github.com/keptn/keptn/lighthouse-service/event_handler"
 )
 
@@ -47,7 +38,6 @@
 }
 
 func _main(args []string, env envConfig) int {
-
 	ctx := context.Background()
 	ctx = cloudevents.WithEncodingStructured(ctx)
 
