--- conflicted
+++ resolved
@@ -58,24 +58,15 @@
 	}
 }
 
-<<<<<<< HEAD
 func Test_addRepoURIToResource(t *testing.T) {
 	type args struct {
 		credentials *GitCredentials
 		err         error
 		resource    *models.Resource
-=======
-func Test_getRepoURI(t *testing.T) {
-	type args struct {
-		uri   string
-		user  string
-		token string
->>>>>>> d703b5de
 	}
 	tests := []struct {
 		name string
 		args args
-<<<<<<< HEAD
 	}{
 		{
 			name: "Token must not be included",
@@ -92,7 +83,27 @@
 					ResourceURI:     stringp("test.txt"),
 				},
 			},
-=======
+		},
+	}
+	for _, tt := range tests {
+		t.Run(tt.name, func(t *testing.T) {
+			addRepoURIToResource(tt.args.credentials, tt.args.resource)
+			if strings.Contains(tt.args.resource.UpstreamURL, tt.args.credentials.Token) {
+				t.Errorf("Resource URI contains secret token")
+			}
+		})
+	}
+}
+
+func Test_getRepoURI(t *testing.T) {
+	type args struct {
+		uri   string
+		user  string
+		token string
+	}
+	tests := []struct {
+		name string
+		args args
 		want string
 	}{
 		{
@@ -121,19 +132,12 @@
 				token: "token",
 			},
 			want: "http://user:token@my-repo.git",
->>>>>>> d703b5de
 		},
 	}
 	for _, tt := range tests {
 		t.Run(tt.name, func(t *testing.T) {
-<<<<<<< HEAD
-			addRepoURIToResource(tt.args.credentials, tt.args.resource)
-			if strings.Contains(tt.args.resource.UpstreamURL, tt.args.credentials.Token) {
-				t.Errorf("Resource URI contains secret token")
-=======
 			if got := getRepoURI(tt.args.uri, tt.args.user, tt.args.token); got != tt.want {
 				t.Errorf("getRepoURI() = %v, want %v", got, tt.want)
->>>>>>> d703b5de
 			}
 		})
 	}
