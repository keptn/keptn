--- conflicted
+++ resolved
@@ -64,13 +64,8 @@
 		common.WriteBase64EncodedFile(projectConfigPath+"/"+*res.ResourceURI, res.ResourceContent)
 	}
 
-<<<<<<< HEAD
-	logger.Debug("Staging changes")
-	err = common.StageAndCommitAll(params.ProjectName, "Updated resources")
-=======
 	logger.Debug("Staging Changes")
 	err = common.StageAndCommitAll(params.ProjectName, "Updated resources", true)
->>>>>>> 92ed2947
 	if err != nil {
 		logger.Error(fmt.Sprintf("Could not commit to master branch of project %s", params.ProjectName))
 		logger.Error(err.Error())
@@ -116,13 +111,8 @@
 		common.WriteBase64EncodedFile(projectConfigPath+"/"+*res.ResourceURI, res.ResourceContent)
 	}
 
-<<<<<<< HEAD
-	logger.Debug("Staging changes")
-	err = common.StageAndCommitAll(params.ProjectName, "Added resources")
-=======
 	logger.Debug("Staging Changes")
 	err = common.StageAndCommitAll(params.ProjectName, "Added resources", true)
->>>>>>> 92ed2947
 	if err != nil {
 		logger.Error(fmt.Sprintf("Could not commit to master branch of project %s", params.ProjectName))
 		logger.Error(err.Error())
@@ -205,13 +195,8 @@
 	filePath := projectConfigPath + "/" + params.ResourceURI
 	common.WriteBase64EncodedFile(filePath, params.Resource.ResourceContent)
 
-<<<<<<< HEAD
-	logger.Debug("Staging changes")
-	err = common.StageAndCommitAll(params.ProjectName, "Updated resource: "+params.ResourceURI)
-=======
 	logger.Debug("Staging Changes")
 	err = common.StageAndCommitAll(params.ProjectName, "Updated resource: "+params.ResourceURI, true)
->>>>>>> 92ed2947
 	if err != nil {
 		logger.Error(fmt.Sprintf("Could not commit to master branch of project %s", params.ProjectName))
 		logger.Error(err.Error())
@@ -257,13 +242,8 @@
 		return project_resource.NewDeleteProjectProjectNameResourceResourceURIDefault(500).WithPayload(&models.Error{Code: 500, Message: swag.String("Could not delete file")})
 	}
 
-<<<<<<< HEAD
-	logger.Debug("Staging changes")
-	err = common.StageAndCommitAll(params.ProjectName, "Deleted resources")
-=======
 	logger.Debug("Staging Changes")
 	err = common.StageAndCommitAll(params.ProjectName, "Deleted resources", true)
->>>>>>> 92ed2947
 	if err != nil {
 		logger.Error(fmt.Sprintf("Could not commit to master branch of project %s", params.ProjectName))
 		logger.Error(err.Error())
