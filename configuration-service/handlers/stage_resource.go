--- conflicted
+++ resolved
@@ -103,13 +103,8 @@
 		common.WriteBase64EncodedFile(filePath, res.ResourceContent)
 	}
 
-<<<<<<< HEAD
-	logger.Debug("Staging changes")
-	err = common.StageAndCommitAll(params.ProjectName, "Added resources")
-=======
 	logger.Debug("Staging Changes")
 	err = common.StageAndCommitAll(params.ProjectName, "Added resources", true)
->>>>>>> 92ed2947
 	if err != nil {
 		logger.Error(fmt.Sprintf("Could not commit to %s branch for project %s", params.StageName, params.ProjectName))
 		logger.Error(err.Error())
@@ -154,13 +149,8 @@
 		common.WriteBase64EncodedFile(filePath, res.ResourceContent)
 	}
 
-<<<<<<< HEAD
-	logger.Debug("Staging changes")
-	err = common.StageAndCommitAll(params.ProjectName, "Updated resources")
-=======
 	logger.Debug("Staging Changes")
 	err = common.StageAndCommitAll(params.ProjectName, "Updated resources", true)
->>>>>>> 92ed2947
 	if err != nil {
 		logger.Error(fmt.Sprintf("Could not commit to %s branch for project %s", params.StageName, params.ProjectName))
 		logger.Error(err.Error())
@@ -203,13 +193,8 @@
 	filePath := projectConfigPath + "/" + params.ResourceURI
 	common.WriteBase64EncodedFile(filePath, params.Resource.ResourceContent)
 
-<<<<<<< HEAD
-	logger.Debug("Staging changes")
-	err = common.StageAndCommitAll(params.ProjectName, "Updated resource: "+params.ResourceURI)
-=======
 	logger.Debug("Staging Changes")
 	err = common.StageAndCommitAll(params.ProjectName, "Updated resource: "+params.ResourceURI, true)
->>>>>>> 92ed2947
 	if err != nil {
 		logger.Error(fmt.Sprintf("Could not commit to %s branch for project %s", params.StageName, params.ProjectName))
 		logger.Error(err.Error())
