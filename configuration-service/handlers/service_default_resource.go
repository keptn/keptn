package handlers

import (
	"fmt"
	"github.com/go-openapi/runtime/middleware"
	"github.com/go-openapi/swag"
	utils "github.com/keptn/go-utils/pkg/lib"
	"github.com/keptn/keptn/configuration-service/common"
	"github.com/keptn/keptn/configuration-service/config"
	"github.com/keptn/keptn/configuration-service/models"
	"github.com/keptn/keptn/configuration-service/restapi/operations/service_default_resource"
)

// GetProjectProjectNameServiceServiceNameResourceHandlerFunc get list of default resources for the service
func GetProjectProjectNameServiceServiceNameResourceHandlerFunc(params service_default_resource.GetProjectProjectNameServiceServiceNameResourceParams) middleware.Responder {
	return middleware.NotImplemented("operation service_default_resource.GetProjectProjectNameServiceServiceNameResource has not yet been implemented")
}

// GetProjectProjectNameServiceServiceNameResourceResourceURIHandlerFunc gets a specified default resource
func GetProjectProjectNameServiceServiceNameResourceResourceURIHandlerFunc(params service_default_resource.GetProjectProjectNameServiceServiceNameResourceResourceURIParams) middleware.Responder {
	return middleware.NotImplemented("operation service_default_resource.GetProjectProjectNameServiceServiceNameResourceResourceURI has not yet been implemented")
}

// PostProjectProjectNameServiceServiceNameResourceHandlerFunc creates a list of new default resources
func PostProjectProjectNameServiceServiceNameResourceHandlerFunc(params service_default_resource.PostProjectProjectNameServiceServiceNameResourceParams) middleware.Responder {
	logger := utils.NewLogger("", "", "configuration-service")
	if !common.ProjectExists(params.ProjectName) {
		return service_default_resource.NewPostProjectProjectNameServiceServiceNameResourceDefault(404).WithPayload(&models.Error{Code: 400, Message: swag.String("Project does not exist")})
	}

	common.LockProject(params.ProjectName)
	defer common.UnlockProject(params.ProjectName)

	branches, err := common.GetBranches(params.ProjectName)
	if err != nil {
		logger.Error(err.Error())
		return service_default_resource.NewPostProjectProjectNameServiceServiceNameResourceDefault(500).WithPayload(&models.Error{Code: 400, Message: swag.String("Could not get stages for project")})
	}

	for _, branch := range branches {
		if branch == "master" || branch == "" {
			continue
		}
		if !common.ServiceExists(params.ProjectName, branch, params.ServiceName, false) {
			return service_default_resource.NewPostProjectProjectNameServiceServiceNameResourceDefault(404).WithPayload(&models.Error{Code: 400, Message: swag.String("Service does not exist")})
		}
		serviceConfigPath := config.ConfigDir + "/" + params.ProjectName + "/" + params.ServiceName

		logger.Debug("Creating new resource(s) in: " + serviceConfigPath + " in stage " + branch)
		logger.Debug("Checking out branch: " + branch)
		err := common.CheckoutBranch(params.ProjectName, branch, false)
		if err != nil {
			logger.Error(fmt.Sprintf("Could not check out %s branch of project %s", branch, params.ProjectName))
			logger.Error(err.Error())
			return service_default_resource.NewPostProjectProjectNameServiceServiceNameResourceBadRequest().WithPayload(&models.Error{Code: 400, Message: swag.String("Could not check out branch")})
		}

		for _, res := range params.Resources.Resources {
			filePath := serviceConfigPath + "/" + *res.ResourceURI
			logger.Debug("Adding resource: " + filePath)
			common.WriteBase64EncodedFile(filePath, res.ResourceContent)
		}

<<<<<<< HEAD
		logger.Debug("Staging changes")
		err = common.StageAndCommitAll(params.ProjectName, "Added resources")
=======
		logger.Debug("Staging Changes")
		err = common.StageAndCommitAll(params.ProjectName, "Added resources", true)
>>>>>>> 92ed2947
		if err != nil {
			logger.Error(fmt.Sprintf("Could not commit to %s branch of project %s", branch, params.ProjectName))
			logger.Error(err.Error())
			return service_default_resource.NewPostProjectProjectNameServiceServiceNameResourceBadRequest().WithPayload(&models.Error{Code: 400, Message: swag.String("Could not commit changes")})
		}
		logger.Debug("Successfully added resources")
	}

	return service_default_resource.NewPostProjectProjectNameServiceServiceNameResourceCreated()
}

// PutProjectProjectNameServiceServiceNameResourceHandlerFunc updates a list of default resources
func PutProjectProjectNameServiceServiceNameResourceHandlerFunc(params service_default_resource.PutProjectProjectNameServiceServiceNameResourceParams) middleware.Responder {
	return middleware.NotImplemented("operation service_default_resource.PutProjectProjectNameServiceServiceNameResource has not yet been implemented")
}

// PutProjectProjectNameServiceServiceNameResourceResourceURIHandlerFunc updates the specified resource for the service
func PutProjectProjectNameServiceServiceNameResourceResourceURIHandlerFunc(params service_default_resource.PutProjectProjectNameServiceServiceNameResourceResourceURIParams) middleware.Responder {
	return middleware.NotImplemented("operation service_default_resource.PutProjectProjectNameServiceServiceNameResourceResourceURI has not yet been implemented")
}

// DeleteProjectProjectNameServiceServiceNameResourceResourceURIHandlerFunc deletes the specified resource from the service
func DeleteProjectProjectNameServiceServiceNameResourceResourceURIHandlerFunc(params service_default_resource.DeleteProjectProjectNameServiceServiceNameResourceResourceURIParams) middleware.Responder {
	return middleware.NotImplemented("operation service_default_resource.DeleteProjectProjectNameServiceServiceNameResourceResourceURI has not yet been implemented")
}<|MERGE_RESOLUTION|>--- conflicted
+++ resolved
@@ -61,13 +61,8 @@
 			common.WriteBase64EncodedFile(filePath, res.ResourceContent)
 		}
 
-<<<<<<< HEAD
-		logger.Debug("Staging changes")
-		err = common.StageAndCommitAll(params.ProjectName, "Added resources")
-=======
 		logger.Debug("Staging Changes")
 		err = common.StageAndCommitAll(params.ProjectName, "Added resources", true)
->>>>>>> 92ed2947
 		if err != nil {
 			logger.Error(fmt.Sprintf("Could not commit to %s branch of project %s", branch, params.ProjectName))
 			logger.Error(err.Error())
