--- conflicted
+++ resolved
@@ -22,8 +22,6 @@
 	k8s.io/client-go v0.22.11
 )
 
-require github.com/keptn/go-utils v0.16.1-0.20220613090905-f3513cd5be8a
-
 require (
 	cloud.google.com/go v0.81.0 // indirect
 	github.com/andybalholm/brotli v1.0.1 // indirect
@@ -45,11 +43,7 @@
 	github.com/googleapis/gnostic v0.5.5 // indirect
 	github.com/imdario/mergo v0.3.12 // indirect
 	github.com/josharian/intern v1.0.0 // indirect
-<<<<<<< HEAD
-	github.com/json-iterator/go v1.1.11 // indirect
-=======
 	github.com/json-iterator/go v1.1.12 // indirect
->>>>>>> a0d6768a
 	github.com/klauspost/compress v1.13.6 // indirect
 	github.com/klauspost/pgzip v1.2.5 // indirect
 	github.com/mailru/easyjson v0.7.7 // indirect
