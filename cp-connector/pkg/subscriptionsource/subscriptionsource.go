--- conflicted
+++ resolved
@@ -14,11 +14,7 @@
 )
 
 type SubscriptionSource interface {
-<<<<<<< HEAD
-	Start(context.Context, types.RegistrationData, chan []models.EventSubscription, chan error) error
-=======
-	Start(context.Context, types.RegistrationData, chan []models.EventSubscription, *sync.WaitGroup) error
->>>>>>> 75453d74
+	Start(context.Context, types.RegistrationData, chan []models.EventSubscription, chan error, *sync.WaitGroup) error
 	Register(integration models.Integration) (string, error)
 	Stop() error
 }
@@ -68,11 +64,7 @@
 }
 
 // Start triggers the execution of the UniformSubscriptionSource
-<<<<<<< HEAD
-func (s *UniformSubscriptionSource) Start(ctx context.Context, registrationData types.RegistrationData, subscriptionChannel chan []models.EventSubscription, errC chan error) error {
-=======
-func (s *UniformSubscriptionSource) Start(ctx context.Context, registrationData types.RegistrationData, subscriptionChannel chan []models.EventSubscription, wg *sync.WaitGroup) error {
->>>>>>> 75453d74
+func (s *UniformSubscriptionSource) Start(ctx context.Context, registrationData types.RegistrationData, subscriptionChannel chan []models.EventSubscription, errC chan error, wg *sync.WaitGroup) error {
 	s.logger.Debugf("UniformSubscriptionSource: Starting to fetch subscriptions for Integration ID %s", registrationData.ID)
 	ticker := s.clock.Ticker(s.fetchInterval)
 	go func() {
@@ -133,17 +125,12 @@
 	return fss
 }
 
-<<<<<<< HEAD
-func (s FixedSubscriptionSource) Start(ctx context.Context, data types.RegistrationData, c chan []models.EventSubscription, errC chan error) error {
-	go func() { c <- s.fixedSubscriptions }()
-=======
-func (s FixedSubscriptionSource) Start(ctx context.Context, data types.RegistrationData, c chan []models.EventSubscription, wg *sync.WaitGroup) error {
+func (s FixedSubscriptionSource) Start(ctx context.Context, data types.RegistrationData, c chan []models.EventSubscription, errC chan error, wg *sync.WaitGroup) error {
 	go func() {
 		c <- s.fixedSubscriptions
 		<-ctx.Done()
 		wg.Done()
 	}()
->>>>>>> 75453d74
 	return nil
 }
 
