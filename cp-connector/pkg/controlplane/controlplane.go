--- conflicted
+++ resolved
@@ -68,22 +68,15 @@
 	if err != nil {
 		return fmt.Errorf("could not register integration: %w", err)
 	}
-<<<<<<< HEAD
-	cp.logger.Debugf("Successfully registered %s with integration ID %s", integration.RegistrationData().Name, cp.integrationID)
-=======
-	cp.logger.Debug("registered with integration ID %s", cp.integrationID)
->>>>>>> 4f4069f4
+	cp.logger.Debugf("Registered with integration ID %s", cp.integrationID)
 	registrationData.ID = cp.integrationID
 
 	cp.logger.Debugf("Starting event source for integration ID %s", cp.integrationID)
 	if err := cp.eventSource.Start(ctx, registrationData, eventUpdates); err != nil {
 		return err
 	}
-<<<<<<< HEAD
+	cp.logger.Debugf("Event source started with data: %+v", registrationData)
 	cp.logger.Debugf("Starting subscription source for integration ID %s", cp.integrationID)
-=======
-	cp.logger.Debug("Event source started with data: %+v", registrationData)
->>>>>>> 4f4069f4
 	if err := cp.subscriptionSource.Start(ctx, registrationData, subscriptionUpdates); err != nil {
 		return err
 	}
@@ -98,11 +91,7 @@
 				return err
 			}
 		case subscriptions := <-subscriptionUpdates:
-<<<<<<< HEAD
 			cp.logger.Debugf("ControlPlane: Got a subscription update with %d subscriptions", len(subscriptions))
-=======
-			cp.logger.Debugf("Updating subscriptions  %s to %s", cp.currentSubscriptions, subscriptions)
->>>>>>> 4f4069f4
 			cp.currentSubscriptions = subscriptions
 			cp.eventSource.OnSubscriptionUpdate(subjects(subscriptions))
 			cp.logger.Debug("Update successful")
@@ -119,26 +108,17 @@
 	return cp.registered
 }
 
-<<<<<<< HEAD
-func (cp *ControlPlane) handle(ctx context.Context, eventUpdate EventUpdate, integration Integration) error {
-	cp.logger.Debugf("ControlPlane: received an event of type: %s", eventUpdate.KeptnEvent.Type)
+func (cp *ControlPlane) handle(ctx context.Context, eventUpdate types.EventUpdate, integration Integration) error {
+	cp.logger.Debugf("Received an event of type: %s", eventUpdate.KeptnEvent.Type)
 	for _, subscription := range cp.currentSubscriptions {
 		if subscription.Event == eventUpdate.MetaData.Subject {
-			cp.logger.Debugf("ControlPlane: Check if event matches subscription %s", subscription.ID)
-			matcher := NewEventMatcherFromSubscription(subscription)
-=======
-func (cp *ControlPlane) handle(ctx context.Context, eventUpdate types.EventUpdate, integration Integration) error {
-	for _, subscription := range cp.currentSubscriptions {
-		if subscription.Event == eventUpdate.MetaData.Subject {
+			cp.logger.Debugf("Check if event matches subscription %s", subscription.ID)
 			matcher := eventmatcher.New(subscription)
->>>>>>> 4f4069f4
 			if matcher.Matches(eventUpdate.KeptnEvent) {
 				cp.logger.Info("Forwarding matched event update: ", eventUpdate.KeptnEvent.ID)
 				if err := cp.forwardMatchedEvent(ctx, eventUpdate, integration, subscription); err != nil {
 					return err
 				}
-			} else {
-				cp.logger.Debugf("ControlPlane: Event does not match subscription %s", subscription.ID)
 			}
 		}
 	}
