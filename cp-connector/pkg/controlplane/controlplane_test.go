package controlplane

import (
	"context"
	"fmt"
	fake2 "github.com/keptn/keptn/cp-connector/pkg/fake"
	"github.com/keptn/keptn/cp-connector/pkg/types"
	"reflect"
	"sync"
	"testing"
	"time"

	"github.com/keptn/go-utils/pkg/api/models"
	"github.com/keptn/go-utils/pkg/common/strutils"
	"github.com/stretchr/testify/require"
)

type ExampleIntegration struct {
	OnEventFn          func(ctx context.Context, ce models.KeptnContextExtendedCE) error
	RegistrationDataFn func() types.RegistrationData
}

func (e ExampleIntegration) OnEvent(ctx context.Context, ce models.KeptnContextExtendedCE) error {
	if e.OnEventFn != nil {
		return e.OnEventFn(ctx, ce)
	}
	panic("implement me")
}

func (e ExampleIntegration) RegistrationData() types.RegistrationData {
	if e.RegistrationDataFn != nil {
		return e.RegistrationDataFn()
	}
	panic("implement me")
}

type LogForwarderMock struct {
	ForwardFn func(keptnEvent models.KeptnContextExtendedCE, integrationID string) error
}

func (l LogForwarderMock) Forward(keptnEvent models.KeptnContextExtendedCE, integrationID string) error {
	if l.ForwardFn != nil {
		return l.ForwardFn(keptnEvent, integrationID)
	}
	panic("implement me")
}

func TestControlPlaneInitialRegistrationFails(t *testing.T) {
	ssm := &fake2.SubscriptionSourceMock{
		RegisterFn: func(integration models.Integration) (string, error) {
			return "", fmt.Errorf("some err")
		},
	}
	esm := &fake2.EventSourceMock{}
	fm := &LogForwarderMock{
		ForwardFn: func(keptnEvent models.KeptnContextExtendedCE, integrationID string) error {
			return nil
		},
	}
	integration := ExampleIntegration{RegistrationDataFn: func() types.RegistrationData { return types.RegistrationData{} }}
	err := New(ssm, esm, fm).Register(context.TODO(), integration)
	require.Error(t, err)
}

func TestControlPlaneEventSourceFailsToStart(t *testing.T) {
	ssm := &fake2.SubscriptionSourceMock{
		RegisterFn: func(integration models.Integration) (string, error) {
			return "some-id", nil
		},
	}
	esm := &fake2.EventSourceMock{
<<<<<<< HEAD
		StartFn: func(ctx context.Context, data types.RegistrationData, ces chan types.EventUpdate, errC chan error) error {
=======
		StartFn: func(ctx context.Context, data types.RegistrationData, ces chan types.EventUpdate, wg *sync.WaitGroup) error {
>>>>>>> 75453d74
			return fmt.Errorf("error occured")
		}}
	fm := &LogForwarderMock{
		ForwardFn: func(keptnEvent models.KeptnContextExtendedCE, integrationID string) error {
			return nil
		},
	}
	integration := ExampleIntegration{RegistrationDataFn: func() types.RegistrationData { return types.RegistrationData{} }}
	err := New(ssm, esm, fm).Register(context.TODO(), integration)
	require.Error(t, err)
}

func TestControlPlaneSubscriptionSourceFailsToStart(t *testing.T) {
	ssm := &fake2.SubscriptionSourceMock{
<<<<<<< HEAD
		StartFn: func(ctx context.Context, data types.RegistrationData, c chan []models.EventSubscription, errC chan error) error {
=======
		StartFn: func(ctx context.Context, data types.RegistrationData, c chan []models.EventSubscription, wg *sync.WaitGroup) error {
>>>>>>> 75453d74
			return fmt.Errorf("error occured")
		},
		RegisterFn: func(integration models.Integration) (string, error) {
			return "some-id", nil
		},
	}
<<<<<<< HEAD
	esm := &fake2.EventSourceMock{StartFn: func(ctx context.Context, data types.RegistrationData, ces chan types.EventUpdate, errC chan error) error {
=======
	esm := &fake2.EventSourceMock{StartFn: func(ctx context.Context, data types.RegistrationData, ces chan types.EventUpdate, wg *sync.WaitGroup) error {
>>>>>>> 75453d74
		return nil
	}}
	fm := &LogForwarderMock{
		ForwardFn: func(keptnEvent models.KeptnContextExtendedCE, integrationID string) error {
			return nil
		},
	}
	integration := ExampleIntegration{RegistrationDataFn: func() types.RegistrationData { return types.RegistrationData{} }}
	err := New(ssm, esm, fm).Register(context.TODO(), integration)
	require.Error(t, err)
}

func TestControlPlaneInboundEventIsForwardedToIntegration(t *testing.T) {
	var eventChan chan types.EventUpdate
	var subsChan chan []models.EventSubscription
	var integrationReceivedEvent models.KeptnContextExtendedCE
	eventUpdate := types.EventUpdate{KeptnEvent: models.KeptnContextExtendedCE{ID: "some-id", Type: strutils.Stringp("sh.keptn.event.echo.triggered")}, MetaData: types.EventUpdateMetaData{Subject: "sh.keptn.event.echo.triggered"}}

	callBackSender := func(ce models.KeptnContextExtendedCE) error { return nil }

	ssm := &fake2.SubscriptionSourceMock{
<<<<<<< HEAD
		StartFn: func(ctx context.Context, data types.RegistrationData, c chan []models.EventSubscription, errC chan error) error {
=======
		StartFn: func(ctx context.Context, data types.RegistrationData, c chan []models.EventSubscription, wg *sync.WaitGroup) error {
>>>>>>> 75453d74
			subsChan = c
			return nil
		},
		RegisterFn: func(integration models.Integration) (string, error) {
			return "some-id", nil
		},
	}
	esm := &fake2.EventSourceMock{
<<<<<<< HEAD
		StartFn: func(ctx context.Context, data types.RegistrationData, ces chan types.EventUpdate, errC chan error) error {
=======
		StartFn: func(ctx context.Context, data types.RegistrationData, ces chan types.EventUpdate, wg *sync.WaitGroup) error {
>>>>>>> 75453d74
			eventChan = ces
			return nil
		},
		OnSubscriptionUpdateFn: func(strings []string) {},
		SenderFn:               func() types.EventSender { return callBackSender },
	}
	fm := &LogForwarderMock{
		ForwardFn: func(keptnEvent models.KeptnContextExtendedCE, integrationID string) error {
			return nil
		},
	}

	controlPlane := New(ssm, esm, fm)

	integration := ExampleIntegration{
		RegistrationDataFn: func() types.RegistrationData { return types.RegistrationData{} },
		OnEventFn: func(ctx context.Context, ce models.KeptnContextExtendedCE) error {
			integrationReceivedEvent = ce
			return nil
		},
	}
	go controlPlane.Register(context.TODO(), integration)
	require.Eventually(t, func() bool { return subsChan != nil }, time.Second, time.Millisecond*100)
	require.Eventually(t, func() bool { return eventChan != nil }, time.Second, time.Millisecond*100)

	subsChan <- []models.EventSubscription{{ID: "some-id", Event: "sh.keptn.event.echo.triggered", Filter: models.EventSubscriptionFilter{}}}
	eventChan <- eventUpdate

	require.Eventually(t, func() bool {
		eventUpdate.KeptnEvent.Data = integrationReceivedEvent.Data
		return reflect.DeepEqual(eventUpdate.KeptnEvent, integrationReceivedEvent)
	}, time.Second, time.Millisecond*100)

	eventData := map[string]interface{}{}
	err := integrationReceivedEvent.DataAs(&eventData)
	require.Nil(t, err)

	require.Equal(t, map[string]interface{}{
		"temporaryData": map[string]interface{}{
			"distributor": map[string]interface{}{
				"subscriptionID": "some-id",
			},
		},
	}, eventData)
}

func TestControlPlaneInboundEventIsForwardedToIntegrationWithoutLogForwarder(t *testing.T) {
	var eventChan chan types.EventUpdate
	var subsChan chan []models.EventSubscription
	var integrationReceivedEvent models.KeptnContextExtendedCE
	eventUpdate := types.EventUpdate{KeptnEvent: models.KeptnContextExtendedCE{ID: "some-id", Type: strutils.Stringp("sh.keptn.event.echo.triggered")}, MetaData: types.EventUpdateMetaData{Subject: "sh.keptn.event.echo.triggered"}}

	callBackSender := func(ce models.KeptnContextExtendedCE) error { return nil }

	ssm := &fake2.SubscriptionSourceMock{
<<<<<<< HEAD
		StartFn: func(ctx context.Context, data types.RegistrationData, c chan []models.EventSubscription, errC chan error) error {
=======
		StartFn: func(ctx context.Context, data types.RegistrationData, c chan []models.EventSubscription, wg *sync.WaitGroup) error {
>>>>>>> 75453d74
			subsChan = c
			return nil
		},
		RegisterFn: func(integration models.Integration) (string, error) {
			return "some-id", nil
		},
	}
	esm := &fake2.EventSourceMock{
<<<<<<< HEAD
		StartFn: func(ctx context.Context, data types.RegistrationData, ces chan types.EventUpdate, errC chan error) error {
=======
		StartFn: func(ctx context.Context, data types.RegistrationData, ces chan types.EventUpdate, wg *sync.WaitGroup) error {
>>>>>>> 75453d74
			eventChan = ces
			return nil
		},
		OnSubscriptionUpdateFn: func(strings []string) {},
		SenderFn:               func() types.EventSender { return callBackSender },
	}

	controlPlane := New(ssm, esm, nil)

	integration := ExampleIntegration{
		RegistrationDataFn: func() types.RegistrationData { return types.RegistrationData{} },
		OnEventFn: func(ctx context.Context, ce models.KeptnContextExtendedCE) error {
			integrationReceivedEvent = ce
			return nil
		},
	}
	go controlPlane.Register(context.TODO(), integration)
	require.Eventually(t, func() bool { return subsChan != nil }, time.Second, time.Millisecond*100)
	require.Eventually(t, func() bool { return eventChan != nil }, time.Second, time.Millisecond*100)

	subsChan <- []models.EventSubscription{{ID: "some-id", Event: "sh.keptn.event.echo.triggered", Filter: models.EventSubscriptionFilter{}}}
	eventChan <- eventUpdate

	require.Eventually(t, func() bool {
		eventUpdate.KeptnEvent.Data = integrationReceivedEvent.Data
		return reflect.DeepEqual(eventUpdate.KeptnEvent, integrationReceivedEvent)
	}, time.Second, time.Millisecond*100)

	eventData := map[string]interface{}{}
	err := integrationReceivedEvent.DataAs(&eventData)
	require.Nil(t, err)

	require.Equal(t, map[string]interface{}{
		"temporaryData": map[string]interface{}{
			"distributor": map[string]interface{}{
				"subscriptionID": "some-id",
			},
		},
	}, eventData)
}

func TestControlPlaneIntegrationIDIsForwarded(t *testing.T) {
	var eventChan chan types.EventUpdate
	var subsChan chan []models.EventSubscription
	var integrationReceivedEvent models.KeptnContextExtendedCE
	eventUpdate := types.EventUpdate{KeptnEvent: models.KeptnContextExtendedCE{ID: "some-id", Type: strutils.Stringp("sh.keptn.event.echo.triggered")}, MetaData: types.EventUpdateMetaData{Subject: "sh.keptn.event.echo.triggered"}}

	callBackSender := func(ce models.KeptnContextExtendedCE) error { return nil }

	ssm := &fake2.SubscriptionSourceMock{
<<<<<<< HEAD
		StartFn: func(ctx context.Context, data types.RegistrationData, c chan []models.EventSubscription, errC chan error) error {
=======
		StartFn: func(ctx context.Context, data types.RegistrationData, c chan []models.EventSubscription, wg *sync.WaitGroup) error {
>>>>>>> 75453d74
			if data.ID != "some-other-id" {
				return fmt.Errorf("error occured")
			}
			subsChan = c
			return nil
		},
		RegisterFn: func(integration models.Integration) (string, error) {
			return "some-other-id", nil
		},
	}
	esm := &fake2.EventSourceMock{
<<<<<<< HEAD
		StartFn: func(ctx context.Context, data types.RegistrationData, ces chan types.EventUpdate, errC chan error) error {
=======
		StartFn: func(ctx context.Context, data types.RegistrationData, ces chan types.EventUpdate, wg *sync.WaitGroup) error {
>>>>>>> 75453d74
			if data.ID != "some-other-id" {
				return fmt.Errorf("error occured")
			}
			eventChan = ces
			return nil
		},
		OnSubscriptionUpdateFn: func(strings []string) {},
		SenderFn:               func() types.EventSender { return callBackSender },
	}
	fm := &LogForwarderMock{
		ForwardFn: func(keptnEvent models.KeptnContextExtendedCE, integrationID string) error {
			return nil
		},
	}

	controlPlane := New(ssm, esm, fm)

	integration := ExampleIntegration{
		RegistrationDataFn: func() types.RegistrationData { return types.RegistrationData{} },
		OnEventFn: func(ctx context.Context, ce models.KeptnContextExtendedCE) error {
			integrationReceivedEvent = ce
			return nil
		},
	}
	go controlPlane.Register(context.TODO(), integration)
	require.Eventually(t, func() bool { return subsChan != nil }, time.Second, time.Millisecond*100)
	require.Eventually(t, func() bool { return eventChan != nil }, time.Second, time.Millisecond*100)

	subsChan <- []models.EventSubscription{{ID: "some-id", Event: "sh.keptn.event.echo.triggered", Filter: models.EventSubscriptionFilter{}}}
	eventChan <- eventUpdate

	require.Eventually(t, func() bool {
		eventUpdate.KeptnEvent.Data = integrationReceivedEvent.Data
		return reflect.DeepEqual(eventUpdate.KeptnEvent, integrationReceivedEvent)
	}, time.Second, time.Millisecond*100)

	eventData := map[string]interface{}{}
	err := integrationReceivedEvent.DataAs(&eventData)
	require.Nil(t, err)

	require.Equal(t, map[string]interface{}{
		"temporaryData": map[string]interface{}{
			"distributor": map[string]interface{}{
				"subscriptionID": "some-id",
			},
		},
	}, eventData)
}

func TestControlPlaneIntegrationOnEventThrowsIgnoreableError(t *testing.T) {
	var eventChan chan types.EventUpdate
	var subsChan chan []models.EventSubscription
	var integrationReceivedEvent bool

	callBackSender := func(ce models.KeptnContextExtendedCE) error { return nil }

	ssm := &fake2.SubscriptionSourceMock{
<<<<<<< HEAD
		StartFn: func(ctx context.Context, data types.RegistrationData, c chan []models.EventSubscription, errC chan error) error {
=======
		StartFn: func(ctx context.Context, data types.RegistrationData, c chan []models.EventSubscription, wg *sync.WaitGroup) error {
>>>>>>> 75453d74
			subsChan = c
			return nil
		},
		RegisterFn: func(integration models.Integration) (string, error) {
			return "some-id", nil
		},
	}
	esm := &fake2.EventSourceMock{
<<<<<<< HEAD
		StartFn: func(ctx context.Context, data types.RegistrationData, ces chan types.EventUpdate, errC chan error) error {
=======
		StartFn: func(ctx context.Context, data types.RegistrationData, ces chan types.EventUpdate, wg *sync.WaitGroup) error {
>>>>>>> 75453d74
			eventChan = ces
			return nil
		},
		OnSubscriptionUpdateFn: func(strings []string) {},
		SenderFn:               func() types.EventSender { return callBackSender },
	}
	fm := &LogForwarderMock{
		ForwardFn: func(keptnEvent models.KeptnContextExtendedCE, integrationID string) error {
			return nil
		},
	}

	controlPlane := New(ssm, esm, fm)

	integration := ExampleIntegration{
		RegistrationDataFn: func() types.RegistrationData { return types.RegistrationData{} },
		OnEventFn: func(ctx context.Context, ce models.KeptnContextExtendedCE) error {
			integrationReceivedEvent = true
			return fmt.Errorf("could not handle event: %w", fmt.Errorf("error occured"))
		},
	}
	var controlPlaneErr error
	go func() { controlPlaneErr = controlPlane.Register(context.TODO(), integration) }()
	require.Eventually(t, func() bool { return subsChan != nil }, time.Second, time.Millisecond*100)
	require.Eventually(t, func() bool { return eventChan != nil }, time.Second, time.Millisecond*100)

	subsChan <- []models.EventSubscription{{ID: "some-id", Event: "sh.keptn.event.echo.triggered", Filter: models.EventSubscriptionFilter{}}}
	eventChan <- types.EventUpdate{KeptnEvent: models.KeptnContextExtendedCE{ID: "some-id", Type: strutils.Stringp("sh.keptn.event.echo.triggered")}, MetaData: types.EventUpdateMetaData{Subject: "sh.keptn.event.echo.triggered"}}

	require.Eventually(t, func() bool { return integrationReceivedEvent }, time.Second, time.Millisecond*100)
	require.Never(t, func() bool { return controlPlaneErr != nil }, time.Second, time.Millisecond*100)
}

func TestControlPlaneIntegrationOnEventThrowsFatalError(t *testing.T) {
	var eventChan chan types.EventUpdate
	var subsChan chan []models.EventSubscription
	var integrationReceivedEvent bool

	callBackSender := func(ce models.KeptnContextExtendedCE) error { return nil }

	ssm := &fake2.SubscriptionSourceMock{
<<<<<<< HEAD
		StartFn: func(ctx context.Context, data types.RegistrationData, c chan []models.EventSubscription, errC chan error) error {
=======
		StartFn: func(ctx context.Context, data types.RegistrationData, c chan []models.EventSubscription, wg *sync.WaitGroup) error {
>>>>>>> 75453d74
			subsChan = c
			return nil
		},
		RegisterFn: func(integration models.Integration) (string, error) {
			return "some-id", nil
		},
	}
	esm := &fake2.EventSourceMock{
<<<<<<< HEAD
		StartFn: func(ctx context.Context, data types.RegistrationData, ces chan types.EventUpdate, errC chan error) error {
=======
		StartFn: func(ctx context.Context, data types.RegistrationData, ces chan types.EventUpdate, wg *sync.WaitGroup) error {
>>>>>>> 75453d74
			eventChan = ces
			return nil
		},
		OnSubscriptionUpdateFn: func(strings []string) {},
		SenderFn:               func() types.EventSender { return callBackSender },
	}
	fm := &LogForwarderMock{
		ForwardFn: func(keptnEvent models.KeptnContextExtendedCE, integrationID string) error {
			return nil
		},
	}

	controlPlane := New(ssm, esm, fm)

	integration := ExampleIntegration{
		RegistrationDataFn: func() types.RegistrationData { return types.RegistrationData{} },
		OnEventFn: func(ctx context.Context, ce models.KeptnContextExtendedCE) error {
			integrationReceivedEvent = true
			return fmt.Errorf("could not handle event: %w", ErrEventHandleFatal)
		},
	}
	var controlPlaneErr error
	go func() { controlPlaneErr = controlPlane.Register(context.TODO(), integration) }()
	require.Eventually(t, func() bool { return subsChan != nil }, time.Second, time.Millisecond*100)
	require.Eventually(t, func() bool { return eventChan != nil }, time.Second, time.Millisecond*100)

	subsChan <- []models.EventSubscription{{ID: "some-id", Event: "sh.keptn.event.echo.triggered", Filter: models.EventSubscriptionFilter{}}}
	eventChan <- types.EventUpdate{KeptnEvent: models.KeptnContextExtendedCE{ID: "some-id", Type: strutils.Stringp("sh.keptn.event.echo.triggered")}, MetaData: types.EventUpdateMetaData{Subject: "sh.keptn.event.echo.triggered"}}

	require.Eventually(t, func() bool { return integrationReceivedEvent }, time.Second, time.Millisecond*100)
	require.Eventually(t, func() bool { return controlPlaneErr != nil }, time.Second, time.Millisecond*100)
}

func TestControlPlane_IsRegistered(t *testing.T) {
	var eventChan chan types.EventUpdate
	var subsChan chan []models.EventSubscription

	callBackSender := func(ce models.KeptnContextExtendedCE) error { return nil }

	ssm := &fake2.SubscriptionSourceMock{
<<<<<<< HEAD
		StartFn: func(ctx context.Context, data types.RegistrationData, c chan []models.EventSubscription, errC chan error) error {
=======
		StartFn: func(ctx context.Context, data types.RegistrationData, c chan []models.EventSubscription, wg *sync.WaitGroup) error {
>>>>>>> 75453d74
			subsChan = c
			go func() {
				<-ctx.Done()
				wg.Done()
			}()
			return nil
		},
		RegisterFn: func(integration models.Integration) (string, error) {
			return "some-id", nil
		},
	}
	esm := &fake2.EventSourceMock{
<<<<<<< HEAD
		StartFn: func(ctx context.Context, data types.RegistrationData, ces chan types.EventUpdate, errC chan error) error {
=======
		StartFn: func(ctx context.Context, data types.RegistrationData, ces chan types.EventUpdate, wg *sync.WaitGroup) error {
>>>>>>> 75453d74
			eventChan = ces
			go func() {
				<-ctx.Done()
				wg.Done()
			}()
			return nil
		},
		OnSubscriptionUpdateFn: func(strings []string) {},
		SenderFn:               func() types.EventSender { return callBackSender },
	}
	fm := &LogForwarderMock{
		ForwardFn: func(keptnEvent models.KeptnContextExtendedCE, integrationID string) error {
			return nil
		},
	}

	controlPlane := New(ssm, esm, fm)

	integration := ExampleIntegration{
		RegistrationDataFn: func() types.RegistrationData { return types.RegistrationData{} },
		OnEventFn: func(ctx context.Context, ce models.KeptnContextExtendedCE) error {
			return nil
		},
	}
	ctx, cancel := context.WithCancel(context.TODO())

	require.False(t, controlPlane.IsRegistered())

	go func() { _ = controlPlane.Register(ctx, integration) }()
	require.Eventually(t, func() bool { return subsChan != nil }, time.Second, time.Millisecond*100)
	require.Eventually(t, func() bool { return eventChan != nil }, time.Second, time.Millisecond*100)
	require.True(t, controlPlane.IsRegistered())

	cancel()

	time.Sleep(10 * time.Second)
	require.Eventually(t, func() bool {
		return !controlPlane.IsRegistered()
	}, time.Second, 100*time.Millisecond)
}

func TestControlPlane_StoppedByReceivingErrEvent(t *testing.T) {
	var eventChan chan types.EventUpdate
	var subsChan chan []models.EventSubscription
	var errorC chan error
	var eventSourceStopCalled bool
	var subscriptionSourceStopCalled bool
	//var integrationReceivedEvent models.KeptnContextExtendedCE
	//eventUpdate := types.EventUpdate{KeptnEvent: models.KeptnContextExtendedCE{ID: "some-id", Type: strutils.Stringp("sh.keptn.event.echo.triggered")}, MetaData: types.EventUpdateMetaData{Subject: "sh.keptn.event.echo.triggered"}}
	callBackSender := func(ce models.KeptnContextExtendedCE) error { return nil }

	ssm := &fake2.SubscriptionSourceMock{
		StartFn: func(ctx context.Context, data types.RegistrationData, subC chan []models.EventSubscription, errC chan error) error {
			subsChan = subC
			errorC = errC
			return nil
		},
		RegisterFn: func(integration models.Integration) (string, error) {
			return "some-other-id", nil
		},
		StopFn: func() error {
			subscriptionSourceStopCalled = true
			return nil
		},
	}
	esm := &fake2.EventSourceMock{
		StartFn: func(ctx context.Context, data types.RegistrationData, evC chan types.EventUpdate, errC chan error) error {
			eventChan = evC
			errorC = errC
			go func() {
				errorC <- fmt.Errorf("LKJ") //SOMETHING WENT WRONG
			}()
			return nil
		},
		OnSubscriptionUpdateFn: func(strings []string) {},
		SenderFn:               func() types.EventSender { return callBackSender },
		StopFn: func() error {
			eventSourceStopCalled = true
			return nil
		},
	}
	fm := &LogForwarderMock{
		ForwardFn: func(keptnEvent models.KeptnContextExtendedCE, integrationID string) error {
			return nil
		},
	}

	controlPlane := New(ssm, esm, fm)

	integration := ExampleIntegration{
		RegistrationDataFn: func() types.RegistrationData { return types.RegistrationData{} },
		OnEventFn:          func(ctx context.Context, ce models.KeptnContextExtendedCE) error { return nil },
	}

	go controlPlane.Register(context.TODO(), integration)
	require.Eventually(t, func() bool { return subsChan != nil }, time.Second, time.Millisecond*100)
	require.Eventually(t, func() bool { return eventChan != nil }, time.Second, time.Millisecond*100)

	go func() {
		fmt.Println("printing to channel")
		fmt.Println(errorC)
		errorC <- fmt.Errorf("some-error")
	}()

	fmt.Println("waiting for err on channel")
	<-errorC

	require.Eventually(t, func() bool {
		return subscriptionSourceStopCalled && eventSourceStopCalled
	}, time.Second, 100*time.Millisecond)
}<|MERGE_RESOLUTION|>--- conflicted
+++ resolved
@@ -69,11 +69,7 @@
 		},
 	}
 	esm := &fake2.EventSourceMock{
-<<<<<<< HEAD
-		StartFn: func(ctx context.Context, data types.RegistrationData, ces chan types.EventUpdate, errC chan error) error {
-=======
-		StartFn: func(ctx context.Context, data types.RegistrationData, ces chan types.EventUpdate, wg *sync.WaitGroup) error {
->>>>>>> 75453d74
+		StartFn: func(ctx context.Context, data types.RegistrationData, ces chan types.EventUpdate, errC chan error, wg *sync.WaitGroup) error {
 			return fmt.Errorf("error occured")
 		}}
 	fm := &LogForwarderMock{
@@ -88,22 +84,14 @@
 
 func TestControlPlaneSubscriptionSourceFailsToStart(t *testing.T) {
 	ssm := &fake2.SubscriptionSourceMock{
-<<<<<<< HEAD
-		StartFn: func(ctx context.Context, data types.RegistrationData, c chan []models.EventSubscription, errC chan error) error {
-=======
-		StartFn: func(ctx context.Context, data types.RegistrationData, c chan []models.EventSubscription, wg *sync.WaitGroup) error {
->>>>>>> 75453d74
+		StartFn: func(ctx context.Context, data types.RegistrationData, c chan []models.EventSubscription, errC chan error, wg *sync.WaitGroup) error {
 			return fmt.Errorf("error occured")
 		},
 		RegisterFn: func(integration models.Integration) (string, error) {
 			return "some-id", nil
 		},
 	}
-<<<<<<< HEAD
-	esm := &fake2.EventSourceMock{StartFn: func(ctx context.Context, data types.RegistrationData, ces chan types.EventUpdate, errC chan error) error {
-=======
-	esm := &fake2.EventSourceMock{StartFn: func(ctx context.Context, data types.RegistrationData, ces chan types.EventUpdate, wg *sync.WaitGroup) error {
->>>>>>> 75453d74
+	esm := &fake2.EventSourceMock{StartFn: func(ctx context.Context, data types.RegistrationData, ces chan types.EventUpdate, errC chan error, wg *sync.WaitGroup) error {
 		return nil
 	}}
 	fm := &LogForwarderMock{
@@ -125,11 +113,7 @@
 	callBackSender := func(ce models.KeptnContextExtendedCE) error { return nil }
 
 	ssm := &fake2.SubscriptionSourceMock{
-<<<<<<< HEAD
-		StartFn: func(ctx context.Context, data types.RegistrationData, c chan []models.EventSubscription, errC chan error) error {
-=======
-		StartFn: func(ctx context.Context, data types.RegistrationData, c chan []models.EventSubscription, wg *sync.WaitGroup) error {
->>>>>>> 75453d74
+		StartFn: func(ctx context.Context, data types.RegistrationData, c chan []models.EventSubscription, errC chan error, wg *sync.WaitGroup) error {
 			subsChan = c
 			return nil
 		},
@@ -138,11 +122,7 @@
 		},
 	}
 	esm := &fake2.EventSourceMock{
-<<<<<<< HEAD
-		StartFn: func(ctx context.Context, data types.RegistrationData, ces chan types.EventUpdate, errC chan error) error {
-=======
-		StartFn: func(ctx context.Context, data types.RegistrationData, ces chan types.EventUpdate, wg *sync.WaitGroup) error {
->>>>>>> 75453d74
+		StartFn: func(ctx context.Context, data types.RegistrationData, ces chan types.EventUpdate, errC chan error, wg *sync.WaitGroup) error {
 			eventChan = ces
 			return nil
 		},
@@ -198,11 +178,7 @@
 	callBackSender := func(ce models.KeptnContextExtendedCE) error { return nil }
 
 	ssm := &fake2.SubscriptionSourceMock{
-<<<<<<< HEAD
-		StartFn: func(ctx context.Context, data types.RegistrationData, c chan []models.EventSubscription, errC chan error) error {
-=======
-		StartFn: func(ctx context.Context, data types.RegistrationData, c chan []models.EventSubscription, wg *sync.WaitGroup) error {
->>>>>>> 75453d74
+		StartFn: func(ctx context.Context, data types.RegistrationData, c chan []models.EventSubscription, errC chan error, wg *sync.WaitGroup) error {
 			subsChan = c
 			return nil
 		},
@@ -211,11 +187,7 @@
 		},
 	}
 	esm := &fake2.EventSourceMock{
-<<<<<<< HEAD
-		StartFn: func(ctx context.Context, data types.RegistrationData, ces chan types.EventUpdate, errC chan error) error {
-=======
-		StartFn: func(ctx context.Context, data types.RegistrationData, ces chan types.EventUpdate, wg *sync.WaitGroup) error {
->>>>>>> 75453d74
+		StartFn: func(ctx context.Context, data types.RegistrationData, ces chan types.EventUpdate, errC chan error, wg *sync.WaitGroup) error {
 			eventChan = ces
 			return nil
 		},
@@ -266,11 +238,7 @@
 	callBackSender := func(ce models.KeptnContextExtendedCE) error { return nil }
 
 	ssm := &fake2.SubscriptionSourceMock{
-<<<<<<< HEAD
-		StartFn: func(ctx context.Context, data types.RegistrationData, c chan []models.EventSubscription, errC chan error) error {
-=======
-		StartFn: func(ctx context.Context, data types.RegistrationData, c chan []models.EventSubscription, wg *sync.WaitGroup) error {
->>>>>>> 75453d74
+		StartFn: func(ctx context.Context, data types.RegistrationData, c chan []models.EventSubscription, errC chan error, wg *sync.WaitGroup) error {
 			if data.ID != "some-other-id" {
 				return fmt.Errorf("error occured")
 			}
@@ -282,11 +250,7 @@
 		},
 	}
 	esm := &fake2.EventSourceMock{
-<<<<<<< HEAD
-		StartFn: func(ctx context.Context, data types.RegistrationData, ces chan types.EventUpdate, errC chan error) error {
-=======
-		StartFn: func(ctx context.Context, data types.RegistrationData, ces chan types.EventUpdate, wg *sync.WaitGroup) error {
->>>>>>> 75453d74
+		StartFn: func(ctx context.Context, data types.RegistrationData, ces chan types.EventUpdate, errC chan error, wg *sync.WaitGroup) error {
 			if data.ID != "some-other-id" {
 				return fmt.Errorf("error occured")
 			}
@@ -344,11 +308,7 @@
 	callBackSender := func(ce models.KeptnContextExtendedCE) error { return nil }
 
 	ssm := &fake2.SubscriptionSourceMock{
-<<<<<<< HEAD
-		StartFn: func(ctx context.Context, data types.RegistrationData, c chan []models.EventSubscription, errC chan error) error {
-=======
-		StartFn: func(ctx context.Context, data types.RegistrationData, c chan []models.EventSubscription, wg *sync.WaitGroup) error {
->>>>>>> 75453d74
+		StartFn: func(ctx context.Context, data types.RegistrationData, c chan []models.EventSubscription, errC chan error, wg *sync.WaitGroup) error {
 			subsChan = c
 			return nil
 		},
@@ -357,11 +317,7 @@
 		},
 	}
 	esm := &fake2.EventSourceMock{
-<<<<<<< HEAD
-		StartFn: func(ctx context.Context, data types.RegistrationData, ces chan types.EventUpdate, errC chan error) error {
-=======
-		StartFn: func(ctx context.Context, data types.RegistrationData, ces chan types.EventUpdate, wg *sync.WaitGroup) error {
->>>>>>> 75453d74
+		StartFn: func(ctx context.Context, data types.RegistrationData, ces chan types.EventUpdate, errC chan error, wg *sync.WaitGroup) error {
 			eventChan = ces
 			return nil
 		},
@@ -403,11 +359,7 @@
 	callBackSender := func(ce models.KeptnContextExtendedCE) error { return nil }
 
 	ssm := &fake2.SubscriptionSourceMock{
-<<<<<<< HEAD
-		StartFn: func(ctx context.Context, data types.RegistrationData, c chan []models.EventSubscription, errC chan error) error {
-=======
-		StartFn: func(ctx context.Context, data types.RegistrationData, c chan []models.EventSubscription, wg *sync.WaitGroup) error {
->>>>>>> 75453d74
+		StartFn: func(ctx context.Context, data types.RegistrationData, c chan []models.EventSubscription, errC chan error, wg *sync.WaitGroup) error {
 			subsChan = c
 			return nil
 		},
@@ -416,11 +368,7 @@
 		},
 	}
 	esm := &fake2.EventSourceMock{
-<<<<<<< HEAD
-		StartFn: func(ctx context.Context, data types.RegistrationData, ces chan types.EventUpdate, errC chan error) error {
-=======
-		StartFn: func(ctx context.Context, data types.RegistrationData, ces chan types.EventUpdate, wg *sync.WaitGroup) error {
->>>>>>> 75453d74
+		StartFn: func(ctx context.Context, data types.RegistrationData, ces chan types.EventUpdate, errC chan error, wg *sync.WaitGroup) error {
 			eventChan = ces
 			return nil
 		},
@@ -461,11 +409,7 @@
 	callBackSender := func(ce models.KeptnContextExtendedCE) error { return nil }
 
 	ssm := &fake2.SubscriptionSourceMock{
-<<<<<<< HEAD
-		StartFn: func(ctx context.Context, data types.RegistrationData, c chan []models.EventSubscription, errC chan error) error {
-=======
-		StartFn: func(ctx context.Context, data types.RegistrationData, c chan []models.EventSubscription, wg *sync.WaitGroup) error {
->>>>>>> 75453d74
+		StartFn: func(ctx context.Context, data types.RegistrationData, c chan []models.EventSubscription, errC chan error, wg *sync.WaitGroup) error {
 			subsChan = c
 			go func() {
 				<-ctx.Done()
@@ -478,11 +422,7 @@
 		},
 	}
 	esm := &fake2.EventSourceMock{
-<<<<<<< HEAD
-		StartFn: func(ctx context.Context, data types.RegistrationData, ces chan types.EventUpdate, errC chan error) error {
-=======
-		StartFn: func(ctx context.Context, data types.RegistrationData, ces chan types.EventUpdate, wg *sync.WaitGroup) error {
->>>>>>> 75453d74
+		StartFn: func(ctx context.Context, data types.RegistrationData, ces chan types.EventUpdate, errC chan error, wg *sync.WaitGroup) error {
 			eventChan = ces
 			go func() {
 				<-ctx.Done()
@@ -518,7 +458,6 @@
 
 	cancel()
 
-	time.Sleep(10 * time.Second)
 	require.Eventually(t, func() bool {
 		return !controlPlane.IsRegistered()
 	}, time.Second, 100*time.Millisecond)
@@ -535,7 +474,7 @@
 	callBackSender := func(ce models.KeptnContextExtendedCE) error { return nil }
 
 	ssm := &fake2.SubscriptionSourceMock{
-		StartFn: func(ctx context.Context, data types.RegistrationData, subC chan []models.EventSubscription, errC chan error) error {
+		StartFn: func(ctx context.Context, data types.RegistrationData, subC chan []models.EventSubscription, errC chan error, wg *sync.WaitGroup) error {
 			subsChan = subC
 			errorC = errC
 			return nil
@@ -549,7 +488,7 @@
 		},
 	}
 	esm := &fake2.EventSourceMock{
-		StartFn: func(ctx context.Context, data types.RegistrationData, evC chan types.EventUpdate, errC chan error) error {
+		StartFn: func(ctx context.Context, data types.RegistrationData, evC chan types.EventUpdate, errC chan error, wg *sync.WaitGroup) error {
 			eventChan = evC
 			errorC = errC
 			go func() {
