--- conflicted
+++ resolved
@@ -8,24 +8,14 @@
 )
 
 type SubscriptionSourceMock struct {
-<<<<<<< HEAD
-	StartFn    func(ctx context.Context, data types.RegistrationData, c chan []models.EventSubscription, errC chan error) error
-=======
-	StartFn    func(context.Context, types.RegistrationData, chan []models.EventSubscription, *sync.WaitGroup) error
->>>>>>> 75453d74
+	StartFn    func(context.Context, types.RegistrationData, chan []models.EventSubscription, chan error, *sync.WaitGroup) error
 	RegisterFn func(integration models.Integration) (string, error)
 	StopFn     func() error
 }
 
-<<<<<<< HEAD
-func (u *SubscriptionSourceMock) Start(ctx context.Context, data types.RegistrationData, c chan []models.EventSubscription, errC chan error) error {
+func (u *SubscriptionSourceMock) Start(ctx context.Context, data types.RegistrationData, c chan []models.EventSubscription, errC chan error, wg *sync.WaitGroup) error {
 	if u.StartFn != nil {
-		return u.StartFn(ctx, data, c, errC)
-=======
-func (u *SubscriptionSourceMock) Start(ctx context.Context, data types.RegistrationData, c chan []models.EventSubscription, wg *sync.WaitGroup) error {
-	if u.StartFn != nil {
-		return u.StartFn(ctx, data, c, wg)
->>>>>>> 75453d74
+		return u.StartFn(ctx, data, c, errC, wg)
 	}
 	panic("Start() not set")
 }
