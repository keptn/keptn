package cmd

import (
	"bytes"
	"crypto/tls"
	"errors"
	"fmt"
	"io/ioutil"
	"net/http"
	"strconv"
	"strings"

	"github.com/keptn/keptn/cli/pkg/credentialmanager"
	"github.com/spf13/cobra"

	keptnutils "github.com/keptn/go-utils/pkg/api/utils"
)

type configureBridgeCmdParams struct {
	Action *string
}

type exposeBridgeAPIPayload struct {
	Expose bool `json:"expose"`
}

type exposeBridgeAPIErrorResponse struct {
	Code    int    `json:"code"`
	Message string `json:"message"`
}

var configureBridgeParams *configureBridgeCmdParams

const actionExpose = "expose"
const actionLockdown = "lockdown"

var bridgeCmd = &cobra.Command{
	Use:   "bridge --action=[expose|lockdown]",
	Short: "Exposes or locks down the bridge",
	Long: `Exposes or locks down the Keptn's bridge.

When exposing Keptn's Bridge it will be available publicly. 
Make sure to protect Keptn's Bridge using Basic authentication.
`,
	Example: `keptn configure bridge --action=expose
	keptn configure bridge --action=lockdown`,
	SilenceUsage: true,
	PreRunE: func(cmd *cobra.Command, args []string) error {
		return verifyConfigureBridgeParams(configureBridgeParams)
	},
	RunE: func(cmd *cobra.Command, args []string) error {
		endpoint, apiToken, err := credentialmanager.NewCredentialManager().GetCreds()
		if err != nil {
			return errors.New(authErrorMsg)
		}

		configureBridgeEndpoint := endpoint.Scheme + "://" + endpoint.Host + "/v1/configure/bridge/expose"
		return configureBridge(configureBridgeEndpoint, apiToken, configureBridgeParams)
	},
}

func configureBridge(endpoint string, apiToken string, configureBridgeParams *configureBridgeCmdParams) error {
	doExpose := *configureBridgeParams.Action == "expose"
	payload := strconv.FormatBool(doExpose)
	client := &http.Client{
		Transport: &http.Transport{
			TLSClientConfig: &tls.Config{InsecureSkipVerify: true},
			DialContext:     keptnutils.ResolveXipIoWithContext,
		},
	}
	req, err := http.NewRequest("POST", endpoint, bytes.NewReader([]byte(payload)))
	req.Header.Add("x-token", apiToken)
	req.Header.Add("content-type", "application/json")

	resp, err := client.Do(req)
	if err != nil {
		fmt.Println("Could not complete command: " + err.Error())
		return err
	}
	defer resp.Body.Close()
	body, err := ioutil.ReadAll(resp.Body)

	if resp.StatusCode < 200 || resp.StatusCode >= 300 {
		return errors.New("Could not complete command: " + string(body))
	}

	if doExpose {
		if err != nil {
			return errors.New("Could not " + *configureBridgeParams.Action + " bridge: " + err.Error())
		}
<<<<<<< HEAD
		fmt.Printf("Bridge exposed successfully. You can reach it here: https://%s\n", strings.Trim(strings.TrimSpace(string(body)), "\""))
=======
		fmt.Printf("Bridge exposed successfully. You can reach it here: https://%s", strings.Trim(string(body), "\""))
		// Todo: migrate docs for exposing keptn's bridge into keptn.github.io
		fmt.Printf("Make sure to add basic authentication as described here: https://github.com/keptn/keptn/blob/master/bridge/README.md#setting-up-basic-authentication")
>>>>>>> 4f346e7b
	} else {
		if err != nil {
			return errors.New("Could not " + *configureBridgeParams.Action + " bridge: " + err.Error())
		}
		fmt.Println("Bridge locked down successfully. Disabled public access.")
	}
	return nil
}

func verifyConfigureBridgeParams(configureBridgeParams *configureBridgeCmdParams) error {
	if *configureBridgeParams.Action != actionExpose && *configureBridgeParams.Action != actionLockdown {
		return errors.New("Invalid value " + *configureBridgeParams.Action + " 'action'. Must provide either '--action=expose' or '--action=lockdown'")
	}
	return nil
}

func init() {
	configureCmd.AddCommand(bridgeCmd)
	configureBridgeParams = &configureBridgeCmdParams{}

	configureBridgeParams.Action = bridgeCmd.Flags().StringP("action", "a", "", "The action to perform [expose,lockdown]")
	_ = configureCmd.MarkFlagRequired("action")
}<|MERGE_RESOLUTION|>--- conflicted
+++ resolved
@@ -88,13 +88,9 @@
 		if err != nil {
 			return errors.New("Could not " + *configureBridgeParams.Action + " bridge: " + err.Error())
 		}
-<<<<<<< HEAD
 		fmt.Printf("Bridge exposed successfully. You can reach it here: https://%s\n", strings.Trim(strings.TrimSpace(string(body)), "\""))
-=======
-		fmt.Printf("Bridge exposed successfully. You can reach it here: https://%s", strings.Trim(string(body), "\""))
 		// Todo: migrate docs for exposing keptn's bridge into keptn.github.io
 		fmt.Printf("Make sure to add basic authentication as described here: https://github.com/keptn/keptn/blob/master/bridge/README.md#setting-up-basic-authentication")
->>>>>>> 4f346e7b
 	} else {
 		if err != nil {
 			return errors.New("Could not " + *configureBridgeParams.Action + " bridge: " + err.Error())
