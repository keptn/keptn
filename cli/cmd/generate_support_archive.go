--- conflicted
+++ resolved
@@ -45,13 +45,11 @@
 	Err    error `json:",omitempty"`
 }
 
-<<<<<<< HEAD
 type errorableMetadataResult struct {
 	Result *models.Metadata
 	Err    error `json:",omitempty"`
 }
 
-=======
 type errorableIPInfoResult struct {
 	Result []*ipInfo
 	Err    error `json:",omitempty"`
@@ -63,21 +61,12 @@
 	ExternalIP string `json:",omitempty"`
 }
 
->>>>>>> d54c6cce
 var namespaces = [...]string{"keptn", "keptn-datastore"} //"istio-system"
 
 type metaData struct {
 	OperatingSystem                 string
 	KeptnCLIVersion                 string
-<<<<<<< HEAD
-	KeptnAPIUrl                     *errorableStringResult   `json:",omitempty"`
-	KeptnAPIReachable               *errorableBoolResult     `json:",omitempty"`
-	Projects                        *errorableProjectResult  `json:",omitempty"`
-	KubectlVersion                  *errorableStringResult   `json:",omitempty"`
-	KubeContextPointsToKeptnCluster *errorableBoolResult     `json:",omitempty"`
-	KeptnDomain                     *errorableStringResult   `json:",omitempty"`
 	KeptnAPIMetadata                *errorableMetadataResult `json:",omitempty"`
-=======
 	KeptnAPIUrl                     *errorableStringResult  `json:",omitempty"`
 	KeptnAPIReachable               *errorableBoolResult    `json:",omitempty"`
 	Projects                        *errorableProjectResult `json:",omitempty"`
@@ -89,7 +78,6 @@
 	IngressPort                     *errorableStringResult  `json:",omitempty"`
 	IngressProtocol                 *errorableStringResult  `json:",omitempty"`
 	IngressGateway                  *errorableStringResult  `json:",omitempty"`
->>>>>>> d54c6cce
 }
 
 // generateSupportArchiveCmd implements the generate support-archive command
