--- conflicted
+++ resolved
@@ -7,12 +7,9 @@
 	"fmt"
 	"net/url"
 	"os"
-<<<<<<< HEAD
-=======
 	"strconv"
 	"strings"
 	"text/tabwriter"
->>>>>>> 806c28a5
 
 	"github.com/cloudevents/sdk-go/pkg/cloudevents"
 	"github.com/cloudevents/sdk-go/pkg/cloudevents/types"
@@ -97,24 +94,8 @@
 		return err
 	}
 
-<<<<<<< HEAD
-	approvalFinishedEvent := &keptnevents.ApprovalFinishedEventData{
-		Project:            approvalTriggeredEvent.Project,
-		Service:            approvalTriggeredEvent.Service,
-		Stage:              approvalTriggeredEvent.Stage,
-		TestStrategy:       approvalTriggeredEvent.TestStrategy,
-		DeploymentStrategy: approvalTriggeredEvent.DeploymentStrategy,
-		Tag:                approvalTriggeredEvent.Tag,
-		Image:              approvalTriggeredEvent.Image,
-		Labels:             approvalTriggeredEvent.Labels,
-		Approval: keptnevents.ApprovalData{
-			Result: "pass",
-			Status: "succeeded",
-		},
-=======
 	if approvalFinishedEvent == nil {
 		return nil
->>>>>>> 806c28a5
 	}
 
 	ID := uuid.New().String()
